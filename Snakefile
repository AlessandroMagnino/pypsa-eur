--- conflicted
+++ resolved
@@ -10,13 +10,8 @@
 
 configfile: "config.yaml"
 
-<<<<<<< HEAD
 COSTS="resources/costs.csv"
-=======
-COSTS="data/costs.csv"
 ATLITE_NPROCESSES = config['atlite'].get('nprocesses', 4)
-
->>>>>>> bcd7f86b
 
 wildcard_constraints:
     simpl="[a-zA-Z0-9]*|all",
@@ -69,10 +64,6 @@
         script: 'scripts/retrieve_databundle.py'
 
 
-<<<<<<< HEAD
-
-=======
->>>>>>> bcd7f86b
 rule build_powerplants:
     input:
         base_network="networks/base.nc",
@@ -172,7 +163,7 @@
         log: "logs/retrieve_natura_raster.log"
         script: 'scripts/retrieve_natura_raster.py'
 
-<<<<<<< HEAD
+
 if config['enable'].get('retrieve_cost_data', True):
     rule retrieve_cost_data:
         params:
@@ -180,8 +171,7 @@
             version = config['costs']['version'],
         output: COSTS
         shell: 'curl https://raw.githubusercontent.com/PyPSA/technology-data/{params.version}/outputs/costs_{params.year}.csv -o {output}'
-=======
->>>>>>> bcd7f86b
+
 
 rule build_renewable_profiles:
     input:
@@ -294,12 +284,7 @@
     log: "logs/prepare_network/elec_s{simpl}_{clusters}_ec_l{ll}_{opts}.log"
     benchmark: "benchmarks/prepare_network/elec_s{simpl}_{clusters}_ec_l{ll}_{opts}"
     threads: 1
-<<<<<<< HEAD
     resources: mem=10000
-    # benchmark: "benchmarks/prepare_network/{network}_s{simpl}_{clusters}_ec_l{ll}_{opts}"
-=======
-    resources: mem=1000
->>>>>>> bcd7f86b
     script: "scripts/prepare_network.py"
 
 
