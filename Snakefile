--- conflicted
+++ resolved
@@ -137,7 +137,17 @@
             run=config["run"]["name"],
             carrier=config_provider("plotting", "balance_map", "bus_carriers")(w),
         ),
-<<<<<<< HEAD
+        expand(
+            RESULTS
+            + "graphics/balance_timeseries/s_{clusters}_{opts}_{sector_opts}_{planning_horizons}",
+            run=config["run"]["name"],
+            **config["scenario"],
+        ),
+        expand(
+            RESULTS
+            + "graphics/heatmap_timeseries/s_{clusters}_{opts}_{sector_opts}_{planning_horizons}",
+            run=config["run"]["name"],
+            **config["scenario"]),
         # Explicitly list heat source types for temperature maps
         lambda w: expand(
             (
@@ -186,28 +196,17 @@
             run=config["run"]["name"],
             **config["scenario"],
         ),
-=======
-        expand(
-            RESULTS
-            + "graphics/balance_timeseries/s_{clusters}_{opts}_{sector_opts}_{planning_horizons}",
-            run=config["run"]["name"],
-            **config["scenario"],
-        ),
->>>>>>> 9eeb87bf
         expand(
             RESULTS
             + "graphics/heatmap_timeseries/s_{clusters}_{opts}_{sector_opts}_{planning_horizons}",
             run=config["run"]["name"],
             **config["scenario"],
-<<<<<<< HEAD
         ),
         expand(
             RESULTS
             + "graphics/interactive_bus_balance/s_{clusters}_{opts}_{sector_opts}_{planning_horizons}",
             run=config["run"]["name"],
             **config["scenario"],
-=======
->>>>>>> 9eeb87bf
         ),
 
 
