--- conflicted
+++ resolved
@@ -490,7 +490,7 @@
     OCGT: gas
   biomass_to_liquid: false
   biosng: false
-<<<<<<< HEAD
+  endogenous_steel: false
   import:
     capacity_boost: 2
     limit: false # bool or number in TWh
@@ -576,9 +576,6 @@
       hvdc_losses: 3.e-5 # p.u./km
       length_factor: 1.25
       distance_threshold: 0.05 # quantile
-=======
-  endogenous_steel: false
->>>>>>> 55e9bbab
 
 # docs in https://pypsa-eur.readthedocs.io/en/latest/configuration.html#industry
 industry:
