# SPDX-FileCopyrightText: : 2017-2024 The PyPSA-Eur Authors
#
# SPDX-License-Identifier: CC0-1.0

# docs in https://pypsa-eur.readthedocs.io/en/latest/configuration.html#top-level-configuration
version: 0.12.0
tutorial: false

logging:
  level: INFO
  format: '%(levelname)s:%(name)s:%(message)s'

private:
  keys:
    entsoe_api:

remote:
  ssh: ""
  path: ""

# docs in https://pypsa-eur.readthedocs.io/en/latest/configuration.html#run
run:
  prefix: ""
  name: ""
  scenarios:
    enable: false
    file: config/scenarios.yaml
  disable_progressbar: false
  shared_resources:
    policy: false
    exclude: []
  shared_cutouts: true

# docs in https://pypsa-eur.readthedocs.io/en/latest/configuration.html#foresight
foresight: overnight

# docs in https://pypsa-eur.readthedocs.io/en/latest/configuration.html#scenario
# Wildcard docs in https://pypsa-eur.readthedocs.io/en/latest/wildcards.html
scenario:
  simpl:
  - ''
  ll:
  - vopt
  clusters:
  - 39
  - 128
  - 256
  opts:
  - ''
  sector_opts:
  - ''
  planning_horizons:
  # - 2020
  # - 2030
  # - 2040
  - 2050

# docs in https://pypsa-eur.readthedocs.io/en/latest/configuration.html#countries
countries: ['AL', 'AT', 'BA', 'BE', 'BG', 'CH', 'CZ', 'DE', 'DK', 'EE', 'ES', 'FI', 'FR', 'GB', 'GR', 'HR', 'HU', 'IE', 'IT', 'LT', 'LU', 'LV', 'ME', 'MK', 'NL', 'NO', 'PL', 'PT', 'RO', 'RS', 'SE', 'SI', 'SK', 'XK']

# docs in https://pypsa-eur.readthedocs.io/en/latest/configuration.html#snapshots
snapshots:
  start: "2013-01-01"
  end: "2014-01-01"
  inclusive: 'left'

# docs in https://pypsa-eur.readthedocs.io/en/latest/configuration.html#enable
enable:
  retrieve: auto
  retrieve_databundle: true
  retrieve_cost_data: true
  build_cutout: false
  retrieve_cutout: true
  custom_busmap: false
  drop_leap_day: true

# docs in https://pypsa-eur.readthedocs.io/en/latest/configuration.html#co2-budget
co2_budget:
  2020: 0.701
  2025: 0.524
  2030: 0.297
  2035: 0.150
  2040: 0.071
  2045: 0.032
  2050: 0.000

# docs in https://pypsa-eur.readthedocs.io/en/latest/configuration.html#electricity
electricity:
  voltages: [200., 220., 300., 380., 500., 750.]
  base_network: osm-prebuilt
  gaslimit_enable: false
  gaslimit: false
  co2limit_enable: false
  co2limit: 7.75e+7
  co2base: 1.487e+9

  operational_reserve:
    activate: false
    epsilon_load: 0.02
    epsilon_vres: 0.02
    contingency: 4000

  max_hours:
    battery: 6
    H2: 168

  extendable_carriers:
    Generator: [solar, solar-hsat, onwind, offwind-ac, offwind-dc, offwind-float, OCGT, CCGT]
    StorageUnit: [] # battery, H2
    Store: [battery, H2]
    Link: [] # H2 pipeline

  powerplants_filter: (DateOut >= 2023 or DateOut != DateOut) and not (Country == 'Germany' and Fueltype == 'Nuclear')
  custom_powerplants: false
  everywhere_powerplants: []

  conventional_carriers: [nuclear, oil, OCGT, CCGT, coal, lignite, geothermal, biomass]
  renewable_carriers: [solar, solar-hsat, onwind, offwind-ac, offwind-dc, offwind-float, hydro]

  estimate_renewable_capacities:
    enable: true
    from_opsd: true
    year: 2020
    expansion_limit: false
    technology_mapping:
      Offshore: [offwind-ac, offwind-dc, offwind-float]
      Onshore: [onwind]
      PV: [solar]

  autarky:
    enable: false
    by_country: false

# docs in https://pypsa-eur.readthedocs.io/en/latest/configuration.html#atlite
atlite:
  default_cutout: europe-2013-sarah3-era5
  nprocesses: 4
  show_progress: false
  cutouts:
    # use 'base' to determine geographical bounds and time span from config
    # base:
      # module: era5
    europe-2013-sarah3-era5:
      module: [sarah, era5] # in priority order
      x: [-12., 42.]
      y: [33., 72.]
      dx: 0.3
      dy: 0.3
      time: ['2013', '2013']

# docs in https://pypsa-eur.readthedocs.io/en/latest/configuration.html#renewable
renewable:
  onwind:
    cutout: europe-2013-sarah3-era5
    resource:
      method: wind
      turbine: Vestas_V112_3MW
      smooth: false
      add_cutout_windspeed: true
    capacity_per_sqkm: 3
    # correction_factor: 0.93
    corine:
      grid_codes: [12, 13, 14, 15, 16, 17, 18, 19, 20, 21, 22, 23, 24, 25, 26, 27, 28, 29, 31, 32]
      distance: 1000
      distance_grid_codes: [1, 2, 3, 4, 5, 6]
    luisa: false
      # grid_codes: [1111, 1121, 1122, 1123, 1130, 1210, 1221, 1222, 1230, 1241, 1242]
      # distance: 1000
      # distance_grid_codes: [1111, 1121, 1122, 1123, 1130, 1210, 1221, 1222, 1230, 1241, 1242]
    natura: true
    excluder_resolution: 100
    clip_p_max_pu: 1.e-2
  offwind-ac:
    cutout: europe-2013-sarah3-era5
    resource:
      method: wind
      turbine: NREL_ReferenceTurbine_2020ATB_5.5MW
      smooth: false
      add_cutout_windspeed: true
    capacity_per_sqkm: 2
    correction_factor: 0.8855
    corine: [44, 255]
    luisa: false # [0, 5230]
    natura: true
    ship_threshold: 400
    max_depth: 60
    max_shore_distance: 30000
    excluder_resolution: 200
    clip_p_max_pu: 1.e-2
  offwind-dc:
    cutout: europe-2013-sarah3-era5
    resource:
      method: wind
      turbine: NREL_ReferenceTurbine_2020ATB_5.5MW
      smooth: false
      add_cutout_windspeed: true
    capacity_per_sqkm: 2
    correction_factor: 0.8855
    corine: [44, 255]
    luisa: false # [0, 5230]
    natura: true
    ship_threshold: 400
    max_depth: 60
    min_shore_distance: 30000
    excluder_resolution: 200
    clip_p_max_pu: 1.e-2
  offwind-float:
    cutout: europe-2013-sarah3-era5
    resource:
      method: wind
      turbine: NREL_ReferenceTurbine_5MW_offshore
      smooth: false
      add_cutout_windspeed: true
    # ScholzPhd Tab 4.3.1: 10MW/km^2
    capacity_per_sqkm: 2
    correction_factor: 0.8855
    # proxy for wake losses
    # from 10.1016/j.energy.2018.08.153
    # until done more rigorously in #153
    corine: [44, 255]
    natura: true
    ship_threshold: 400
    excluder_resolution: 200
    min_depth: 60
    max_depth: 1000
    clip_p_max_pu: 1.e-2
  solar:
    cutout: europe-2013-sarah3-era5
    resource:
      method: pv
      panel: CSi
      orientation:
        slope: 35.
        azimuth: 180.
    capacity_per_sqkm: 5.1
    # correction_factor: 0.854337
    corine: [1, 2, 3, 4, 5, 6, 7, 8, 9, 10, 11, 12, 13, 14, 15, 16, 17, 18, 19, 20, 26, 31, 32]
    luisa: false # [1111, 1121, 1122, 1123, 1130, 1210, 1221, 1222, 1230, 1241, 1242, 1310, 1320, 1330, 1410, 1421, 1422, 2110, 2120, 2130, 2210, 2220, 2230, 2310, 2410, 2420, 3210, 3320, 3330]
    natura: true
    excluder_resolution: 100
    clip_p_max_pu: 1.e-2
  solar-hsat:
    cutout: europe-2013-sarah3-era5
    resource:
      method: pv
      panel: CSi
      orientation:
        slope: 35.
        azimuth: 180.
      tracking: horizontal
    capacity_per_sqkm: 4.43 # 15% higher land usage acc. to NREL
    corine: [1, 2, 3, 4, 5, 6, 7, 8, 9, 10, 11, 12, 13, 14, 15, 16, 17, 18, 19, 20, 26, 31, 32]
    luisa: false # [1111, 1121, 1122, 1123, 1130, 1210, 1221, 1222, 1230, 1241, 1242, 1310, 1320, 1330, 1410, 1421, 1422, 2110, 2120, 2130, 2210, 2220, 2230, 2310, 2410, 2420, 3210, 3320, 3330]
    natura: true
    excluder_resolution: 100
    clip_p_max_pu: 1.e-2
  hydro:
    cutout: europe-2013-sarah3-era5
    carriers: [ror, PHS, hydro]
    PHS_max_hours: 6
    hydro_max_hours: "energy_capacity_totals_by_country" # one of energy_capacity_totals_by_country, estimate_by_large_installations or a float
    flatten_dispatch: false
    flatten_dispatch_buffer: 0.2
    clip_min_inflow: 1.0
    eia_norm_year: false
    eia_correct_by_capacity: false
    eia_approximate_missing: false

# docs in https://pypsa-eur.readthedocs.io/en/latest/configuration.html#conventional
conventional:
  unit_commitment: false
  dynamic_fuel_price: false
  nuclear:
    p_max_pu: "data/nuclear_p_max_pu.csv" # float of file name

# docs in https://pypsa-eur.readthedocs.io/en/latest/configuration.html#lines
lines:
  types:
    200.: "Al/St 240/40 2-bundle 200.0"
    220.: "Al/St 240/40 2-bundle 220.0"
    300.: "Al/St 240/40 3-bundle 300.0"
    380.: "Al/St 240/40 4-bundle 380.0"
    500.: "Al/St 240/40 4-bundle 380.0"
    750.: "Al/St 560/50 4-bundle 750.0"
  s_max_pu: 0.7
  s_nom_max: .inf
  max_extension: 20000 #MW
  length_factor: 1.25
  reconnect_crimea: true
  under_construction: 'keep' # 'zero': set capacity to zero, 'remove': remove, 'keep': with full capacity for lines in grid extract
  dynamic_line_rating:
    activate: false
    cutout: europe-2013-sarah3-era5
    correction_factor: 0.95
    max_voltage_difference: false
    max_line_rating: false

# docs in https://pypsa-eur.readthedocs.io/en/latest/configuration.html#links
links:
  p_max_pu: 1.0
  p_nom_max: .inf
  max_extension: 30000 #MW
  under_construction: 'keep' # 'zero': set capacity to zero, 'remove': remove, 'keep': with full capacity for lines in grid extract

# docs in https://pypsa-eur.readthedocs.io/en/latest/configuration.html#transmission_projects
transmission_projects:
  enable: true
  include:
    tyndp2020: true
    nep: true
    manual: true
  skip:
  - upgraded_lines
  - upgraded_links
  status:
  - under_construction
  - in_permitting
  - confirmed
    #- planned_not_yet_permitted
    #- under_consideration
  new_link_capacity: zero #keep or zero

# docs in https://pypsa-eur.readthedocs.io/en/latest/configuration.html#transformers
transformers:
  x: 0.1
  s_nom: 2000.
  type: ''

# docs-load in https://pypsa-eur.readthedocs.io/en/latest/configuration.html#load
load:
  interpolate_limit: 3
  time_shift_for_large_gaps: 1w
  manual_adjustments: true # false
  scaling_factor: 1.0
  fixed_year: false # false or year (e.g. 2013)
  supplement_synthetic: true

# docs
# TODO: PyPSA-Eur merge issue in prepare_sector_network.py
# regulate what components with which carriers are kept from PyPSA-Eur;
# some technologies are removed because they are implemented differently
# (e.g. battery or H2 storage) or have different year-dependent costs
# in PyPSA-Eur-Sec
pypsa_eur:
  Bus:
  - AC
  Link:
  - DC
  Generator:
  - onwind
  - offwind-ac
  - offwind-dc
  - offwind-float
  - solar-hsat
  - solar
  - ror
  - nuclear
  StorageUnit:
  - PHS
  - hydro
  Store: []

# docs in https://pypsa-eur.readthedocs.io/en/latest/configuration.html#energy
energy:
  energy_totals_year: 2019
  base_emissions_year: 1990
  emissions: CO2

# docs in https://pypsa-eur.readthedocs.io/en/latest/configuration.html#biomass
biomass:
  year: 2030
  scenario: ENS_Med
  classes:
    solid biomass:
    - Agricultural waste
    - Fuelwood residues
    - Secondary Forestry residues - woodchips
    - Sawdust
    - Residues from landscape care
    not included:
    - Sugar from sugar beet
    - Rape seed
    - "Sunflower, soya seed "
    - Bioethanol barley, wheat, grain maize, oats, other cereals and rye
    - Miscanthus, switchgrass, RCG
    - Willow
    - Poplar
    - FuelwoodRW
    - C&P_RW
    biogas:
    - Manure solid, liquid
    - Sludge
    municipal solid waste:
    - Municipal waste
  share_unsustainable_use_retained:
    2020: 1
    2025: 0.66
    2030: 0.33
    2035: 0
    2040: 0
    2045: 0
    2050: 0
  share_sustainable_potential_available:
    2020: 0
    2025: 0.33
    2030: 0.66
    2035: 1
    2040: 1
    2045: 1
    2050: 1


# docs in https://pypsa-eur.readthedocs.io/en/latest/configuration.html#solar-thermal
solar_thermal:
  clearsky_model: simple  # should be "simple" or "enhanced"?
  orientation:
    slope: 45.
    azimuth: 180.
  cutout: default

# docs in https://pypsa-eur.readthedocs.io/en/latest/configuration.html#existing-capacities
existing_capacities:
  grouping_years_power: [1920, 1950, 1955, 1960, 1965, 1970, 1975, 1980, 1985, 1990, 1995, 2000, 2005, 2010, 2015, 2020, 2025]
  grouping_years_heat: [1980, 1985, 1990, 1995, 2000, 2005, 2010, 2015, 2019] # heat grouping years >= baseyear will be ignored
  threshold_capacity: 10
  default_heating_lifetime: 20
  conventional_carriers:
  - lignite
  - coal
  - oil
  - uranium

# docs in https://pypsa-eur.readthedocs.io/en/latest/configuration.html#sector
sector:
  transport: true
  heating: true
  biomass: true
  industry: true
  agriculture: true
  fossil_fuels: true
  district_heating:
    potential: 0.6
    progress:
      2020: 0.0
      2025: 0.15
      2030: 0.3
      2035: 0.45
      2040: 0.6
      2045: 0.8
      2050: 1.0
    district_heating_loss: 0.15
    supply_temperature_approximation:
      max_forward_temperature:
        default: 90
        DK: 70
        SE: 70
        NO: 70
      min_forward_temperature:
        default: 68
        DK: 54
        SE: 54
        NO: 54
      return_temperature:
        default: 50
        DK: 40
        SE: 40
        NO: 40
        FI: 40
      lower_threshold_ambient_temperature: 0
      upper_threshold_ambient_temperature: 10
      rolling_window_ambient_temperature: 72
    heat_source_cooling: 6 #K
    heat_pump_cop_approximation:
      refrigerant: ammonia
      heat_exchanger_pinch_point_temperature_difference: 5 #K
      isentropic_compressor_efficiency: 0.8
      heat_loss: 0.0
  heat_pump_sources:
    urban central:
    - air
    urban decentral:
    - air
    rural:
    - air
    - ground
  cluster_heat_buses: true
  heat_demand_cutout: default
  bev_dsm_restriction_value: 0.75
  bev_dsm_restriction_time: 7
  transport_heating_deadband_upper: 20.
  transport_heating_deadband_lower: 15.
  ICE_lower_degree_factor: 0.375
  ICE_upper_degree_factor: 1.6
  EV_lower_degree_factor: 0.98
  EV_upper_degree_factor: 0.63
  bev_dsm: true
  bev_availability: 0.5
  bev_energy: 0.05
  bev_charge_efficiency: 0.9
  bev_charge_rate: 0.011
  bev_avail_max: 0.95
  bev_avail_mean: 0.8
  v2g: true
  land_transport_fuel_cell_share:
    2020: 0
    2025: 0
    2030: 0
    2035: 0
    2040: 0
    2045: 0
    2050: 0
  land_transport_electric_share:
    2020: 0
    2025: 0.15
    2030: 0.3
    2035: 0.45
    2040: 0.7
    2045: 0.85
    2050: 1
  land_transport_ice_share:
    2020: 1
    2025: 0.85
    2030: 0.7
    2035: 0.55
    2040: 0.3
    2045: 0.15
    2050: 0
  transport_electric_efficiency: 53.19 # 1 MWh_el = 53.19*100 km
  transport_fuel_cell_efficiency: 30.003 # 1 MWh_H2 = 30.003*100 km
  transport_ice_efficiency: 16.0712 # 1 MWh_oil = 16.0712 * 100 km
  agriculture_machinery_electric_share: 0
  agriculture_machinery_oil_share: 1
  agriculture_machinery_fuel_efficiency: 0.7
  agriculture_machinery_electric_efficiency: 0.3
  MWh_MeOH_per_MWh_H2: 0.8787
  MWh_MeOH_per_tCO2: 4.0321
  MWh_MeOH_per_MWh_e: 3.6907
  shipping_hydrogen_liquefaction: false
  shipping_hydrogen_share:
    2020: 0
    2025: 0
    2030: 0
    2035: 0
    2040: 0
    2045: 0
    2050: 0
  shipping_methanol_share:
    2020: 0
    2025: 0.15
    2030: 0.3
    2035: 0.5
    2040: 0.7
    2045: 0.85
    2050: 1
  shipping_oil_share:
    2020: 1
    2025: 0.85
    2030: 0.7
    2035: 0.5
    2040: 0.3
    2045: 0.15
    2050: 0
  shipping_methanol_efficiency: 0.46
  shipping_oil_efficiency: 0.40
  aviation_demand_factor: 1.
  land_transport_demand_factor: 1.
  HVC_demand_factor: 1.
  time_dep_hp_cop: true
  heat_pump_sink_T_individual_heating: 55.
  reduce_space_heat_exogenously: true
  reduce_space_heat_exogenously_factor:
    2020: 0.10  # this results in a space heat demand reduction of 10%
    2025: 0.09  # first heat demand increases compared to 2020 because of larger floor area per capita
    2030: 0.09
    2035: 0.11
    2040: 0.16
    2045: 0.21
    2050: 0.29
  retrofitting:
    retro_endogen: false
    cost_factor: 1.0
    interest_rate: 0.04
    annualise_cost: true
    tax_weighting: false
    construction_index: true
  tes: true
  tes_tau:
    decentral: 3
    central: 180
  boilers: true
  resistive_heaters: true
  oil_boilers: false
  biomass_boiler: true
  overdimension_individual_heating: 1.1  #to cover demand peaks bigger than data
  chp: true
  micro_chp: false
  solar_thermal: true
  solar_cf_correction: 0.788457  # =  >>> 1/1.2683
  marginal_cost_storage: 0. #1e-4
  methanation: true
  coal_cc: false
  dac: true
  co2_vent: false
  central_heat_vent: false
  allam_cycle: false
  hydrogen_fuel_cell: true
  hydrogen_turbine: false
  SMR: true
  SMR_cc: true
  regional_methanol_demand: false
  regional_oil_demand: false
  regional_coal_demand: false
  regional_co2_sequestration_potential:
    enable: false
    attribute:
    - conservative estimate Mt
    - conservative estimate GAS Mt
    - conservative estimate OIL Mt
    - conservative estimate aquifer Mt
    include_onshore: false
    min_size: 3
    max_size: 25
    years_of_storage: 25
  co2_sequestration_potential:
    2020: 0
    2025: 0
    2030: 50
    2035: 100
    2040: 200
    2045: 200
    2050: 200
  co2_sequestration_cost: 10
  co2_sequestration_lifetime: 50
  co2_spatial: false
  co2network: false
  co2_network_cost_factor: 1
  cc_fraction: 0.9
  hydrogen_underground_storage: true
  hydrogen_underground_storage_locations:
    # - onshore  # more than 50 km from sea
  - nearshore    # within 50 km of sea
    # - offshore
  ammonia: false
  min_part_load_fischer_tropsch: 0.5
  min_part_load_methanolisation: 0.3
  min_part_load_methanation: 0.3
  use_fischer_tropsch_waste_heat: 0.25
  use_haber_bosch_waste_heat: 0.25
  use_methanolisation_waste_heat: 0.25
  use_methanation_waste_heat: 0.25
  use_fuel_cell_waste_heat: 0.25
  use_electrolysis_waste_heat: 0.25
  electricity_transmission_grid: true
  electricity_distribution_grid: true
  electricity_distribution_grid_cost_factor: 1.0
  electricity_grid_connection: true
  transmission_efficiency:
    DC:
      efficiency_static: 0.98
      efficiency_per_1000km: 0.977
    H2 pipeline:
      efficiency_per_1000km: 1 # 0.982
      compression_per_1000km: 0.018
    gas pipeline:
      efficiency_per_1000km: 1 #0.977
      compression_per_1000km: 0.01
    electricity distribution grid:
      efficiency_static: 0.97
  H2_network: true
  gas_network: false
  regional_gas_demand: false
  H2_retrofit: false
  H2_retrofit_capacity_per_CH4: 0.6
  gas_network_connectivity_upgrade: 1
  gas_distribution_grid: true
  gas_distribution_grid_cost_factor: 1.0
  biomass_spatial: false
  biomass_transport: false
  biogas_upgrading_cc: false
  conventional_generation:
    OCGT: gas
  biomass_to_liquid: false
  electrobiofuels: false
  biosng: false
  bioH2: false
  municipal_solid_waste: false
  limit_max_growth:
    enable: false
    # allowing 30% larger than max historic growth
    factor: 1.3
    max_growth:  # unit GW
      onwind: 16 # onshore max grow so far 16 GW in Europe https://www.iea.org/reports/renewables-2020/wind
      solar: 28 # solar max grow so far 28 GW in Europe https://www.iea.org/reports/renewables-2020/solar-pv
      offwind-ac: 35 # offshore max grow so far 3.5 GW in Europe https://windeurope.org/about-wind/statistics/offshore/european-offshore-wind-industry-key-trends-statistics-2019/
      offwind-dc: 35
    max_relative_growth:
      onwind: 3
      solar: 3
      offwind-ac: 3
      offwind-dc: 3
  enhanced_geothermal:
    enable: false
    flexible: true
    max_hours: 240
    max_boost: 0.25
    var_cf: true
    sustainability_factor: 0.0025
  solid_biomass_import:
    enable: false
    price: 54 #EUR/MWh
    max_amount: 1390 # TWh
    upstream_emissions_factor: .1 #share of solid biomass CO2 emissions at full combustion


# docs in https://pypsa-eur.readthedocs.io/en/latest/configuration.html#industry
industry:
  St_primary_fraction:
    2020: 0.6
    2025: 0.55
    2030: 0.5
    2035: 0.45
    2040: 0.4
    2045: 0.35
    2050: 0.3
  DRI_fraction:
    2020: 0
    2025: 0
    2030: 0.05
    2035: 0.2
    2040: 0.4
    2045: 0.7
    2050: 1
  H2_DRI: 1.7
  elec_DRI: 0.322
  Al_primary_fraction:
    2020: 0.4
    2025: 0.375
    2030: 0.35
    2035: 0.325
    2040: 0.3
    2045: 0.25
    2050: 0.2
  MWh_NH3_per_tNH3: 5.166
  MWh_CH4_per_tNH3_SMR: 10.8
  MWh_elec_per_tNH3_SMR: 0.7
  MWh_H2_per_tNH3_electrolysis: 5.93
  MWh_elec_per_tNH3_electrolysis: 0.2473
  MWh_NH3_per_MWh_H2_cracker: 1.46 # https://github.com/euronion/trace/blob/44a5ff8401762edbef80eff9cfe5a47c8d3c8be4/data/efficiencies.csv
  NH3_process_emissions: 24.5
  petrochemical_process_emissions: 25.5
  #HVC primary/recycling based on values used in Neumann et al https://doi.org/10.1016/j.joule.2023.06.016, linearly interpolated between 2020 and 2050
  #2020 recycling rates based on Agora https://static.agora-energiewende.de/fileadmin/Projekte/2021/2021_02_EU_CEAP/A-EW_254_Mobilising-circular-economy_study_WEB.pdf
  #fractions refer to the total primary HVC production in 2020
  #assumes 6.7 Mtplastics produced from recycling in 2020
  steam_biomass_fraction: 1.0
  steam_hydrogen_fraction: 0
  steam_electricity_fraction: 0
  HVC_primary_fraction:
    2020: 1.0
    2025: 0.9
    2030: 0.8
    2035: 0.7
    2040: 0.6
    2045: 0.5
    2050: 0.4
  HVC_mechanical_recycling_fraction:
    2020: 0.12
    2025: 0.15
    2030: 0.18
    2035: 0.21
    2040: 0.24
    2045: 0.27
    2050: 0.30
  HVC_chemical_recycling_fraction:
    2020: 0.0
    2025: 0.0
    2030: 0.04
    2035: 0.08
    2040: 0.12
    2045: 0.16
    2050: 0.20
  HVC_environment_sequestration_fraction: 0.
  waste_to_energy: false
  waste_to_energy_cc: false
  sector_ratios_fraction_future:
    2020: 0.0
    2025: 0.1
    2030: 0.3
    2035: 0.5
    2040: 0.7
    2045: 0.9
    2050: 1.0
  basic_chemicals_without_NH3_production_today: 69. #Mt/a, = 86 Mtethylene-equiv - 17 MtNH3
  HVC_production_today: 52.
  MWh_elec_per_tHVC_mechanical_recycling: 0.547
  MWh_elec_per_tHVC_chemical_recycling: 6.9
  chlorine_production_today: 9.58
  MWh_elec_per_tCl: 3.6
  MWh_H2_per_tCl: -0.9372
  methanol_production_today: 1.5
  MWh_elec_per_tMeOH: 0.167
  MWh_CH4_per_tMeOH: 10.25
  MWh_MeOH_per_tMeOH: 5.528
  hotmaps_locate_missing: false
  reference_year: 2019
<<<<<<< HEAD
  fuel_refining:
    oil:
      emissions: 0.013
=======
  oil_refining_emissions: 0.013
>>>>>>> d2e75629


# docs in https://pypsa-eur.readthedocs.io/en/latest/configuration.html#costs
costs:
  year: 2030
  version: v0.9.1
  social_discountrate: 0.02
  fill_values:
    FOM: 0
    VOM: 0
    efficiency: 1
    fuel: 0
    investment: 0
    lifetime: 25
    "CO2 intensity": 0
    "discount rate": 0.07
  # Marginal and capital costs, as well as investments can be overwritten
  # capital_cost:
  #   onwind: 500
  marginal_cost:
    solar: 0.01
    onwind: 0.015
    offwind: 0.015
    hydro: 0.
    H2: 0.
    electrolysis: 0.
    fuel cell: 0.
    battery: 0.
    battery inverter: 0.
  emission_prices:
    enable: false
    co2: 0.
    co2_monthly_prices: false

# docs in https://pypsa-eur.readthedocs.io/en/latest/configuration.html#clustering
clustering:
  focus_weights: false
  simplify_network:
    to_substations: false
    algorithm: kmeans # choose from: [hac, kmeans]
    feature: solar+onwind-time
    exclude_carriers: []
    remove_stubs: true
    remove_stubs_across_borders: true
  cluster_network:
    algorithm: kmeans
    feature: solar+onwind-time
    exclude_carriers: []
    consider_efficiency_classes: false
  aggregation_strategies:
    generators:
      committable: any
      ramp_limit_up: max
      ramp_limit_down: max
      overnight_cost: mean
      connection_overnight_cost: mean
    lines:
      overnight_cost: mean
    one_ports:
      overnight_cost: mean

  temporal:
    resolution_elec: false
    resolution_sector: false

# docs in https://pypsa-eur.readthedocs.io/en/latest/configuration.html#adjustments
adjustments:
  electricity: false
  sector: false

# docs in https://pypsa-eur.readthedocs.io/en/latest/configuration.html#solving
solving:
  #tmpdir: "path/to/tmp"
  options:
    clip_p_max_pu: 1.e-2
    load_shedding: false
    curtailment_mode: false
    noisy_costs: true
    skip_iterations: true
    rolling_horizon: false
    seed: 123
    custom_extra_functionality: "../data/custom_extra_functionality.py"
    # io_api: "direct"  # Increases performance but only supported for the highs and gurobi solvers
    # options that go into the optimize function
    track_iterations: false
    min_iterations: 2
    max_iterations: 3
    transmission_losses: 2
    linearized_unit_commitment: true
    horizon: 365
    post_discretization:
      enable: false
      line_unit_size: 1700
      line_threshold: 0.3
      link_unit_size:
        DC: 2000
        H2 pipeline: 1200
        gas pipeline: 1500
      link_threshold:
        DC: 0.3
        H2 pipeline: 0.3
        gas pipeline: 0.3

  agg_p_nom_limits:
    agg_offwind: false
    include_existing: false
    file: data/agg_p_nom_minmax.csv

  constraints:
    CCL: false
    EQ: false
    BAU: false
    SAFE: false

  solver:
    name: gurobi
    options: gurobi-default

  solver_options:
    highs-default:
      # refer to https://ergo-code.github.io/HiGHS/dev/options/definitions/
      threads: 1
      solver: "ipm"
      run_crossover: "off"
      small_matrix_value: 1e-6
      large_matrix_value: 1e9
      primal_feasibility_tolerance: 1e-5
      dual_feasibility_tolerance: 1e-5
      ipm_optimality_tolerance: 1e-4
      parallel: "on"
      random_seed: 123
    gurobi-default:
      threads: 8
      method: 2 # barrier
      crossover: 0
      BarConvTol: 1.e-6
      Seed: 123
      AggFill: 0
      PreDual: 0
      GURO_PAR_BARDENSETHRESH: 200
    gurobi-numeric-focus:
      NumericFocus: 3       # Favour numeric stability over speed
      method: 2             # barrier
      crossover: 0          # do not use crossover
      BarHomogeneous: 1     # Use homogeneous barrier if standard does not converge
      BarConvTol: 1.e-5
      FeasibilityTol: 1.e-4
      OptimalityTol: 1.e-4
      ObjScale: -0.5
      threads: 8
      Seed: 123
    gurobi-fallback:        # Use gurobi defaults
      crossover: 0
      method: 2             # barrier
      BarHomogeneous: 1     # Use homogeneous barrier if standard does not converge
      BarConvTol: 1.e-5
      FeasibilityTol: 1.e-5
      OptimalityTol: 1.e-5
      Seed: 123
      threads: 8
    cplex-default:
      threads: 4
      lpmethod: 4 # barrier
      solutiontype: 2 # non basic solution, ie no crossover
      barrier.convergetol: 1.e-5
      feasopt.tolerance: 1.e-6
    copt-default:
      Threads: 8
      LpMethod: 2
      Crossover: 0
      RelGap: 1.e-6
      Dualize: 0
    copt-gpu:
      LpMethod: 6
      GPUMode: 1
      PDLPTol: 1.e-5
      Crossover: 0
    cbc-default: {} # Used in CI
    glpk-default: {} # Used in CI

  mem_mb: 30000 #memory in MB; 20 GB enough for 50+B+I+H2; 100 GB for 181+B+I+H2
  runtime: 6h #runtime in humanfriendly style https://humanfriendly.readthedocs.io/en/latest/


# docs in https://pypsa-eur.readthedocs.io/en/latest/configuration.html#plotting
plotting:
  map:
    boundaries: [-11, 30, 34, 71]
    color_geomap:
      ocean: white
      land: white
  projection:
    name: "EqualEarth"
    # See https://scitools.org.uk/cartopy/docs/latest/reference/projections.html for alternatives, for example:
    # name: "LambertConformal"
    # central_longitude: 10.
    # central_latitude: 50.
    # standard_parallels: [35, 65]
  eu_node_location:
    x: -5.5
    y: 46.
  costs_max: 1000
  costs_threshold: 1
  energy_max: 20000
  energy_min: -20000
  energy_threshold: 50.
  countries:
  - all
  carriers:
  - electricity
  - heat
  carrier_groups:
    electricity: [AC, low_voltage]

  nice_names:
    OCGT: "Open-Cycle Gas"
    CCGT: "Combined-Cycle Gas"
    offwind-ac: "Offshore Wind (AC)"
    offwind-dc: "Offshore Wind (DC)"
    offwind-float: "Offshore Wind (Floating)"
    onwind: "Onshore Wind"
    solar: "Solar"
    PHS: "Pumped Hydro Storage"
    hydro: "Reservoir & Dam"
    battery: "Battery Storage"
    H2: "Hydrogen Storage"
    lines: "Transmission Lines"
    ror: "Run of River"
    load: "Load Shedding"
    ac: "AC"
    dc: "DC"

  tech_colors:
    # wind
    onwind: "#235ebc"
    onshore wind: "#235ebc"
    offwind: "#6895dd"
    offshore wind: "#6895dd"
    offwind-ac: "#6895dd"
    offshore wind (AC): "#6895dd"
    offshore wind ac: "#6895dd"
    offwind-dc: "#74c6f2"
    offshore wind (DC): "#74c6f2"
    offshore wind dc: "#74c6f2"
    offwind-float: "#b5e2fa"
    offshore wind (Float): "#b5e2fa"
    offshore wind float: "#b5e2fa"
    # water
    hydro: '#298c81'
    hydro reservoir: '#298c81'
    ror: '#3dbfb0'
    run of river: '#3dbfb0'
    hydroelectricity: '#298c81'
    PHS: '#51dbcc'
    hydro+PHS: "#08ad97"
    # solar
    solar: "#f9d002"
    solar PV: "#f9d002"
    solar-hsat: "#fdb915"
    solar thermal: '#ffbf2b'
    residential rural solar thermal: '#f1c069'
    services rural solar thermal: '#eabf61'
    residential urban decentral solar thermal: '#e5bc5a'
    services urban decentral solar thermal: '#dfb953'
    urban central solar thermal: '#d7b24c'
    solar rooftop: '#ffea80'
    # gas
    OCGT: '#e0986c'
    OCGT marginal: '#e0986c'
    OCGT-heat: '#e0986c'
    gas boiler: '#db6a25'
    gas boilers: '#db6a25'
    gas boiler marginal: '#db6a25'
    residential rural gas boiler: '#d4722e'
    residential urban decentral gas boiler: '#cb7a36'
    services rural gas boiler: '#c4813f'
    services urban decentral gas boiler: '#ba8947'
    urban central gas boiler: '#b0904f'
    gas: '#e05b09'
    fossil gas: '#e05b09'
    natural gas: '#e05b09'
    biogas to gas: '#e36311'
    biogas to gas CC: '#e51245'
    CCGT: '#a85522'
    CCGT marginal: '#a85522'
    allam: '#B98F76'
    gas for industry co2 to atmosphere: '#692e0a'
    gas for industry co2 to stored: '#8a3400'
    gas for industry: '#853403'
    gas for industry CC: '#692e0a'
    gas pipeline: '#ebbca0'
    gas pipeline new: '#a87c62'
    # oil
    oil: '#c9c9c9'
    oil primary: '#d2d2d2'
    oil refining: '#e6e6e6'
    imported oil: '#a3a3a3'
    oil boiler: '#adadad'
    residential rural oil boiler: '#a9a9a9'
    services rural oil boiler: '#a5a5a5'
    residential urban decentral oil boiler: '#a1a1a1'
    urban central oil boiler: '#9d9d9d'
    services urban decentral oil boiler: '#999999'
    agriculture machinery oil: '#949494'
    shipping oil: "#808080"
    land transport oil: '#afafaf'
    # nuclear
    Nuclear: '#ff8c00'
    Nuclear marginal: '#ff8c00'
    nuclear: '#ff8c00'
    uranium: '#ff8c00'
    # coal
    Coal: '#545454'
    coal: '#545454'
    Coal marginal: '#545454'
    coal for industry: '#343434'
    solid: '#545454'
    Lignite: '#826837'
    lignite: '#826837'
    Lignite marginal: '#826837'
    # biomass
    biogas: '#e3d37d'
    biomass: '#baa741'
    solid biomass: '#baa741'
    municipal solid waste: '#91ba41'
    solid biomass import: '#d5ca8d'
    solid biomass transport: '#baa741'
    solid biomass for industry: '#7a6d26'
    solid biomass for industry CC: '#47411c'
    solid biomass for industry co2 from atmosphere: '#736412'
    solid biomass for industry co2 to stored: '#47411c'
    urban central solid biomass CHP: '#9d9042'
    solid biomass OP: '#9d9042'
    urban central solid biomass CHP CC: '#6c5d28'
    biomass boiler: '#8A9A5B'
    residential rural biomass boiler: '#a1a066'
    residential urban decentral biomass boiler: '#b0b87b'
    services rural biomass boiler: '#c6cf98'
    services urban decentral biomass boiler: '#dde5b5'
    biomass to liquid: '#32CD32'
    unsustainable bioliquids: '#32CD32'
    electrobiofuels: 'red'
    BioSNG: '#123456'
    solid biomass to hydrogen: '#654321'
    # power transmission
    lines: '#6c9459'
    transmission lines: '#6c9459'
    electricity distribution grid: '#97ad8c'
    low voltage: '#97ad8c'
    # electricity demand
    Electric load: '#110d63'
    electric demand: '#110d63'
    electricity: '#110d63'
    industry electricity: '#2d2a66'
    industry new electricity: '#2d2a66'
    agriculture electricity: '#494778'
    # battery + EVs
    battery: '#ace37f'
    battery storage: '#ace37f'
    battery charger: '#88a75b'
    battery discharger: '#5d4e29'
    home battery: '#80c944'
    home battery storage: '#80c944'
    home battery charger: '#5e8032'
    home battery discharger: '#3c5221'
    BEV charger: '#baf238'
    V2G: '#e5ffa8'
    land transport EV: '#baf238'
    land transport demand: '#38baf2'
    EV battery: '#baf238'
    # hot water storage
    water tanks: '#e69487'
    residential rural water tanks: '#f7b7a3'
    services rural water tanks: '#f3afa3'
    residential urban decentral water tanks: '#f2b2a3'
    services urban decentral water tanks: '#f1b4a4'
    urban central water tanks: '#e9977d'
    hot water storage: '#e69487'
    hot water charging: '#e8998b'
    urban central water tanks charger: '#b57a67'
    residential rural water tanks charger: '#b4887c'
    residential urban decentral water tanks charger: '#b39995'
    services rural water tanks charger: '#b3abb0'
    services urban decentral water tanks charger: '#b3becc'
    hot water discharging: '#e99c8e'
    urban central water tanks discharger: '#b9816e'
    residential rural water tanks discharger: '#ba9685'
    residential urban decentral water tanks discharger: '#baac9e'
    services rural water tanks discharger: '#bbc2b8'
    services urban decentral water tanks discharger: '#bdd8d3'
    # heat demand
    Heat load: '#cc1f1f'
    heat: '#cc1f1f'
    heat vent: '#aa3344'
    heat demand: '#cc1f1f'
    rural heat: '#ff5c5c'
    residential rural heat: '#ff7c7c'
    services rural heat: '#ff9c9c'
    central heat: '#cc1f1f'
    urban central heat: '#d15959'
    urban central heat vent: '#a74747'
    decentral heat: '#750606'
    residential urban decentral heat: '#a33c3c'
    services urban decentral heat: '#cc1f1f'
    low-temperature heat for industry: '#8f2727'
    process heat: '#ff0000'
    agriculture heat: '#d9a5a5'
    # heat supply
    heat pumps: '#2fb537'
    heat pump: '#2fb537'
    air heat pump: '#36eb41'
    residential urban decentral air heat pump: '#48f74f'
    services urban decentral air heat pump: '#5af95d'
    services rural air heat pump: '#5af95d'
    urban central air heat pump: '#6cfb6b'
    ground heat pump: '#2fb537'
    residential rural ground heat pump: '#48f74f'
    residential rural air heat pump: '#48f74f'
    services rural ground heat pump: '#5af95d'
    Ambient: '#98eb9d'
    CHP: '#8a5751'
    urban central gas CHP: '#8d5e56'
    urban central lignite CHP: '#8d5e56'
    urban central coal CHP: '#8d5e56'
    CHP CC: '#634643'
    urban central gas CHP CC: '#6e4e4c'
    CHP heat: '#8a5751'
    CHP electric: '#8a5751'
    district heating: '#e8beac'
    resistive heater: '#d8f9b8'
    residential rural resistive heater: '#bef5b5'
    residential urban decentral resistive heater: '#b2f1a9'
    services rural resistive heater: '#a5ed9d'
    services urban decentral resistive heater: '#98e991'
    urban central resistive heater: '#8cdf85'
    retrofitting: '#8487e8'
    building retrofitting: '#8487e8'
    # hydrogen
    H2 for industry: "#f073da"
    H2 for shipping: "#ebaee0"
    H2: '#bf13a0'
    hydrogen: '#bf13a0'
    retrofitted H2 boiler: '#e5a0d9'
    SMR: '#870c71'
    SMR CC: '#4f1745'
    H2 liquefaction: '#d647bd'
    hydrogen storage: '#bf13a0'
    H2 Store: '#bf13a0'
    H2 storage: '#bf13a0'
    land transport fuel cell: '#6b3161'
    H2 pipeline: '#f081dc'
    H2 pipeline retrofitted: '#ba99b5'
    H2 Fuel Cell: '#c251ae'
    H2 fuel cell: '#c251ae'
    H2 turbine: '#991f83'
    H2 Electrolysis: '#ff29d9'
    H2 electrolysis: '#ff29d9'
    # ammonia
    NH3: '#46caf0'
    ammonia: '#46caf0'
    ammonia store: '#00ace0'
    ammonia cracker: '#87d0e6'
    Haber-Bosch: '#076987'
    # syngas
    Sabatier: '#9850ad'
    methanation: '#c44ce6'
    methane: '#c44ce6'
    # synfuels
    Fischer-Tropsch: '#25c49a'
    liquid: '#25c49a'
    kerosene for aviation: '#a1ffe6'
    naphtha for industry: '#57ebc4'
    methanolisation: '#83d6d5'
    methanol: '#468c8b'
    shipping methanol: '#468c8b'
    industry methanol: '#468c8b'
    # co2
    CC: '#f29dae'
    CCS: '#f29dae'
    CO2 sequestration: '#f29dae'
    DAC: '#ff5270'
    co2 stored: '#f2385a'
    co2 sequestered: '#f2682f'
    co2: '#f29dae'
    co2 vent: '#ffd4dc'
    CO2 pipeline: '#f5627f'
    # emissions
    process emissions CC: '#000000'
    process emissions: '#222222'
    process emissions to stored: '#444444'
    process emissions to atmosphere: '#888888'
    oil emissions: '#aaaaaa'
    shipping oil emissions: "#555555"
    shipping methanol emissions: '#666666'
    land transport oil emissions: '#777777'
    agriculture machinery oil emissions: '#333333'
    # other
    shipping: '#03a2ff'
    power-to-heat: '#2fb537'
    power-to-gas: '#c44ce6'
    power-to-H2: '#ff29d9'
    power-to-liquid: '#25c49a'
    gas-to-power/heat: '#ee8340'
    waste: '#e3d37d'
    other: '#000000'
    geothermal: '#ba91b1'
    geothermal heat: '#ba91b1'
    geothermal district heat: '#d19D00'
    geothermal organic rankine cycle: '#ffbf00'
    AC: "#70af1d"
    AC-AC: "#70af1d"
    AC line: "#70af1d"
    links: "#8a1caf"
    HVDC links: "#8a1caf"
    DC: "#8a1caf"
    DC-DC: "#8a1caf"
    DC link: "#8a1caf"
    load: "#dd2e23"
    waste CHP: '#e3d37d'
    waste CHP CC: '#e3d3ff'
    HVC to air: 'k'<|MERGE_RESOLUTION|>--- conflicted
+++ resolved
@@ -803,13 +803,7 @@
   MWh_MeOH_per_tMeOH: 5.528
   hotmaps_locate_missing: false
   reference_year: 2019
-<<<<<<< HEAD
-  fuel_refining:
-    oil:
-      emissions: 0.013
-=======
   oil_refining_emissions: 0.013
->>>>>>> d2e75629
 
 
 # docs in https://pypsa-eur.readthedocs.io/en/latest/configuration.html#costs
