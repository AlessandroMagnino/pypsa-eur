--- conflicted
+++ resolved
@@ -39,11 +39,7 @@
     Store: [H2]
     Link: [H2 pipeline]
 
-<<<<<<< HEAD
-  renewable_carriers: [solar, solar-hsat, onwind, offwind-ac, offwind-dc]
-=======
-  renewable_carriers: [solar, onwind, offwind-ac, offwind-dc, offwind-float]
->>>>>>> 3d24b205
+  renewable_carriers: [solar, solar-hsat, onwind, offwind-ac, offwind-dc, offwind-float]
 
 sector:
   min_part_load_fischer_tropsch: 0
@@ -73,6 +69,8 @@
     min_depth: false
   solar:
     cutout: be-03-2013-era5
+  solar-hsat:
+     cutout: be-03-2013-era5
 
 clustering:
   temporal:
