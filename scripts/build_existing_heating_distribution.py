--- conflicted
+++ resolved
@@ -6,18 +6,9 @@
 Builds table of existing heat generation capacities for initial planning
 horizon.
 """
-<<<<<<< HEAD
-import sys
-
 import country_converter as coco
 import numpy as np
 import pandas as pd
-from pypsa.descriptors import Dict
-=======
-import country_converter as coco
-import numpy as np
-import pandas as pd
->>>>>>> 70f4f1d2
 
 cc = coco.CountryConverter()
 
@@ -77,7 +68,6 @@
         nodal_sectoral_totals[sector] = energy_layout[
             [f"total {sector} {use}" for use in uses]
         ].sum(axis=1)
-<<<<<<< HEAD
 
     nodal_sectoral_fraction = nodal_sectoral_totals.div(
         nodal_sectoral_totals.sum(axis=1), axis=0
@@ -85,15 +75,6 @@
 
     nodal_heat_name_fraction = pd.DataFrame(index=district_heat_info.index, dtype=float)
 
-=======
-
-    nodal_sectoral_fraction = nodal_sectoral_totals.div(
-        nodal_sectoral_totals.sum(axis=1), axis=0
-    )
-
-    nodal_heat_name_fraction = pd.DataFrame(index=district_heat_info.index, dtype=float)
-
->>>>>>> 70f4f1d2
     nodal_heat_name_fraction["urban central"] = 0.0
 
     for sector in sectors:
@@ -134,8 +115,6 @@
 
 
 if __name__ == "__main__":
-<<<<<<< HEAD
-=======
     if "snakemake" not in globals():
         from _helpers import mock_snakemake
 
@@ -146,5 +125,4 @@
             planning_horizons=2050,
         )
 
->>>>>>> 70f4f1d2
     build_existing_heating()