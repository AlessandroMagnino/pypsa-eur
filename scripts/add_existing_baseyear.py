# -*- coding: utf-8 -*-
# SPDX-FileCopyrightText: : 2020-2024 The PyPSA-Eur Authors
#
# SPDX-License-Identifier: MIT
"""
Adds existing power and heat generation capacities for initial planning
horizon.
"""

import logging
import os
import sys
from types import SimpleNamespace

import country_converter as coco
import numpy as np
import pandas as pd
import powerplantmatching as pm
import pypsa
import xarray as xr
from _helpers import (
    configure_logging,
    set_scenario_config,
    update_config_from_wildcards,
)
from add_electricity import sanitize_carriers
from definitions.heat_sector import HeatSector
from definitions.heat_system import HeatSystem
from definitions.heat_system_type import HeatSystemType
from prepare_sector_network import cluster_heat_buses, define_spatial, prepare_costs

logger = logging.getLogger(__name__)
cc = coco.CountryConverter()
idx = pd.IndexSlice
spatial = SimpleNamespace()

from build_powerplants import add_custom_powerplants


def add_build_year_to_new_assets(n, baseyear):
    """
    Parameters
    ----------
    n : pypsa.Network
    baseyear : int
        year in which optimized assets are built
    """
    # Give assets with lifetimes and no build year the build year baseyear
    for c in n.iterate_components(["Link", "Generator", "Store"]):
        assets = c.df.index[(c.df.lifetime != np.inf) & (c.df.build_year == 0)]
        c.df.loc[assets, "build_year"] = baseyear

        # add -baseyear to name
        rename = pd.Series(c.df.index, c.df.index)
        rename[assets] += f"-{str(baseyear)}"
        c.df.rename(index=rename, inplace=True)

        # rename time-dependent
        selection = n.component_attrs[c.name].type.str.contains(
            "series"
        ) & n.component_attrs[c.name].status.str.contains("Input")
        for attr in n.component_attrs[c.name].index[selection]:
            c.pnl[attr] = c.pnl[attr].rename(columns=rename)


def add_existing_renewables(df_agg, costs):
    """
    Append existing renewables to the df_agg pd.DataFrame with the conventional
    power plants.
    """
    tech_map = {"solar": "PV", "onwind": "Onshore", "offwind-ac": "Offshore"}

    countries = snakemake.config["countries"]  # noqa: F841
    irena = pm.data.IRENASTAT().powerplant.convert_country_to_alpha2()
    irena = irena.query("Country in @countries")
    irena = irena.groupby(["Technology", "Country", "Year"]).Capacity.sum()

    irena = irena.unstack().reset_index()

    for carrier, tech in tech_map.items():
        df = (
            irena[irena.Technology.str.contains(tech)]
            .drop(columns=["Technology"])
            .set_index("Country")
        )
        df.columns = df.columns.astype(int)

        # calculate yearly differences
        df.insert(loc=0, value=0.0, column="1999")
        df = df.diff(axis=1).drop("1999", axis=1).clip(lower=0)

        # distribute capacities among nodes according to capacity factor
        # weighting with nodal_fraction
        elec_buses = n.buses.index[n.buses.carrier == "AC"].union(
            n.buses.index[n.buses.carrier == "DC"]
        )
        nodal_fraction = pd.Series(0.0, elec_buses)

        for country in n.buses.loc[elec_buses, "country"].unique():
            gens = n.generators.index[
                (n.generators.index.str[:2] == country)
                & (n.generators.carrier == carrier)
            ]
            cfs = n.generators_t.p_max_pu[gens].mean()
            cfs_key = cfs / cfs.sum()
            nodal_fraction.loc[n.generators.loc[gens, "bus"]] = cfs_key.groupby(
                n.generators.loc[gens, "bus"]
            ).sum()

        nodal_df = df.loc[n.buses.loc[elec_buses, "country"]]
        nodal_df.index = elec_buses
        nodal_df = nodal_df.multiply(nodal_fraction, axis=0)

        for year in nodal_df.columns:
            for node in nodal_df.index:
                name = f"{node}-{carrier}-{year}"
                capacity = nodal_df.loc[node, year]
                if capacity > 0.0:
                    cost_key = carrier.split("-")[0]
                    df_agg.at[name, "Fueltype"] = carrier
                    df_agg.at[name, "Capacity"] = capacity
                    df_agg.at[name, "DateIn"] = year
                    df_agg.at[name, "lifetime"] = costs.at[cost_key, "lifetime"]
                    df_agg.at[name, "DateOut"] = (
                        year + costs.at[cost_key, "lifetime"] - 1
                    )
                    df_agg.at[name, "bus"] = node


def add_power_capacities_installed_before_baseyear(n, grouping_years, costs, baseyear):
    """
    Parameters
    ----------
    n : pypsa.Network
    grouping_years :
        intervals to group existing capacities
    costs :
        to read lifetime to estimate YearDecomissioning
    baseyear : int
    """
    logger.debug(
        f"Adding power capacities installed before {baseyear} from"
        " powerplants_s_{clusters}.csv"
    )

    df_agg = pd.read_csv(snakemake.input.powerplants, index_col=0)

    if snakemake.input.get("custom_powerplants"):
        df_agg = add_custom_powerplants(
            df_agg, snakemake.input.custom_powerplants, True
        )

    rename_fuel = {
        "Hard Coal": "coal",
        "Lignite": "lignite",
        "Nuclear": "nuclear",
        "Oil": "oil",
        "OCGT": "OCGT",
        "CCGT": "CCGT",
        "Bioenergy": "solid biomass",
    }

    # If heat is considered, add CHPs in the add_heating_capacities function.
    # Assume that all oil power plants are not CHPs.
    if options["heating"]:
        df_agg = df_agg.query("Set != 'CHP'")
    elif not options["industry"] and "Industry" in df_agg.columns:
        df_agg["Industry"].fillna(False, inplace=True)
        df_agg.query("not Industry", inplace=True)

    # Replace Fueltype "Natural Gas" with the respective technology (OCGT or CCGT)
    df_agg.loc[df_agg["Fueltype"] == "Natural Gas", "Fueltype"] = df_agg.loc[
        df_agg["Fueltype"] == "Natural Gas", "Technology"
    ]

    fueltype_to_drop = [
        "Hydro",
        "Wind",
        "Solar",
        "Geothermal",
        "Waste",
        "Other",
        "CCGT, Thermal",
    ]

    technology_to_drop = ["Pv", "Storage Technologies"]

    # drop unused fueltypes and technologies
    df_agg.drop(df_agg.index[df_agg.Fueltype.isin(fueltype_to_drop)], inplace=True)
    df_agg.drop(df_agg.index[df_agg.Technology.isin(technology_to_drop)], inplace=True)
    df_agg.Fueltype = df_agg.Fueltype.map(rename_fuel)

    # Intermediate fix for DateIn & DateOut
    # Fill missing DateIn
    biomass_i = df_agg.loc[df_agg.Fueltype == "solid biomass"].index
    mean = df_agg.loc[biomass_i, "DateIn"].mean()
    df_agg.loc[biomass_i, "DateIn"] = df_agg.loc[biomass_i, "DateIn"].fillna(int(mean))
    # Fill missing DateOut
    dateout = (
        df_agg.loc[biomass_i, "DateIn"]
        + snakemake.params.costs["fill_values"]["lifetime"]
    )
    df_agg.loc[biomass_i, "DateOut"] = df_agg.loc[biomass_i, "DateOut"].fillna(dateout)

    # split biogas and solid biomass
    biogas_i = biomass_i.intersection(df_agg.loc[df_agg.Capacity < 2].index)
    df_agg.loc[biogas_i, "Fueltype"] = "biogas"

    # include renewables in df_agg
    add_existing_renewables(df_agg, costs)

    # add chp plants
    add_chp_plants(n, grouping_years, costs, baseyear)

    # drop assets which are already phased out / decommissioned
    phased_out = df_agg[df_agg["DateOut"] < baseyear].index
    df_agg.drop(phased_out, inplace=True)

    newer_assets = (df_agg.DateIn > max(grouping_years)).sum()
    if newer_assets:
        logger.warning(
            f"There are {newer_assets} assets with build year "
            f"after last power grouping year {max(grouping_years)}. "
            "These assets are dropped and not considered."
            "Consider to redefine the grouping years to keep them."
        )
        to_drop = df_agg[df_agg.DateIn > max(grouping_years)].index
        df_agg.drop(to_drop, inplace=True)

    df_agg["grouping_year"] = np.take(
        grouping_years, np.digitize(df_agg.DateIn, grouping_years, right=True)
    )

    # calculate (adjusted) remaining lifetime before phase-out (+1 because assuming
    # phase out date at the end of the year)
    df_agg["lifetime"] = df_agg.DateOut - df_agg["grouping_year"] + 1

    df = df_agg.pivot_table(
        index=["grouping_year", "Fueltype"],
        columns="bus",
        values="Capacity",
        aggfunc="sum",
    )

    lifetime = df_agg.pivot_table(
        index=["grouping_year", "Fueltype"],
        columns="bus",
        values="lifetime",
        aggfunc="mean",  # currently taken mean for clustering lifetimes
    )
    # A dictionary that translates carriers into keys for the spatial data structure
    carrier = {
        "OCGT": "gas",
        "CCGT": "gas",
        "coal": "coal",
        "oil": "oil",
        "lignite": "lignite",
        "nuclear": "uranium",
        "solid biomass": "biomass",
        "biogas": "biogas",
    }

    for grouping_year, generator in df.index:
        # capacity is the capacity in MW at each node for this
        capacity = df.loc[grouping_year, generator]
        capacity = capacity[~capacity.isna()]
        capacity = capacity[
            capacity > snakemake.params.existing_capacities["threshold_capacity"]
        ]
        suffix = "-ac" if generator == "offwind" else ""
        name_suffix = f" {generator}{suffix}-{grouping_year}"
        name_suffix_by = f" {generator}{suffix}-{baseyear}"
        asset_i = capacity.index + name_suffix
        if generator in ["solar", "onwind", "offwind-ac"]:
            cost_key = generator.split("-")[0]
            # to consider electricity grid connection costs or a split between
            # solar utility and rooftop as well, rather take cost assumptions
            # from existing network than from the cost database
            capital_cost = n.generators.loc[
                n.generators.carrier == generator + suffix, "capital_cost"
            ].mean()
            overnight_cost = n.generators.loc[
                n.generators.carrier == generator + suffix, "overnight_cost"
            ].mean()
            marginal_cost = n.generators.loc[
                n.generators.carrier == generator + suffix, "marginal_cost"
            ].mean()
            # check if assets are already in network (e.g. for 2020)
            already_build = n.generators.index.intersection(asset_i)
            new_build = asset_i.difference(n.generators.index)

            # this is for the year 2020
            if not already_build.empty:
                n.generators.loc[already_build, "p_nom"] = n.generators.loc[
                    already_build, "p_nom_min"
                ] = capacity.loc[already_build.str.replace(name_suffix, "")].values
            new_capacity = capacity.loc[new_build.str.replace(name_suffix, "")]

            p_max_pu = n.generators_t.p_max_pu[capacity.index + name_suffix_by]

            if not new_build.empty:
                n.add(
                    "Generator",
                    new_capacity.index,
                    suffix=name_suffix,
                    bus=new_capacity.index,
                    carrier=generator,
                    p_nom=new_capacity,
                    marginal_cost=marginal_cost,
                    capital_cost=capital_cost,
                    overnight_cost=overnight_cost,
                    efficiency=costs.at[cost_key, "efficiency"],
                    p_max_pu=p_max_pu.rename(columns=n.generators.bus),
                    build_year=grouping_year,
                    lifetime=costs.at[cost_key, "lifetime"],
                )

        else:
            bus0 = vars(spatial)[carrier[generator]].nodes
            if "EU" not in vars(spatial)[carrier[generator]].locations:
                bus0 = bus0.intersection(capacity.index + " " + carrier[generator])

            # check for missing bus
            missing_bus = pd.Index(bus0).difference(n.buses.index)
            if not missing_bus.empty:
                logger.info(f"add buses {bus0}")
                n.add(
                    "Bus",
                    bus0,
                    carrier=generator,
                    location=vars(spatial)[carrier[generator]].locations,
                    unit="MWh_el",
                )

            already_build = n.links.index.intersection(asset_i)
            new_build = asset_i.difference(n.links.index)
            if (grouping_year, generator) in lifetime.index:
                lifetime_assets = lifetime.loc[grouping_year, generator].dropna()
            else:
                lifetime_assets = costs.at[generator, "lifetime"]

            # this is for the year 2020
            if not already_build.empty:
                n.links.loc[already_build, "p_nom_min"] = capacity.loc[
                    already_build.str.replace(name_suffix, "")
                ].values

            if not new_build.empty:
                new_capacity = capacity.loc[new_build.str.replace(name_suffix, "")]

<<<<<<< HEAD
                if generator not in ["solid biomass", "biogas"]:
                    # missing lifetimes are filled with mean lifetime
                    # if mean cannot be built, lifetime is taken from costs.csv
                    if isinstance(lifetime_assets, pd.Series):
                        lifetime_assets = (
                            lifetime_assets.reindex(capacity.index)
                            .fillna(lifetime_assets.mean())
                            .fillna(costs.at[generator, "lifetime"])
                        )

                    n.madd(
=======
                if generator != "urban central solid biomass CHP":
                    n.add(
>>>>>>> 0026b0f3
                        "Link",
                        new_capacity.index,
                        suffix=name_suffix,
                        bus0=bus0,
                        bus1=new_capacity.index,
                        bus2="co2 atmosphere",
                        carrier=generator,
                        marginal_cost=costs.at[generator, "efficiency"]
                        * costs.at[generator, "VOM"],  # NB: VOM is per MWel
                        capital_cost=costs.at[generator, "efficiency"]
                        * costs.at[generator, "fixed"],  # NB: fixed cost is per MWel
                        overnight_cost=costs.at[generator, "efficiency"]
                        * costs.at[
                            generator, "investment"
                        ],  # NB: investment is per MWel
                        p_nom=new_capacity / costs.at[generator, "efficiency"],
                        efficiency=costs.at[generator, "efficiency"],
                        efficiency2=costs.at[carrier[generator], "CO2 intensity"],
                        build_year=grouping_year,
                        lifetime=(
                            lifetime_assets.loc[new_capacity.index]
                            if isinstance(lifetime_assets, pd.Series)
                            else lifetime_assets
                        ),
                    )
                else:
                    if generator == "solid biomass":
                        bus0 = spatial.biomass.df.loc[
                            new_capacity.index, "nodes"
                        ].values
                    elif generator == "biogas":
                        bus0 = spatial.biogas.df.loc[new_capacity.index, "nodes"].values
                    else:
                        logger.error(f"Generator {generator} not recognized.")

                    # We assume the electrical efficiency of a CHP for the biomass and biogas power plants
                    # The EOP from technology data seems to be somewhat too efficient

                    key = "central solid biomass CHP"

                    n.add(
                        "Link",
                        new_capacity.index,
                        suffix=name_suffix,
                        bus0=bus0,
                        bus1=new_capacity.index,
                        carrier=generator,
                        p_nom=new_capacity / costs.at[key, "efficiency"],
                        capital_cost=costs.at[key, "fixed"]
                        * costs.at[key, "efficiency"],
                        overnight_cost=costs.at[key, "investment"]
                        * costs.at[key, "efficiency"],
                        marginal_cost=costs.at[key, "VOM"],
                        efficiency=costs.at[key, "efficiency"],
                        build_year=grouping_year,
                        lifetime=lifetime_assets.loc[new_capacity.index],
                    )

        # check if existing capacities are larger than technical potential
        existing_large = n.generators[
            n.generators["p_nom_min"] > n.generators["p_nom_max"]
        ].index
        if len(existing_large):
            logger.warning(
                f"Existing capacities larger than technical potential for {existing_large},\
                           adjust technical potential to existing capacities"
            )
            n.generators.loc[existing_large, "p_nom_max"] = n.generators.loc[
                existing_large, "p_nom_min"
            ]


def add_chp_plants(n, grouping_years, costs, baseyear):
    # rename fuel of CHPs - lignite not in DEA database
    rename_fuel = {
        "Hard Coal": "coal",
        "Coal": "coal",
        "Lignite": "lignite",
        "Natural Gas": "gas",
        "Bioenergy": "urban central solid biomass CHP",
        "Oil": "oil",
    }

    ppl = pd.read_csv(snakemake.input.powerplants, index_col=0)

    if snakemake.input.get("custom_powerplants"):
        if snakemake.input.custom_powerplants.endswith("german_chp_{clusters}.csv"):
            logger.info("Supersedeing default German CHPs with custom_powerplants.")
            ppl = ppl.query("~(Set == 'CHP' and Country == 'DE')")
        ppl = add_custom_powerplants(ppl, snakemake.input.custom_powerplants, True)

    # drop assets which are already phased out / decommissioned
    # drop hydro, waste and oil fueltypes for CHP
    limit = np.max(grouping_years)
    drop_fueltypes = ["Hydro", "Other", "Waste", "nicht biogener Abfall"]
    chp = ppl.query(
        "Set == 'CHP' and (DateOut >= @baseyear or DateOut != DateOut) and (DateIn <= @limit or DateIn != DateIn) and Fueltype not in @drop_fueltypes"
    ).copy()

    # calculate remaining lifetime before phase-out (+1 because assuming
    # phase out date at the end of the year)
    chp.Fueltype = chp.Fueltype.map(rename_fuel)

    chp["grouping_year"] = np.take(
        grouping_years, np.digitize(chp.DateIn, grouping_years, right=True)
    )
    chp["lifetime"] = chp.DateOut - chp["grouping_year"] + 1

    # check if the CHPs were read in from MaStR for Germany
    if "Capacity_thermal" in chp.columns:
        if not options["industry"]:
            chp.query("Industry == False", inplace=True)

        thermal_capacity_b = ~chp.Capacity_thermal.isna()
        mastr_chp = chp[thermal_capacity_b]

        # CHPs without thermal capacity are handled later
        chp = chp[~thermal_capacity_b]

        # exclude small CHPs below 500 kW
        mastr_chp = mastr_chp.query("Capacity > 0.5 or Capacity_thermal > 0.5")

        # separate CHPs with substantial power output from those with little power output
        # ratio chosen for reasonable backpressure coefficients c_b
        mastr_chp_power = mastr_chp.query("Capacity > 0.5 * Capacity_thermal").copy()
        mastr_chp_heat = mastr_chp.query("Capacity <= 0.5 * Capacity_thermal").copy()

        mastr_chp_power["p_nom"] = mastr_chp_power.eval("Capacity / Efficiency")
        mastr_chp_power["c_b"] = mastr_chp_power.eval("Capacity / Capacity_thermal")
        mastr_chp_power["c_b"] = mastr_chp_power["c_b"].clip(
            upper=costs.at["CCGT", "c_b"]
        )  # exclude outliers
        mastr_chp_power["efficiency-heat"] = mastr_chp_power.eval("Efficiency / c_b")

        # these CHPs are mainly biomass CHPs
        mastr_chp_heat["efficiency-heat"] = costs.at[
            "central solid biomass CHP", "efficiency-heat"
        ]
        mastr_chp_heat["p_nom"] = (
            mastr_chp_heat.Capacity_thermal / mastr_chp_heat["efficiency-heat"]
        )
        mastr_chp_heat["Efficiency"] = mastr_chp_heat.eval("Capacity / p_nom")
        eff_total_max = costs.loc[
            "central solid biomass CHP", ["efficiency-heat", "efficiency"]
        ].sum()
        eff_heat = mastr_chp_heat["efficiency-heat"]
        mastr_chp_heat["Efficiency"] = mastr_chp_heat["Efficiency"].clip(
            upper=eff_total_max - eff_heat
        )

        mastr_chp = pd.concat([mastr_chp_power, mastr_chp_heat])

        mastr_chp_efficiency_power = mastr_chp.pivot_table(
            index=["grouping_year", "Fueltype"],
            columns="bus",
            values="Efficiency",
            aggfunc=lambda x: np.average(x, weights=mastr_chp.loc[x.index, "p_nom"]),
        )

        mastr_chp_efficiency_heat = mastr_chp.pivot_table(
            index=["grouping_year", "Fueltype"],
            columns="bus",
            values="efficiency-heat",
            aggfunc=lambda x: np.average(x, weights=mastr_chp.loc[x.index, "p_nom"]),
        )

        mastr_chp_p_nom = mastr_chp.pivot_table(
            index=["grouping_year", "Fueltype"],
            columns="bus",
            values="p_nom",
            aggfunc="sum",
        )

        keys = {
            "coal": "central coal CHP",
            "gas": "central gas CHP",
            "waste": "waste CHP",
            "oil": "central gas CHP",
            "lignite": "central coal CHP",
        }
        # add everything as Link
        for grouping_year, generator in mastr_chp_p_nom.index:
            # capacity is the capacity in MW at each node for this
            p_nom = mastr_chp_p_nom.loc[grouping_year, generator].dropna()
            threshold = snakemake.params.existing_capacities["threshold_capacity"]
            p_nom = p_nom[p_nom > threshold]

            efficiency_power = mastr_chp_efficiency_power.loc[grouping_year, generator]
            efficiency_heat = mastr_chp_efficiency_heat.loc[grouping_year, generator]

            if generator != "urban central solid biomass CHP":
                # lignite CHPs are not in DEA database - use coal CHP parameters
                key = keys[generator]
                if "EU" in vars(spatial)[generator].locations:
                    bus0 = vars(spatial)[generator].nodes
                else:
                    bus0 = vars(spatial)[generator].df.loc[p_nom.index, "nodes"]
                n.madd(
                    "Link",
                    p_nom.index,
                    suffix=f" urban central {generator} CHP-{grouping_year}",
                    bus0=bus0,
                    bus1=p_nom.index,
                    bus2=p_nom.index + " urban central heat",
                    bus3="co2 atmosphere",
                    carrier=f"urban central {generator} CHP",
                    p_nom=p_nom,
                    capital_cost=costs.at[key, "fixed"] * costs.at[key, "efficiency"],
                    overnight_cost=costs.at[key, "investment"]
                    * costs.at[key, "efficiency"],
                    marginal_cost=costs.at[key, "VOM"],
                    efficiency=efficiency_power.dropna(),
                    efficiency2=efficiency_heat.dropna(),
                    efficiency3=costs.at[generator, "CO2 intensity"],
                    build_year=grouping_year,
                    lifetime=costs.at[key, "lifetime"],
                )
            else:
                key = "central solid biomass CHP"
                n.madd(
                    "Link",
                    p_nom.index,
                    suffix=f" urban {key}-{grouping_year}",
                    bus0=spatial.biomass.df.loc[p_nom.index]["nodes"],
                    bus1=p_nom.index,
                    bus2=p_nom.index + " urban central heat",
                    carrier=generator,
                    p_nom=p_nom,
                    capital_cost=costs.at[key, "fixed"] * costs.at[key, "efficiency"],
                    overnight_cost=costs.at[key, "investment"]
                    * costs.at[key, "efficiency"],
                    marginal_cost=costs.at[key, "VOM"],
                    efficiency=efficiency_power,
                    efficiency2=efficiency_heat,
                    build_year=grouping_year,
                    lifetime=costs.at[key, "lifetime"],
                )

    # CHPs that are not from MaStR
    chp_nodal_p_nom = chp.pivot_table(
        index=["grouping_year", "Fueltype"],
        columns="bus",
        values="Capacity",
        aggfunc="sum",
    )
    for grouping_year, generator in chp_nodal_p_nom.index:
        p_nom = chp_nodal_p_nom.loc[grouping_year, generator].dropna()
        threshold = snakemake.params.existing_capacities["threshold_capacity"]
        p_nom = p_nom[p_nom > threshold]

        if generator != "urban central solid biomass CHP":
            # lignite CHPs are not in DEA database - use coal CHP parameters
            key = keys[generator]
            if "EU" in vars(spatial)[generator].locations:
                bus0 = vars(spatial)[generator].nodes
            else:
                bus0 = vars(spatial)[generator].df.loc[p_nom.index, "nodes"]
            n.madd(
                "Link",
                p_nom.index,
                suffix=f" urban central {generator} CHP-{grouping_year}",
                bus0=bus0,
                bus1=p_nom.index,
                bus2=p_nom.index + " urban central heat",
                bus3="co2 atmosphere",
                carrier=f"urban central {generator} CHP",
                p_nom=p_nom / costs.at[key, "efficiency"],
                capital_cost=costs.at[key, "fixed"] * costs.at[key, "efficiency"],
                overnight_cost=costs.at[key, "investment"]
                * costs.at[key, "efficiency"],
                marginal_cost=costs.at[key, "VOM"],
                efficiency=costs.at[key, "efficiency"],
                efficiency2=costs.at[key, "efficiency"] / costs.at[key, "c_b"],
                efficiency3=costs.at[generator, "CO2 intensity"],
                build_year=grouping_year,
                lifetime=costs.at[key, "lifetime"],
            )
        else:
            key = "central solid biomass CHP"
            n.madd(
                "Link",
                p_nom.index,
                suffix=f" urban {key}-{grouping_year}",
                bus0=spatial.biomass.df.loc[p_nom.index]["nodes"],
                bus1=p_nom.index,
                bus2=p_nom.index + " urban central heat",
                carrier=generator,
                p_nom=p_nom / costs.at[key, "efficiency"],
                capital_cost=costs.at[key, "fixed"] * costs.at[key, "efficiency"],
                overnight_cost=costs.at[key, "investment"]
                * costs.at[key, "efficiency"],
                marginal_cost=costs.at[key, "VOM"],
                efficiency=costs.at[key, "efficiency"],
                efficiency2=costs.at[key, "efficiency-heat"],
                build_year=grouping_year,
                lifetime=costs.at[key, "lifetime"],
            )


def get_efficiency(heat_system, carrier, nodes, heating_efficiencies, costs):
    """
    Computes the heating system efficiency based on the sector and carrier
    type.

    Parameters:
    -----------
    heat_system : object
    carrier : str
        The type of fuel or energy carrier (e.g., 'gas', 'oil').
    nodes : pandas.Series
        A pandas Series containing node information used to match the heating efficiency data.
    heating_efficiencies : dict
        A dictionary containing efficiency values for different carriers and sectors.
    costs : pandas.DataFrame
        A DataFrame containing boiler cost and efficiency data for different heating systems.

    Returns:
    --------
    efficiency : pandas.Series or float
        A pandas Series mapping the efficiencies based on nodes for residential and services sectors, or a single
        efficiency value for other heating systems (e.g., urban central).

    Notes:
    ------
    - For residential and services sectors, efficiency is mapped based on the nodes.
    - For other sectors, the default boiler efficiency is retrieved from the `costs` database.
    """

    if heat_system.value == "urban central":
        boiler_costs_name = getattr(heat_system, f"{carrier}_boiler_costs_name")
        efficiency = costs.at[boiler_costs_name, "efficiency"]
    elif heat_system.sector.value == "residential":
        key = f"{carrier} residential space efficiency"
        efficiency = nodes.str[:2].map(heating_efficiencies[key])
    elif heat_system.sector.value == "services":
        key = f"{carrier} services space efficiency"
        efficiency = nodes.str[:2].map(heating_efficiencies[key])
    else:
        logger.warning(f"{heat_system} not defined.")

    return efficiency


def get_efficiency(heat_system, carrier, nodes, heating_efficiencies, costs):
    """
    Computes the heating system efficiency based on the sector and carrier
    type.

    Parameters:
    -----------
    heat_system : object
    carrier : str
        The type of fuel or energy carrier (e.g., 'gas', 'oil').
    nodes : pandas.Series
        A pandas Series containing node information used to match the heating efficiency data.
    heating_efficiencies : dict
        A dictionary containing efficiency values for different carriers and sectors.
    costs : pandas.DataFrame
        A DataFrame containing boiler cost and efficiency data for different heating systems.

    Returns:
    --------
    efficiency : pandas.Series or float
        A pandas Series mapping the efficiencies based on nodes for residential and services sectors, or a single
        efficiency value for other heating systems (e.g., urban central).

    Notes:
    ------
    - For residential and services sectors, efficiency is mapped based on the nodes.
    - For other sectors, the default boiler efficiency is retrieved from the `costs` database.
    """

    if heat_system.value == "urban central":
        boiler_costs_name = getattr(heat_system, f"{carrier}_boiler_costs_name")
        efficiency = costs.at[boiler_costs_name, "efficiency"]
    elif heat_system.sector.value == "residential":
        key = f"{carrier} residential space efficiency"
        efficiency = nodes.str[:2].map(heating_efficiencies[key])
    elif heat_system.sector.value == "services":
        key = f"{carrier} services space efficiency"
        efficiency = nodes.str[:2].map(heating_efficiencies[key])
    else:
        logger.warning(f"{heat_system} not defined.")

    return efficiency


def add_heating_capacities_installed_before_baseyear(
    n: pypsa.Network,
    baseyear: int,
    grouping_years: list,
    cop: dict,
    time_dep_hp_cop: bool,
    costs: pd.DataFrame,
    default_lifetime: int,
    existing_heating: pd.DataFrame,
):
    """
    Parameters
    ----------
    n : pypsa.Network
    baseyear : last year covered in the existing capacities database
    grouping_years : intervals to group existing capacities
        linear decommissioning of heating capacities from 2020 to 2045 is
        currently assumed heating capacities split between residential and
        services proportional to heating load in both 50% capacities
        in rural buses 50% in urban buses
    cop: xr.DataArray
        DataArray with time-dependent coefficients of performance (COPs) heat pumps. Coordinates are heat sources (see config), heat system types (see :file:`scripts/enums/HeatSystemType.py`), nodes and snapshots.
    time_dep_hp_cop: bool
        If True, time-dependent (dynamic) COPs are used for heat pumps
    """
    logger.debug(f"Adding heating capacities installed before {baseyear}")

    for heat_system in existing_heating.columns.get_level_values(0).unique():
        heat_system = HeatSystem(heat_system)

        nodes = pd.Index(
            n.buses.location[n.buses.index.str.contains(f"{heat_system} heat")]
        )

        if (not heat_system == HeatSystem.URBAN_CENTRAL) and options[
            "electricity_distribution_grid"
        ]:
            nodes_elec = nodes + " low voltage"
        else:
            nodes_elec = nodes

            too_large_grouping_years = [
                gy for gy in grouping_years if gy >= int(baseyear)
            ]
            if too_large_grouping_years:
                logger.warning(
                    f"Grouping years >= baseyear are ignored. Dropping {too_large_grouping_years}."
                )
            valid_grouping_years = pd.Series(
                [
                    int(grouping_year)
                    for grouping_year in grouping_years
                    if int(grouping_year) + default_lifetime > int(baseyear)
                    and int(grouping_year) < int(baseyear)
                ]
            )

            assert valid_grouping_years.is_monotonic_increasing

            # get number of years of each interval
            _years = valid_grouping_years.diff()
            # Fill NA from .diff() with value for the first interval
            _years[0] = valid_grouping_years[0] - baseyear + default_lifetime
            # Installation is assumed to be linear for the past
            ratios = _years / _years.sum()

        for ratio, grouping_year in zip(ratios, valid_grouping_years):
            # Add heat pumps
            for heat_source in snakemake.params.heat_pump_sources[
                heat_system.system_type.value
            ]:
                costs_name = heat_system.heat_pump_costs_name(heat_source)

                efficiency = (
                    cop.sel(
                        heat_system=heat_system.system_type.value,
                        heat_source=heat_source,
                        name=nodes,
                    )
                    .to_pandas()
                    .reindex(index=n.snapshots)
                    if time_dep_hp_cop
                    else costs.at[costs_name, "efficiency"]
                )

                n.add(
                    "Link",
                    nodes,
                    suffix=f" {heat_system} {heat_source} heat pump-{grouping_year}",
                    bus0=nodes_elec,
                    bus1=nodes + " " + heat_system.value + " heat",
                    carrier=f"{heat_system} {heat_source} heat pump",
                    efficiency=efficiency,
                    capital_cost=costs.at[costs_name, "efficiency"]
                    * costs.at[costs_name, "fixed"],
                    overnight_cost=costs.at[costs_name, "efficiency"]
                    * costs.at[costs_name, "investment"],
                    p_nom=existing_heating.loc[
                        nodes, (heat_system.value, f"{heat_source} heat pump")
                    ]
                    * ratio
                    / costs.at[costs_name, "efficiency"],
                    build_year=int(grouping_year),
                    lifetime=costs.at[costs_name, "lifetime"],
                )

            # add resistive heater, gas boilers and oil boilers
            n.add(
                "Link",
                nodes,
                suffix=f" {heat_system} resistive heater-{grouping_year}",
                bus0=nodes_elec,
                bus1=nodes + " " + heat_system.value + " heat",
                carrier=heat_system.value + " resistive heater",
                efficiency=costs.at[
                    heat_system.resistive_heater_costs_name, "efficiency"
                ],
                capital_cost=(
                    costs.at[heat_system.resistive_heater_costs_name, "efficiency"]
                    * costs.at[heat_system.resistive_heater_costs_name, "fixed"]
                ),
                overnight_cost=(
                    costs.at[heat_system.resistive_heater_costs_name, "efficiency"]
                    * costs.at[heat_system.resistive_heater_costs_name, "investment"]
                ),
                p_nom=(
                    existing_heating.loc[nodes, (heat_system.value, "resistive heater")]
                    * ratio
                    / costs.at[heat_system.resistive_heater_costs_name, "efficiency"]
                ),
                build_year=int(grouping_year),
                lifetime=costs.at[heat_system.resistive_heater_costs_name, "lifetime"],
            )

            efficiency = get_efficiency(
                heat_system, "gas", nodes, heating_efficiencies, costs
            )

            n.add(
                "Link",
                nodes,
                suffix=f" {heat_system} gas boiler-{grouping_year}",
                bus0="EU gas" if "EU gas" in spatial.gas.nodes else nodes + " gas",
                bus1=nodes + " " + heat_system.value + " heat",
                bus2="co2 atmosphere",
                carrier=heat_system.value + " gas boiler",
                efficiency=costs.at[heat_system.gas_boiler_costs_name, "efficiency"],
                efficiency2=costs.at["gas", "CO2 intensity"],
                capital_cost=(
                    costs.at[heat_system.gas_boiler_costs_name, "efficiency"]
                    * costs.at[heat_system.gas_boiler_costs_name, "fixed"]
                ),
                overnight_cost=(
                    costs.at[heat_system.gas_boiler_costs_name, "efficiency"]
                    * costs.at[heat_system.gas_boiler_costs_name, "investment"]
                ),
                p_nom=(
                    existing_heating.loc[nodes, (heat_system.value, "gas boiler")]
                    * ratio
                    / costs.at[heat_system.gas_boiler_costs_name, "efficiency"]
                ),
                build_year=int(grouping_year),
                lifetime=costs.at[heat_system.gas_boiler_costs_name, "lifetime"],
            )

            efficiency = get_efficiency(
                heat_system, "oil", nodes, heating_efficiencies, costs
            )

            n.add(
                "Link",
                nodes,
                suffix=f" {heat_system} oil boiler-{grouping_year}",
                bus0=spatial.oil.nodes,
                bus1=nodes + " " + heat_system.value + " heat",
                bus2="co2 atmosphere",
                carrier=heat_system.value + " oil boiler",
                efficiency=costs.at[heat_system.oil_boiler_costs_name, "efficiency"],
                efficiency2=costs.at["oil", "CO2 intensity"],
                capital_cost=costs.at[heat_system.oil_boiler_costs_name, "efficiency"]
                * costs.at[heat_system.oil_boiler_costs_name, "fixed"],
                overnight_cost=costs.at[heat_system.oil_boiler_costs_name, "efficiency"]
                * costs.at[heat_system.oil_boiler_costs_name, "investment"],
                p_nom=(
                    existing_heating.loc[nodes, (heat_system.value, "oil boiler")]
                    * ratio
                    / costs.at[heat_system.oil_boiler_costs_name, "efficiency"]
                ),
                build_year=int(grouping_year),
                lifetime=costs.at[
                    f"{heat_system.central_or_decentral} gas boiler", "lifetime"
                ],
            )
            # add biomass boilers
            n.madd(
                "Link",
                nodes,
                suffix=f" {heat_system} biomass boiler-{grouping_year}",
                bus0=spatial.biomass.df.loc[nodes, "nodes"].values,
                bus1=nodes + " " + heat_system.value + " heat",
                carrier=heat_system.value + " biomass boiler",
                efficiency=costs.at["biomass boiler", "efficiency"],
                capital_cost=costs.at["biomass boiler", "efficiency"]
                * costs.at["biomass boiler", "fixed"],
                overnight_cost=costs.at["biomass boiler", "efficiency"]
                * costs.at["biomass boiler", "investment"],
                p_nom=(
                    existing_heating.loc[nodes, (heat_system.value, "biomass boiler")]
                    * ratio
                    / costs.at["biomass boiler", "efficiency"]
                ),
                build_year=int(grouping_year),
                lifetime=costs.at["biomass boiler", "lifetime"],
            )

            # delete links with p_nom=nan corresponding to extra nodes in country
            n.remove(
                "Link",
                [
                    index
                    for index in n.links.index.to_list()
                    if str(grouping_year) in index and np.isnan(n.links.p_nom[index])
                ],
            )

            # delete links with capacities below threshold
            threshold = snakemake.params.existing_capacities["threshold_capacity"]
            n.remove(
                "Link",
                [
                    index
                    for index in n.links.index.to_list()
                    if str(grouping_year) in index and n.links.p_nom[index] < threshold
                ],
            )


def set_defaults(n):
    """
    Set default values for missing values in the network.

    Parameters:
        n (pypsa.Network): The network object.
    Returns:
        None
    """
    if "Link" in n.components:
        if "reversed" in n.links.columns:
            # Replace NA values with default value False
            n.links.loc[n.links.reversed.isna(), "reversed"] = False
            n.links.reversed = n.links.reversed.astype(bool)


# %%
if __name__ == "__main__":
    if "snakemake" not in globals():
        from _helpers import mock_snakemake

        snakemake = mock_snakemake(
            "add_existing_baseyear",
            configfiles="config/test/config.myopic.yaml",
            clusters="5",
            ll="v1.5",
            opts="",
            sector_opts="none",
            planning_horizons="2020",
            run="KN2045_Bal_v4",
        )

    configure_logging(snakemake)
    set_scenario_config(snakemake)

    update_config_from_wildcards(snakemake.config, snakemake.wildcards)

    options = snakemake.params.sector

    baseyear = snakemake.params.baseyear

    n = pypsa.Network(snakemake.input.network)

    # define spatial resolution of carriers
    spatial = define_spatial(n.buses[n.buses.carrier == "AC"].index, options)
    add_build_year_to_new_assets(n, baseyear)

    Nyears = n.snapshot_weightings.generators.sum() / 8760.0
    costs = prepare_costs(
        snakemake.input.costs,
        snakemake.params.costs,
        Nyears,
    )

    grouping_years_power = snakemake.params.existing_capacities["grouping_years_power"]
    grouping_years_heat = snakemake.params.existing_capacities["grouping_years_heat"]
    add_power_capacities_installed_before_baseyear(
        n, grouping_years_power, costs, baseyear
    )

    if options["heating"]:
        # one could use baseyear here instead (but dangerous if no data)
        fn = snakemake.input.heating_efficiencies
        year = int(snakemake.params["energy_totals_year"])
        heating_efficiencies = pd.read_csv(fn, index_col=[1, 0]).loc[year]

        add_heating_capacities_installed_before_baseyear(
            n=n,
            baseyear=baseyear,
            grouping_years=grouping_years_heat,
            cop=xr.open_dataarray(snakemake.input.cop_profiles),
            time_dep_hp_cop=options["time_dep_hp_cop"],
            costs=costs,
            default_lifetime=snakemake.params.existing_capacities[
                "default_heating_lifetime"
            ],
            existing_heating=pd.read_csv(
                snakemake.input.existing_heating_distribution,
                header=[0, 1],
                index_col=0,
            ),
        )

    # Set defaults for missing missing values
    set_defaults(n)

    if options.get("cluster_heat_buses", False):
        cluster_heat_buses(n)

    n.meta = dict(snakemake.config, **dict(wildcards=dict(snakemake.wildcards)))

    sanitize_carriers(n, snakemake.config)

    n.export_to_netcdf(snakemake.output[0])<|MERGE_RESOLUTION|>--- conflicted
+++ resolved
@@ -348,7 +348,6 @@
             if not new_build.empty:
                 new_capacity = capacity.loc[new_build.str.replace(name_suffix, "")]
 
-<<<<<<< HEAD
                 if generator not in ["solid biomass", "biogas"]:
                     # missing lifetimes are filled with mean lifetime
                     # if mean cannot be built, lifetime is taken from costs.csv
@@ -360,10 +359,6 @@
                         )
 
                     n.madd(
-=======
-                if generator != "urban central solid biomass CHP":
-                    n.add(
->>>>>>> 0026b0f3
                         "Link",
                         new_capacity.index,
                         suffix=name_suffix,
