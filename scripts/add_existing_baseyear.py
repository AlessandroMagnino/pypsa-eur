--- conflicted
+++ resolved
@@ -629,7 +629,6 @@
             links_i = n.links[(n.links.build_year + n.links.lifetime <= baseyear)].index
             n.mremove("Link", links_i)
 
-<<<<<<< HEAD
 
 def add_land_transport_installed_before_baseyear(
         n,
@@ -666,8 +665,11 @@
         build_year = year
         ) 
 
-=======
->>>>>>> 86358afd
+    number_cars = pd.read_csv(snakemake.input.existing_transport, index_col=0)[
+        "number cars"
+    ]
+    logger.info(f"The model only assumes the minimum number of ICE vehicles to supply the transport demand which represents {round(int(snakemake.config['scenario']['clusters'][0])*p_set.max(axis=0).sum()/number_cars.sum()*100,2)}% of the existing ICE vehicle fleet in 2020")
+
 
 if __name__ == "__main__":
     if "snakemake" not in globals():
