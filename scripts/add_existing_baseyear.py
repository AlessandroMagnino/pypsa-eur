# -*- coding: utf-8 -*-
# SPDX-FileCopyrightText: : 2020-2024 The PyPSA-Eur Authors
#
# SPDX-License-Identifier: MIT
"""
Adds existing power and heat generation capacities for initial planning
horizon.
"""

import logging
from types import SimpleNamespace

import country_converter as coco
import numpy as np
import pandas as pd
import powerplantmatching as pm
import pypsa
import xarray as xr
from _helpers import (
    configure_logging,
    set_scenario_config,
    update_config_from_wildcards,
)
from add_electricity import sanitize_carriers
<<<<<<< HEAD
from prepare_sector_network import cluster_heat_buses, define_spatial, prepare_costs, get

from pypsa.descriptors import get_switchable_as_dense as get_as_dense
=======
from definitions.heat_sector import HeatSector
from definitions.heat_system import HeatSystem
from definitions.heat_system_type import HeatSystemType
from prepare_sector_network import cluster_heat_buses, define_spatial, prepare_costs
>>>>>>> f9bddc91

logger = logging.getLogger(__name__)
cc = coco.CountryConverter()
idx = pd.IndexSlice
spatial = SimpleNamespace()


def add_build_year_to_new_assets(n, baseyear):
    """
    Parameters
    ----------
    n : pypsa.Network
    baseyear : int
        year in which optimized assets are built
    """
    # Give assets with lifetimes and no build year the build year baseyear
    for c in n.iterate_components(["Link", "Generator", "Store"]):
        assets = c.df.index[(c.df.lifetime != np.inf) & (c.df.build_year == 0)]
        c.df.loc[assets, "build_year"] = baseyear

        # add -baseyear to name
        rename = pd.Series(c.df.index, c.df.index)
        rename[assets] += f"-{str(baseyear)}"
        c.df.rename(index=rename, inplace=True)

        # rename time-dependent
        selection = n.component_attrs[c.name].type.str.contains(
            "series"
        ) & n.component_attrs[c.name].status.str.contains("Input")
        for attr in n.component_attrs[c.name].index[selection]:
            c.pnl[attr] = c.pnl[attr].rename(columns=rename)


def add_existing_renewables(df_agg, costs):
    """
    Append existing renewables to the df_agg pd.DataFrame with the conventional
    power plants.
    """
    tech_map = {"solar": "PV", "onwind": "Onshore", "offwind-ac": "Offshore"}

    countries = snakemake.config["countries"]  # noqa: F841
    irena = pm.data.IRENASTAT().powerplant.convert_country_to_alpha2()
    irena = irena.query("Country in @countries")
    irena = irena.groupby(["Technology", "Country", "Year"]).Capacity.sum()

    irena = irena.unstack().reset_index()

    for carrier, tech in tech_map.items():
        df = (
            irena[irena.Technology.str.contains(tech)]
            .drop(columns=["Technology"])
            .set_index("Country")
        )
        df.columns = df.columns.astype(int)

        # calculate yearly differences
        df.insert(loc=0, value=0.0, column="1999")
        df = df.diff(axis=1).drop("1999", axis=1).clip(lower=0)

        # distribute capacities among nodes according to capacity factor
        # weighting with nodal_fraction
        elec_buses = n.buses.index[n.buses.carrier == "AC"].union(
            n.buses.index[n.buses.carrier == "DC"]
        )
        nodal_fraction = pd.Series(0.0, elec_buses)

        for country in n.buses.loc[elec_buses, "country"].unique():
            gens = n.generators.index[
                (n.generators.index.str[:2] == country)
                & (n.generators.carrier == carrier)
            ]
            cfs = n.generators_t.p_max_pu[gens].mean()
            cfs_key = cfs / cfs.sum()
            nodal_fraction.loc[n.generators.loc[gens, "bus"]] = cfs_key.groupby(
                n.generators.loc[gens, "bus"]
            ).sum()

        nodal_df = df.loc[n.buses.loc[elec_buses, "country"]]
        nodal_df.index = elec_buses
        nodal_df = nodal_df.multiply(nodal_fraction, axis=0)

        for year in nodal_df.columns:
            for node in nodal_df.index:
                name = f"{node}-{carrier}-{year}"
                capacity = nodal_df.loc[node, year]
                if capacity > 0.0:
                    cost_key = carrier.split("-")[0]
                    df_agg.at[name, "Fueltype"] = carrier
                    df_agg.at[name, "Capacity"] = capacity
                    df_agg.at[name, "DateIn"] = year
                    df_agg.at[name, "lifetime"] = costs.at[cost_key, "lifetime"]
                    df_agg.at[name, "DateOut"] = (
                        year + costs.at[cost_key, "lifetime"] - 1
                    )
                    df_agg.at[name, "bus"] = node


def add_power_capacities_installed_before_baseyear(n, grouping_years, costs, baseyear):
    """
    Parameters
    ----------
    n : pypsa.Network
    grouping_years :
        intervals to group existing capacities
    costs :
        to read lifetime to estimate YearDecomissioning
    baseyear : int
    """
    logger.debug(
        f"Adding power capacities installed before {baseyear} from"
        " powerplants_s_{clusters}.csv"
    )

    df_agg = pd.read_csv(snakemake.input.powerplants, index_col=0)

    rename_fuel = {
        "Hard Coal": "coal",
        "Lignite": "lignite",
        "Nuclear": "nuclear",
        "Oil": "oil",
        "OCGT": "OCGT",
        "CCGT": "CCGT",
        "Bioenergy": "urban central solid biomass CHP",
    }

    # Replace Fueltype "Natural Gas" with the respective technology (OCGT or CCGT)
    df_agg.loc[df_agg["Fueltype"] == "Natural Gas", "Fueltype"] = df_agg.loc[
        df_agg["Fueltype"] == "Natural Gas", "Technology"
    ]

    fueltype_to_drop = [
        "Hydro",
        "Wind",
        "Solar",
        "Geothermal",
        "Waste",
        "Other",
        "CCGT, Thermal",
    ]

    technology_to_drop = ["Pv", "Storage Technologies"]

    # drop unused fueltypes and technologies
    df_agg.drop(df_agg.index[df_agg.Fueltype.isin(fueltype_to_drop)], inplace=True)
    df_agg.drop(df_agg.index[df_agg.Technology.isin(technology_to_drop)], inplace=True)
    df_agg.Fueltype = df_agg.Fueltype.map(rename_fuel)

    # Intermediate fix for DateIn & DateOut
    # Fill missing DateIn
    biomass_i = df_agg.loc[df_agg.Fueltype == "urban central solid biomass CHP"].index
    mean = df_agg.loc[biomass_i, "DateIn"].mean()
    df_agg.loc[biomass_i, "DateIn"] = df_agg.loc[biomass_i, "DateIn"].fillna(int(mean))
    # Fill missing DateOut
    dateout = (
        df_agg.loc[biomass_i, "DateIn"]
        + snakemake.params.costs["fill_values"]["lifetime"]
    )
    df_agg.loc[biomass_i, "DateOut"] = df_agg.loc[biomass_i, "DateOut"].fillna(dateout)

    # include renewables in df_agg
    add_existing_renewables(df_agg, costs)

    # drop assets which are already phased out / decommissioned
    phased_out = df_agg[df_agg["DateOut"] < baseyear].index
    df_agg.drop(phased_out, inplace=True)

    newer_assets = (df_agg.DateIn > max(grouping_years)).sum()
    if newer_assets:
        logger.warning(
            f"There are {newer_assets} assets with build year "
            f"after last power grouping year {max(grouping_years)}. "
            "These assets are dropped and not considered."
            "Consider to redefine the grouping years to keep them."
        )
        to_drop = df_agg[df_agg.DateIn > max(grouping_years)].index
        df_agg.drop(to_drop, inplace=True)

    df_agg["grouping_year"] = np.take(
        grouping_years, np.digitize(df_agg.DateIn, grouping_years, right=True)
    )

    # calculate (adjusted) remaining lifetime before phase-out (+1 because assuming
    # phase out date at the end of the year)
    df_agg["lifetime"] = df_agg.DateOut - df_agg["grouping_year"] + 1

    df = df_agg.pivot_table(
        index=["grouping_year", "Fueltype"],
        columns="bus",
        values="Capacity",
        aggfunc="sum",
    )

    lifetime = df_agg.pivot_table(
        index=["grouping_year", "Fueltype"],
        columns="bus",
        values="lifetime",
        aggfunc="mean",  # currently taken mean for clustering lifetimes
    )

    carrier = {
        "OCGT": "gas",
        "CCGT": "gas",
        "coal": "coal",
        "oil": "oil",
        "lignite": "lignite",
        "nuclear": "uranium",
        "urban central solid biomass CHP": "biomass",
    }

    for grouping_year, generator in df.index:
        # capacity is the capacity in MW at each node for this
        capacity = df.loc[grouping_year, generator]
        capacity = capacity[~capacity.isna()]
        capacity = capacity[
            capacity > snakemake.params.existing_capacities["threshold_capacity"]
        ]
        suffix = "-ac" if generator == "offwind" else ""
        name_suffix = f" {generator}{suffix}-{grouping_year}"
        name_suffix_by = f" {generator}{suffix}-{baseyear}"
        asset_i = capacity.index + name_suffix
        if generator in ["solar", "onwind", "offwind-ac"]:
            cost_key = generator.split("-")[0]
            # to consider electricity grid connection costs or a split between
            # solar utility and rooftop as well, rather take cost assumptions
            # from existing network than from the cost database
            capital_cost = n.generators.loc[
                n.generators.carrier == generator + suffix, "capital_cost"
            ].mean()
            marginal_cost = n.generators.loc[
                n.generators.carrier == generator + suffix, "marginal_cost"
            ].mean()
            # check if assets are already in network (e.g. for 2020)
            already_build = n.generators.index.intersection(asset_i)
            new_build = asset_i.difference(n.generators.index)

            # this is for the year 2020
            if not already_build.empty:
                n.generators.loc[already_build, "p_nom"] = n.generators.loc[
                    already_build, "p_nom_min"
                ] = capacity.loc[already_build.str.replace(name_suffix, "")].values
            new_capacity = capacity.loc[new_build.str.replace(name_suffix, "")]

            p_max_pu = n.generators_t.p_max_pu[capacity.index + name_suffix_by]

            if not new_build.empty:
                n.madd(
                    "Generator",
                    new_capacity.index,
                    suffix=name_suffix,
                    bus=new_capacity.index,
                    carrier=generator,
                    p_nom=new_capacity,
                    marginal_cost=marginal_cost,
                    capital_cost=capital_cost,
                    efficiency=costs.at[cost_key, "efficiency"],
                    p_max_pu=p_max_pu.rename(columns=n.generators.bus),
                    build_year=grouping_year,
                    lifetime=costs.at[cost_key, "lifetime"],
                )

        else:
            bus0 = vars(spatial)[carrier[generator]].nodes
            if "EU" not in vars(spatial)[carrier[generator]].locations:
                bus0 = bus0.intersection(capacity.index + " " + carrier[generator])

            # check for missing bus
            missing_bus = pd.Index(bus0).difference(n.buses.index)
            if not missing_bus.empty:
                logger.info(f"add buses {bus0}")
                n.madd(
                    "Bus",
                    bus0,
                    carrier=generator,
                    location=vars(spatial)[carrier[generator]].locations,
                    unit="MWh_el",
                )

            already_build = n.links.index.intersection(asset_i)
            new_build = asset_i.difference(n.links.index)
            lifetime_assets = lifetime.loc[grouping_year, generator].dropna()

            # this is for the year 2020
            if not already_build.empty:
                n.links.loc[already_build, "p_nom_min"] = capacity.loc[
                    already_build.str.replace(name_suffix, "")
                ].values

            if not new_build.empty:
                new_capacity = capacity.loc[new_build.str.replace(name_suffix, "")]

                if generator != "urban central solid biomass CHP":
                    n.madd(
                        "Link",
                        new_capacity.index,
                        suffix=name_suffix,
                        bus0=bus0,
                        bus1=new_capacity.index,
                        bus2="co2 atmosphere",
                        carrier=generator,
                        marginal_cost=costs.at[generator, "efficiency"]
                        * costs.at[generator, "VOM"],  # NB: VOM is per MWel
                        capital_cost=costs.at[generator, "efficiency"]
                        * costs.at[generator, "fixed"],  # NB: fixed cost is per MWel
                        p_nom=new_capacity / costs.at[generator, "efficiency"],
                        efficiency=costs.at[generator, "efficiency"],
                        efficiency2=costs.at[carrier[generator], "CO2 intensity"],
                        build_year=grouping_year,
                        lifetime=lifetime_assets.loc[new_capacity.index],
                    )
                else:
                    key = "central solid biomass CHP"
                    central_heat = n.buses.query(
                        "carrier == 'urban central heat'"
                    ).location.unique()
                    heat_buses = new_capacity.index.map(
                        lambda i: i + " urban central heat" if i in central_heat else ""
                    )

                    n.madd(
                        "Link",
                        new_capacity.index,
                        suffix=name_suffix,
                        bus0=spatial.biomass.df.loc[new_capacity.index]["nodes"].values,
                        bus1=new_capacity.index,
                        bus2=heat_buses,
                        carrier=generator,
                        p_nom=new_capacity / costs.at[key, "efficiency"],
                        capital_cost=costs.at[key, "fixed"]
                        * costs.at[key, "efficiency"],
                        marginal_cost=costs.at[key, "VOM"],
                        efficiency=costs.at[key, "efficiency"],
                        build_year=grouping_year,
                        efficiency2=costs.at[key, "efficiency-heat"],
                        lifetime=lifetime_assets.loc[new_capacity.index],
                    )
        # check if existing capacities are larger than technical potential
        existing_large = n.generators[
            n.generators["p_nom_min"] > n.generators["p_nom_max"]
        ].index
        if len(existing_large):
            logger.warning(
                f"Existing capacities larger than technical potential for {existing_large},\
                           adjust technical potential to existing capacities"
            )
            n.generators.loc[existing_large, "p_nom_max"] = n.generators.loc[
                existing_large, "p_nom_min"
            ]


def get_efficiency(heat_system, carrier, nodes, heating_efficiencies, costs):
    """
    Computes the heating system efficiency based on the sector and carrier
    type.

    Parameters:
    -----------
    heat_system : object
    carrier : str
        The type of fuel or energy carrier (e.g., 'gas', 'oil').
    nodes : pandas.Series
        A pandas Series containing node information used to match the heating efficiency data.
    heating_efficiencies : dict
        A dictionary containing efficiency values for different carriers and sectors.
    costs : pandas.DataFrame
        A DataFrame containing boiler cost and efficiency data for different heating systems.

    Returns:
    --------
    efficiency : pandas.Series or float
        A pandas Series mapping the efficiencies based on nodes for residential and services sectors, or a single
        efficiency value for other heating systems (e.g., urban central).

    Notes:
    ------
    - For residential and services sectors, efficiency is mapped based on the nodes.
    - For other sectors, the default boiler efficiency is retrieved from the `costs` database.
    """

    if heat_system.value == "urban central":
        boiler_costs_name = getattr(heat_system, f"{carrier}_boiler_costs_name")
        efficiency = costs.at[boiler_costs_name, "efficiency"]
    elif heat_system.sector.value == "residential":
        key = f"{carrier} residential space efficiency"
        efficiency = nodes.str[:2].map(heating_efficiencies[key])
    elif heat_system.sector.value == "services":
        key = f"{carrier} services space efficiency"
        efficiency = nodes.str[:2].map(heating_efficiencies[key])
    else:
        logger.warning(f"{heat_system} not defined.")

    return efficiency


def add_heating_capacities_installed_before_baseyear(
    n: pypsa.Network,
    baseyear: int,
    grouping_years: list,
    cop: dict,
    time_dep_hp_cop: bool,
    costs: pd.DataFrame,
    default_lifetime: int,
    existing_heating: pd.DataFrame,
):
    """
    Parameters
    ----------
    n : pypsa.Network
    baseyear : last year covered in the existing capacities database
    grouping_years : intervals to group existing capacities
        linear decommissioning of heating capacities from 2020 to 2045 is
        currently assumed heating capacities split between residential and
        services proportional to heating load in both 50% capacities
        in rural buses 50% in urban buses
    cop: xr.DataArray
        DataArray with time-dependent coefficients of performance (COPs) heat pumps. Coordinates are heat sources (see config), heat system types (see :file:`scripts/enums/HeatSystemType.py`), nodes and snapshots.
    time_dep_hp_cop: bool
        If True, time-dependent (dynamic) COPs are used for heat pumps
    """
    logger.debug(f"Adding heating capacities installed before {baseyear}")

    for heat_system in existing_heating.columns.get_level_values(0).unique():
        heat_system = HeatSystem(heat_system)

        nodes = pd.Index(
            n.buses.location[n.buses.index.str.contains(f"{heat_system} heat")]
        )

        if (not heat_system == HeatSystem.URBAN_CENTRAL) and options[
            "electricity_distribution_grid"
        ]:
            nodes_elec = nodes + " low voltage"
        else:
            nodes_elec = nodes

            too_large_grouping_years = [
                gy for gy in grouping_years if gy >= int(baseyear)
            ]
            if too_large_grouping_years:
                logger.warning(
                    f"Grouping years >= baseyear are ignored. Dropping {too_large_grouping_years}."
                )
            valid_grouping_years = pd.Series(
                [
                    int(grouping_year)
                    for grouping_year in grouping_years
                    if int(grouping_year) + default_lifetime > int(baseyear)
                    and int(grouping_year) < int(baseyear)
                ]
            )

            assert valid_grouping_years.is_monotonic_increasing

            # get number of years of each interval
            _years = valid_grouping_years.diff()
            # Fill NA from .diff() with value for the first interval
            _years[0] = valid_grouping_years[0] - baseyear + default_lifetime
            # Installation is assumed to be linear for the past
            ratios = _years / _years.sum()

        for ratio, grouping_year in zip(ratios, valid_grouping_years):
            # Add heat pumps
            for heat_source in snakemake.params.heat_pump_sources[
                heat_system.system_type.value
            ]:
                costs_name = heat_system.heat_pump_costs_name(heat_source)

                efficiency = (
                    cop.sel(
                        heat_system=heat_system.system_type.value,
                        heat_source=heat_source,
                        name=nodes,
                    )
                    .to_pandas()
                    .reindex(index=n.snapshots)
                    if time_dep_hp_cop
                    else costs.at[costs_name, "efficiency"]
                )

                n.madd(
                    "Link",
                    nodes,
                    suffix=f" {heat_system} {heat_source} heat pump-{grouping_year}",
                    bus0=nodes_elec,
                    bus1=nodes + " " + heat_system.value + " heat",
                    carrier=f"{heat_system} {heat_source} heat pump",
                    efficiency=efficiency,
                    capital_cost=costs.at[costs_name, "efficiency"]
                    * costs.at[costs_name, "fixed"],
                    p_nom=existing_heating.loc[
                        nodes, (heat_system.value, f"{heat_source} heat pump")
                    ]
                    * ratio
                    / costs.at[costs_name, "efficiency"],
                    build_year=int(grouping_year),
                    lifetime=costs.at[costs_name, "lifetime"],
                )

            # add resistive heater, gas boilers and oil boilers
            n.madd(
                "Link",
                nodes,
                suffix=f" {heat_system} resistive heater-{grouping_year}",
                bus0=nodes_elec,
                bus1=nodes + " " + heat_system.value + " heat",
                carrier=heat_system.value + " resistive heater",
                efficiency=costs.at[
                    heat_system.resistive_heater_costs_name, "efficiency"
                ],
                capital_cost=(
                    costs.at[heat_system.resistive_heater_costs_name, "efficiency"]
                    * costs.at[heat_system.resistive_heater_costs_name, "fixed"]
                ),
                p_nom=(
                    existing_heating.loc[nodes, (heat_system.value, "resistive heater")]
                    * ratio
                    / costs.at[heat_system.resistive_heater_costs_name, "efficiency"]
                ),
                build_year=int(grouping_year),
                lifetime=costs.at[heat_system.resistive_heater_costs_name, "lifetime"],
            )

            efficiency = get_efficiency(
                heat_system, "gas", nodes, heating_efficiencies, costs
            )

            n.madd(
                "Link",
                nodes,
                suffix=f" {heat_system} gas boiler-{grouping_year}",
                bus0="EU gas" if "EU gas" in spatial.gas.nodes else nodes + " gas",
                bus1=nodes + " " + heat_system.value + " heat",
                bus2="co2 atmosphere",
                carrier=heat_system.value + " gas boiler",
                efficiency=efficiency,
                efficiency2=costs.at["gas", "CO2 intensity"],
                capital_cost=(
                    costs.at[heat_system.gas_boiler_costs_name, "efficiency"]
                    * costs.at[heat_system.gas_boiler_costs_name, "fixed"]
                ),
                p_nom=(
                    existing_heating.loc[nodes, (heat_system.value, "gas boiler")]
                    * ratio
                    / costs.at[heat_system.gas_boiler_costs_name, "efficiency"]
                ),
                build_year=int(grouping_year),
                lifetime=costs.at[heat_system.gas_boiler_costs_name, "lifetime"],
            )

            efficiency = get_efficiency(
                heat_system, "oil", nodes, heating_efficiencies, costs
            )

            n.madd(
                "Link",
                nodes,
                suffix=f" {heat_system} oil boiler-{grouping_year}",
                bus0=spatial.oil.nodes,
                bus1=nodes + " " + heat_system.value + " heat",
                bus2="co2 atmosphere",
                carrier=heat_system.value + " oil boiler",
                efficiency=efficiency,
                efficiency2=costs.at["oil", "CO2 intensity"],
                capital_cost=costs.at[heat_system.oil_boiler_costs_name, "efficiency"]
                * costs.at[heat_system.oil_boiler_costs_name, "fixed"],
                p_nom=(
                    existing_heating.loc[nodes, (heat_system.value, "oil boiler")]
                    * ratio
                    / costs.at[heat_system.oil_boiler_costs_name, "efficiency"]
                ),
                build_year=int(grouping_year),
                lifetime=costs.at[
                    f"{heat_system.central_or_decentral} gas boiler", "lifetime"
                ],
            )

            # delete links with p_nom=nan corresponding to extra nodes in country
            n.mremove(
                "Link",
                [
                    index
                    for index in n.links.index.to_list()
                    if str(grouping_year) in index and np.isnan(n.links.p_nom[index])
                ],
            )

            # delete links with capacities below threshold
            threshold = snakemake.params.existing_capacities["threshold_capacity"]
            n.mremove(
                "Link",
                [
                    index
                    for index in n.links.index.to_list()
                    if str(grouping_year) in index and n.links.p_nom[index] < threshold
                ],
            )


<<<<<<< HEAD

def add_existing_land_transport(baseyear, options, ref_year=2024):
    transport_types = ["light", "heavy"]
    registrations = pd.read_csv(snakemake.input.car_registration, index_col=[0,1])
    historical_ev_share = pd.read_csv(snakemake.input.historical_ev_share,
                                      index_col=[0], header=[0,1])
    factor = get(options["car_reg_factor"], baseyear)
   
    for transport_type in transport_types:
        
        reg = registrations.loc[transport_type].iloc[:,0] * factor
        today_ev = historical_ev_share.iloc[-1].loc[transport_type]
        
        if options["endogenous_transport"]:
            share = 1/3  # TODO make this nicer
        else:
            share = get(options["land_transport_ice_share"][transport_type], baseyear)
        
        ice_i = n.links[n.links.carrier == f"land transport oil {transport_type}"].index
        p_nom = n.links.loc[ice_i, "p_nom"] / share


        efficiency = n.links_t.efficiency[ice_i]
        p_min_pu = n.links_t.p_min_pu[ice_i]
        
        unchanged_fleet = 1-(reg*(baseyear-ref_year))-today_ev
        
        df = n.links.loc[ice_i]
       
        df["build_year"] = 0
        df["lifetime"] = np.inf
        df["p_nom"] = p_nom.mul(unchanged_fleet.values)
        df["p_nom_extendable"] = False
        df.rename(
            index=lambda x: x.replace(f"-{baseyear}", "-existing"), inplace=True
        )
        p_min_pu = p_min_pu.rename(
            columns=lambda x: x.replace(f"-{baseyear}", "-existing"))
        p_max_pu = get_as_dense(n, "Link", "p_max_pu")[ice_i]
        p_max_pu = p_max_pu.rename(
            columns=lambda x: x.replace(f"-{baseyear}", "-existing"))
        eff = efficiency.rename(
            columns=lambda x: x.replace(f"-{baseyear}", "-existing"))

        n.madd(
            "Link",
            df.index,
            bus0=df.bus0,
            bus1=df.bus1,
            bus2=df.bus2,
            carrier=df.carrier,
            efficiency=eff,
            capital_cost=df.capital_cost,
            marginal_cost=df.marginal_cost,
            efficiency2=df.efficiency2,
            p_nom_extendable=False,
            p_nom=df.p_nom,
            p_min_pu=p_min_pu,
            p_max_pu=p_max_pu,
            build_year=df.build_year,
            lifetime=df.lifetime,
        )
        
        n.links.loc[ice_i, "p_nom"] = 0

def fix_boiler_profiles(n):

    logger.info("Forcing boiler profiles")

    decentral_boilers = n.links.index[
        n.links.carrier.str.contains("boiler")
        & ~n.links.carrier.str.contains("urban central")
        # & ~n.links.p_nom_extendable
    ]

    if decentral_boilers.empty:
        return

    boiler_loads = n.links.loc[decentral_boilers, "bus1"]
    boiler_loads = boiler_loads[boiler_loads.isin(n.loads_t.p_set.columns)]
    decentral_boilers = boiler_loads.index
    boiler_profiles_pu = n.loads_t.p_set[boiler_loads].div(
        n.loads_t.p_set[boiler_loads].max(), axis=1
    )
    boiler_profiles_pu.columns = decentral_boilers

    for attr in ["p_min_pu", "p_max_pu"]:
        n.links_t[attr] = pd.concat([n.links_t[attr], boiler_profiles_pu], axis=1)
        logger.info(f"new boiler profiles:\n{n.links_t[attr][decentral_boilers]}")
=======
def set_defaults(n):
    """
    Set default values for missing values in the network.

    Parameters:
        n (pypsa.Network): The network object.
    Returns:
        None
    """
    if "Link" in n.components:
        if "reversed" in n.links.columns:
            # Replace NA values with default value False
            n.links.loc[n.links.reversed.isna(), "reversed"] = False
            n.links.reversed = n.links.reversed.astype(bool)

>>>>>>> f9bddc91

# %%
if __name__ == "__main__":
    if "snakemake" not in globals():
        from _helpers import mock_snakemake

        snakemake = mock_snakemake(
            "add_existing_baseyear",
<<<<<<< HEAD
            # configfiles="config/config.yaml",
            simpl="",
            clusters="37",
            ll="v1.0",
            opts="",
            sector_opts="",
            planning_horizons=2025,
=======
            configfiles="config/test/config.myopic.yaml",
            clusters="5",
            ll="v1.5",
            opts="",
            sector_opts="",
            planning_horizons=2030,
>>>>>>> f9bddc91
        )

    configure_logging(snakemake)
    set_scenario_config(snakemake)

    update_config_from_wildcards(snakemake.config, snakemake.wildcards)

    options = snakemake.params.sector

    baseyear = snakemake.params.baseyear

    n = pypsa.Network(snakemake.input.network)

    # define spatial resolution of carriers
    spatial = define_spatial(n.buses[n.buses.carrier == "AC"].index, options)
    add_build_year_to_new_assets(n, baseyear)

    Nyears = n.snapshot_weightings.generators.sum() / 8760.0
    costs = prepare_costs(
        snakemake.input.costs,
        snakemake.params.costs,
        Nyears,
    )

    grouping_years_power = snakemake.params.existing_capacities["grouping_years_power"]
    grouping_years_heat = snakemake.params.existing_capacities["grouping_years_heat"]
    add_power_capacities_installed_before_baseyear(
        n, grouping_years_power, costs, baseyear
    )

    if options["heating"]:

        # one could use baseyear here instead (but dangerous if no data)
        fn = snakemake.input.heating_efficiencies
        year = int(snakemake.params["energy_totals_year"])
        heating_efficiencies = pd.read_csv(fn, index_col=[1, 0]).loc[year]

        add_heating_capacities_installed_before_baseyear(
            n=n,
            baseyear=baseyear,
            grouping_years=grouping_years_heat,
            cop=xr.open_dataarray(snakemake.input.cop_profiles),
            time_dep_hp_cop=options["time_dep_hp_cop"],
            costs=costs,
            default_lifetime=snakemake.params.existing_capacities[
                "default_heating_lifetime"
            ],
            existing_heating=pd.read_csv(
                snakemake.input.existing_heating_distribution,
                header=[0, 1],
                index_col=0,
            ),
        )

    # Set defaults for missing missing values
    set_defaults(n)

    if options.get("cluster_heat_buses", False):
        cluster_heat_buses(n)
        
    if options["endogenous_transport"]:
        add_existing_land_transport(baseyear, options)
    
    fix_boiler_profiles(n)
        
    n.meta = dict(snakemake.config, **dict(wildcards=dict(snakemake.wildcards)))

    sanitize_carriers(n, snakemake.config)

    n.export_to_netcdf(snakemake.output[0])<|MERGE_RESOLUTION|>--- conflicted
+++ resolved
@@ -22,16 +22,12 @@
     update_config_from_wildcards,
 )
 from add_electricity import sanitize_carriers
-<<<<<<< HEAD
-from prepare_sector_network import cluster_heat_buses, define_spatial, prepare_costs, get
-
-from pypsa.descriptors import get_switchable_as_dense as get_as_dense
-=======
 from definitions.heat_sector import HeatSector
 from definitions.heat_system import HeatSystem
 from definitions.heat_system_type import HeatSystemType
-from prepare_sector_network import cluster_heat_buses, define_spatial, prepare_costs
->>>>>>> f9bddc91
+from prepare_sector_network import cluster_heat_buses, define_spatial, prepare_costs, get
+
+from pypsa.descriptors import get_switchable_as_dense as get_as_dense
 
 logger = logging.getLogger(__name__)
 cc = coco.CountryConverter()
@@ -190,6 +186,19 @@
         + snakemake.params.costs["fill_values"]["lifetime"]
     )
     df_agg.loc[biomass_i, "DateOut"] = df_agg.loc[biomass_i, "DateOut"].fillna(dateout)
+
+    # assign clustered bus
+    busmap_s = pd.read_csv(snakemake.input.busmap_s, index_col=0).squeeze()
+    busmap = pd.read_csv(snakemake.input.busmap, index_col=0).squeeze()
+
+    inv_busmap = {}
+    for k, v in busmap.items():
+        inv_busmap[v] = inv_busmap.get(v, []) + [k]
+
+    clustermaps = busmap_s.map(busmap)
+    clustermaps.index = clustermaps.index.astype(int)
+
+    df_agg["cluster_bus"] = df_agg.bus.map(clustermaps)
 
     # include renewables in df_agg
     add_existing_renewables(df_agg, costs)
@@ -629,7 +638,22 @@
             )
 
 
-<<<<<<< HEAD
+def set_defaults(n):
+    """
+    Set default values for missing values in the network.
+
+    Parameters:
+        n (pypsa.Network): The network object.
+    Returns:
+        None
+    """
+    if "Link" in n.components:
+        if "reversed" in n.links.columns:
+            # Replace NA values with default value False
+            n.links.loc[n.links.reversed.isna(), "reversed"] = False
+            n.links.reversed = n.links.reversed.astype(bool)
+
+
 
 def add_existing_land_transport(baseyear, options, ref_year=2024):
     transport_types = ["light", "heavy"]
@@ -719,23 +743,6 @@
     for attr in ["p_min_pu", "p_max_pu"]:
         n.links_t[attr] = pd.concat([n.links_t[attr], boiler_profiles_pu], axis=1)
         logger.info(f"new boiler profiles:\n{n.links_t[attr][decentral_boilers]}")
-=======
-def set_defaults(n):
-    """
-    Set default values for missing values in the network.
-
-    Parameters:
-        n (pypsa.Network): The network object.
-    Returns:
-        None
-    """
-    if "Link" in n.components:
-        if "reversed" in n.links.columns:
-            # Replace NA values with default value False
-            n.links.loc[n.links.reversed.isna(), "reversed"] = False
-            n.links.reversed = n.links.reversed.astype(bool)
-
->>>>>>> f9bddc91
 
 # %%
 if __name__ == "__main__":
@@ -744,22 +751,12 @@
 
         snakemake = mock_snakemake(
             "add_existing_baseyear",
-<<<<<<< HEAD
-            # configfiles="config/config.yaml",
-            simpl="",
-            clusters="37",
-            ll="v1.0",
-            opts="",
-            sector_opts="",
-            planning_horizons=2025,
-=======
             configfiles="config/test/config.myopic.yaml",
             clusters="5",
             ll="v1.5",
             opts="",
             sector_opts="",
             planning_horizons=2030,
->>>>>>> f9bddc91
         )
 
     configure_logging(snakemake)
