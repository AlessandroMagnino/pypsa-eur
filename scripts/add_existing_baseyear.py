# -*- coding: utf-8 -*-
# SPDX-FileCopyrightText: : 2020-2024 The PyPSA-Eur Authors
#
# SPDX-License-Identifier: MIT
"""
Adds existing power and heat generation capacities for initial planning
horizon.
"""

import logging
import os
import sys
from types import SimpleNamespace

import country_converter as coco
import numpy as np
import pandas as pd
import powerplantmatching as pm
import pypsa
import xarray as xr
from _helpers import (
    configure_logging,
    set_scenario_config,
    update_config_from_wildcards,
)
from add_electricity import sanitize_carriers
from definitions.heat_sector import HeatSector
from definitions.heat_system import HeatSystem
from definitions.heat_system_type import HeatSystemType
from prepare_sector_network import cluster_heat_buses, define_spatial, prepare_costs

logger = logging.getLogger(__name__)
cc = coco.CountryConverter()
idx = pd.IndexSlice
spatial = SimpleNamespace()

from build_powerplants import add_custom_powerplants


def add_build_year_to_new_assets(n, baseyear):
    """
    Parameters
    ----------
    n : pypsa.Network
    baseyear : int
        year in which optimized assets are built
    """
    # Give assets with lifetimes and no build year the build year baseyear
    for c in n.iterate_components(["Link", "Generator", "Store"]):
        assets = c.df.index[(c.df.lifetime != np.inf) & (c.df.build_year == 0)]
        c.df.loc[assets, "build_year"] = baseyear

        # add -baseyear to name
        rename = pd.Series(c.df.index, c.df.index)
        rename[assets] += f"-{str(baseyear)}"
        c.df.rename(index=rename, inplace=True)

        # rename time-dependent
        selection = n.component_attrs[c.name].type.str.contains(
            "series"
        ) & n.component_attrs[c.name].status.str.contains("Input")
        for attr in n.component_attrs[c.name].index[selection]:
            c.pnl[attr] = c.pnl[attr].rename(columns=rename)


def add_existing_renewables(df_agg, costs):
    """
    Append existing renewables to the df_agg pd.DataFrame with the conventional
    power plants.
    """
    tech_map = {"solar": "PV", "onwind": "Onshore", "offwind-ac": "Offshore"}

    countries = snakemake.config["countries"]  # noqa: F841
    irena = pm.data.IRENASTAT().powerplant.convert_country_to_alpha2()
    irena = irena.query("Country in @countries")
    irena = irena.groupby(["Technology", "Country", "Year"]).Capacity.sum()

    irena = irena.unstack().reset_index()

    for carrier, tech in tech_map.items():
        df = (
            irena[irena.Technology.str.contains(tech)]
            .drop(columns=["Technology"])
            .set_index("Country")
        )
        df.columns = df.columns.astype(int)

        # calculate yearly differences
        df.insert(loc=0, value=0.0, column="1999")
        df = df.diff(axis=1).drop("1999", axis=1).clip(lower=0)

        # distribute capacities among nodes according to capacity factor
        # weighting with nodal_fraction
        elec_buses = n.buses.index[n.buses.carrier == "AC"].union(
            n.buses.index[n.buses.carrier == "DC"]
        )
        nodal_fraction = pd.Series(0.0, elec_buses)

        for country in n.buses.loc[elec_buses, "country"].unique():
            gens = n.generators.index[
                (n.generators.index.str[:2] == country)
                & (n.generators.carrier == carrier)
            ]
            cfs = n.generators_t.p_max_pu[gens].mean()
            cfs_key = cfs / cfs.sum()
            nodal_fraction.loc[n.generators.loc[gens, "bus"]] = cfs_key.groupby(
                n.generators.loc[gens, "bus"]
            ).sum()

        nodal_df = df.loc[n.buses.loc[elec_buses, "country"]]
        nodal_df.index = elec_buses
        nodal_df = nodal_df.multiply(nodal_fraction, axis=0)

        for year in nodal_df.columns:
            for node in nodal_df.index:
                name = f"{node}-{carrier}-{year}"
                capacity = nodal_df.loc[node, year]
                if capacity > 0.0:
                    cost_key = carrier.split("-")[0]
                    df_agg.at[name, "Fueltype"] = carrier
                    df_agg.at[name, "Capacity"] = capacity
                    df_agg.at[name, "DateIn"] = year
                    df_agg.at[name, "lifetime"] = costs.at[cost_key, "lifetime"]
                    df_agg.at[name, "DateOut"] = (
                        year + costs.at[cost_key, "lifetime"] - 1
                    )
                    df_agg.at[name, "cluster_bus"] = node


def add_power_capacities_installed_before_baseyear(n, grouping_years, costs, baseyear):
    """
    Parameters
    ----------
    n : pypsa.Network
    grouping_years :
        intervals to group existing capacities
    costs :
        to read lifetime to estimate YearDecomissioning
    baseyear : int
    """
    logger.debug(
        f"Adding power capacities installed before {baseyear} from powerplants.csv"
    )

    df_agg = pd.read_csv(snakemake.input.powerplants, index_col=0)

    if snakemake.input.get("custom_powerplants"):
        df_agg = add_custom_powerplants(
            df_agg, snakemake.input.custom_powerplants, True
        )

    rename_fuel = {
        "Hard Coal": "coal",
        "Lignite": "lignite",
        "Nuclear": "nuclear",
        "Oil": "oil",
        "OCGT": "OCGT",
        "CCGT": "CCGT",
        "Bioenergy": "solid biomass",
    }

    # If heat is considered, add CHPs in the add_heating_capacities function.
    # Assume that all oil power plants are not CHPs.
    if "H" in snakemake.wildcards.sector_opts.split("-"):
        df_agg = df_agg.query("Set != 'CHP'")
    elif (
        "I" not in snakemake.wildcards.sector_opts.split("-")
        and "Industry" in df_agg.columns
    ):
        df_agg["Industry"].fillna(False, inplace=True)
        df_agg.query("not Industry", inplace=True)

    # Replace Fueltype "Natural Gas" with the respective technology (OCGT or CCGT)
    df_agg.loc[df_agg["Fueltype"] == "Natural Gas", "Fueltype"] = df_agg.loc[
        df_agg["Fueltype"] == "Natural Gas", "Technology"
    ]

    fueltype_to_drop = [
        "Hydro",
        "Wind",
        "Solar",
        "Geothermal",
        "Waste",
        "Other",
        "CCGT, Thermal",
    ]

    technology_to_drop = ["Pv", "Storage Technologies"]

    # drop unused fueltypes and technologies
    df_agg.drop(df_agg.index[df_agg.Fueltype.isin(fueltype_to_drop)], inplace=True)
    df_agg.drop(df_agg.index[df_agg.Technology.isin(technology_to_drop)], inplace=True)
    df_agg.Fueltype = df_agg.Fueltype.map(rename_fuel)

    # Intermediate fix for DateIn & DateOut
    # Fill missing DateIn
    biomass_i = df_agg.loc[df_agg.Fueltype == "solid biomass"].index
    mean = df_agg.loc[biomass_i, "DateIn"].mean()
    df_agg.loc[biomass_i, "DateIn"] = df_agg.loc[biomass_i, "DateIn"].fillna(int(mean))
    # Fill missing DateOut
    dateout = (
        df_agg.loc[biomass_i, "DateIn"]
        + snakemake.params.costs["fill_values"]["lifetime"]
    )
    df_agg.loc[biomass_i, "DateOut"] = df_agg.loc[biomass_i, "DateOut"].fillna(dateout)

    # split biogas and solid biomass
    biogas_i = biomass_i.intersection(df_agg.loc[df_agg.Capacity < 2].index)
    df_agg.loc[biogas_i, "Fueltype"] = "biogas"

    # assign clustered bus
    busmap_s = pd.read_csv(snakemake.input.busmap_s, index_col=0).squeeze()
    busmap = pd.read_csv(snakemake.input.busmap, index_col=0).squeeze()

    inv_busmap = {}
    for k, v in busmap.items():
        inv_busmap[v] = inv_busmap.get(v, []) + [k]

    clustermaps = busmap_s.map(busmap)
    clustermaps.index = clustermaps.index.astype(int)

    df_agg["cluster_bus"] = df_agg.bus.map(clustermaps)

    # include renewables in df_agg
    add_existing_renewables(df_agg, costs)

    # add chp plants
    add_chp_plants(n, grouping_years, costs, baseyear, clustermaps)

    # drop assets which are already phased out / decommissioned
    phased_out = df_agg[df_agg["DateOut"] < baseyear].index
    df_agg.drop(phased_out, inplace=True)

    newer_assets = (df_agg.DateIn > max(grouping_years)).sum()
    if newer_assets:
        logger.warning(
            f"There are {newer_assets} assets with build year "
            f"after last power grouping year {max(grouping_years)}. "
            "These assets are dropped and not considered."
            "Consider to redefine the grouping years to keep them."
        )
        to_drop = df_agg[df_agg.DateIn > max(grouping_years)].index
        df_agg.drop(to_drop, inplace=True)

    df_agg["grouping_year"] = np.take(
        grouping_years, np.digitize(df_agg.DateIn, grouping_years, right=True)
    )

    # calculate (adjusted) remaining lifetime before phase-out (+1 because assuming
    # phase out date at the end of the year)
    df_agg["lifetime"] = df_agg.DateOut - df_agg["grouping_year"] + 1

    df = df_agg.pivot_table(
        index=["grouping_year", "Fueltype"],
        columns="cluster_bus",
        values="Capacity",
        aggfunc="sum",
    )

    lifetime = df_agg.pivot_table(
        index=["grouping_year", "Fueltype"],
        columns="cluster_bus",
        values="lifetime",
        aggfunc="mean",  # currently taken mean for clustering lifetimes
    )
    # A dictionary that translates carriers into keys for the spatial data structure
    carrier = {
        "OCGT": "gas",
        "CCGT": "gas",
        "coal": "coal",
        "oil": "oil",
        "lignite": "lignite",
        "nuclear": "uranium",
        "solid biomass": "biomass",
        "biogas": "biogas",
    }

    for grouping_year, generator in df.index:
        # capacity is the capacity in MW at each node for this
        capacity = df.loc[grouping_year, generator]
        capacity = capacity[~capacity.isna()]
        capacity = capacity[
            capacity > snakemake.params.existing_capacities["threshold_capacity"]
        ]
        suffix = "-ac" if generator == "offwind" else ""
        name_suffix = f" {generator}{suffix}-{grouping_year}"
        name_suffix_by = f" {generator}{suffix}-{baseyear}"
        asset_i = capacity.index + name_suffix
        if generator in ["solar", "onwind", "offwind-ac"]:
            cost_key = generator.split("-")[0]
            # to consider electricity grid connection costs or a split between
            # solar utility and rooftop as well, rather take cost assumptions
            # from existing network than from the cost database
            capital_cost = n.generators.loc[
                n.generators.carrier == generator + suffix, "capital_cost"
            ].mean()
            overnight_cost = n.generators.loc[
                n.generators.carrier == generator + suffix, "overnight_cost"
            ].mean()
            marginal_cost = n.generators.loc[
                n.generators.carrier == generator + suffix, "marginal_cost"
            ].mean()
            # check if assets are already in network (e.g. for 2020)
            already_build = n.generators.index.intersection(asset_i)
            new_build = asset_i.difference(n.generators.index)

            # this is for the year 2020
            if not already_build.empty:
                n.generators.loc[already_build, "p_nom"] = n.generators.loc[
                    already_build, "p_nom_min"
                ] = capacity.loc[already_build.str.replace(name_suffix, "")].values
            new_capacity = capacity.loc[new_build.str.replace(name_suffix, "")]

            if "m" in snakemake.wildcards.clusters:
                for ind in new_capacity.index:
                    # existing capacities are split evenly among regions in every country
                    inv_ind = list(inv_busmap[ind])

                    # for offshore the splitting only includes coastal regions
                    inv_ind = [
                        i for i in inv_ind if (i + name_suffix_by) in n.generators.index
                    ]

                    p_max_pu = n.generators_t.p_max_pu[
                        [i + name_suffix_by for i in inv_ind]
                    ]
                    p_max_pu.columns = [i + name_suffix for i in inv_ind]

                    n.madd(
                        "Generator",
                        [i + name_suffix for i in inv_ind],
                        bus=ind,
                        carrier=generator,
                        p_nom=new_capacity[ind]
                        / len(inv_ind),  # split among regions in a country
                        marginal_cost=marginal_cost,
                        capital_cost=capital_cost,
                        overnight_cost=overnight_cost,
                        efficiency=costs.at[cost_key, "efficiency"],
                        p_max_pu=p_max_pu,
                        build_year=grouping_year,
                        lifetime=costs.at[cost_key, "lifetime"],
                    )

            else:
                p_max_pu = n.generators_t.p_max_pu[capacity.index + name_suffix_by]

                if not new_build.empty:
                    n.madd(
                        "Generator",
                        new_capacity.index,
                        suffix=name_suffix,
                        bus=new_capacity.index,
                        carrier=generator,
                        p_nom=new_capacity,
                        marginal_cost=marginal_cost,
                        capital_cost=capital_cost,
                        overnight_cost=overnight_cost,
                        efficiency=costs.at[cost_key, "efficiency"],
                        p_max_pu=p_max_pu.rename(columns=n.generators.bus),
                        build_year=grouping_year,
                        lifetime=costs.at[cost_key, "lifetime"],
                    )

        else:
            bus0 = vars(spatial)[carrier[generator]].nodes
            if "EU" not in vars(spatial)[carrier[generator]].locations:
                bus0 = bus0.intersection(capacity.index + " " + carrier[generator])

            # check for missing bus
            missing_bus = pd.Index(bus0).difference(n.buses.index)
            if not missing_bus.empty:
                logger.info(f"add buses {bus0}")
                n.madd(
                    "Bus",
                    bus0,
                    carrier=generator,
                    location=vars(spatial)[carrier[generator]].locations,
                    unit="MWh_el",
                )

            already_build = n.links.index.intersection(asset_i)
            new_build = asset_i.difference(n.links.index)
            if (grouping_year, generator) in lifetime.index:
                lifetime_assets = lifetime.loc[grouping_year, generator].dropna()
            else:
                lifetime_assets = costs.at[generator, "lifetime"]

            # this is for the year 2020
            if not already_build.empty:
                n.links.loc[already_build, "p_nom_min"] = capacity.loc[
                    already_build.str.replace(name_suffix, "")
                ].values

            if not new_build.empty:
                new_capacity = capacity.loc[new_build.str.replace(name_suffix, "")]

                if generator not in ["solid biomass", "biogas"]:
                    # missing lifetimes are filled with mean lifetime
                    # if mean cannot be built, lifetime is taken from costs.csv
                    if isinstance(lifetime_assets, pd.Series):
                        lifetime_assets = (
                            lifetime_assets.reindex(capacity.index)
                            .fillna(lifetime_assets.mean())
                            .fillna(costs.at[generator, "lifetime"])
                        )

                    n.madd(
                        "Link",
                        new_capacity.index,
                        suffix=name_suffix,
                        bus0=bus0,
                        bus1=new_capacity.index,
                        bus2="co2 atmosphere",
                        carrier=generator,
                        marginal_cost=costs.at[generator, "efficiency"]
                        * costs.at[generator, "VOM"],  # NB: VOM is per MWel
                        capital_cost=costs.at[generator, "efficiency"]
                        * costs.at[generator, "fixed"],  # NB: fixed cost is per MWel
                        overnight_cost=costs.at[generator, "efficiency"]
                        * costs.at[
                            generator, "investment"
                        ],  # NB: investment is per MWel
                        p_nom=new_capacity / costs.at[generator, "efficiency"],
                        efficiency=costs.at[generator, "efficiency"],
                        efficiency2=costs.at[carrier[generator], "CO2 intensity"],
                        build_year=grouping_year,
                        lifetime=(
                            lifetime_assets.loc[new_capacity.index]
                            if isinstance(lifetime_assets, pd.Series)
                            else lifetime_assets
                        ),
                    )
                else:
                    if generator == "solid biomass":
                        bus0=spatial.biomass.df.loc[new_capacity.index, "nodes"].values
                    elif generator == "biogas":
                        bus0=spatial.biogas.df.loc[new_capacity.index, "nodes"].values
                    else:
                        logger.error(f"Generator {generator} not recognized.")

                    # We assume the electrical efficiency of a CHP for the biomass and biogas power plants
                    # The EOP from technology data seems to be somewhat too efficient

                    key = "central solid biomass CHP" 

                    n.madd(
                        "Link",
                        new_capacity.index,
                        suffix=name_suffix,
                        bus0=bus0,
                        bus1=new_capacity.index,
                        carrier=generator,
                        p_nom=new_capacity / costs.at[key, "efficiency"],
                        capital_cost=costs.at[key, "fixed"]
                        * costs.at[key, "efficiency"],
                        overnight_cost=costs.at[key, "investment"]
                        * costs.at[key, "efficiency"],
                        marginal_cost=costs.at[key, "VOM"],
                        efficiency=costs.at[key, "efficiency"],
                        build_year=grouping_year,
                        lifetime=lifetime_assets.loc[new_capacity.index],
                    )

        # check if existing capacities are larger than technical potential
        existing_large = n.generators[
            n.generators["p_nom_min"] > n.generators["p_nom_max"]
        ].index
        if len(existing_large):
            logger.warning(
                f"Existing capacities larger than technical potential for {existing_large},\
                           adjust technical potential to existing capacities"
            )
            n.generators.loc[existing_large, "p_nom_max"] = n.generators.loc[
                existing_large, "p_nom_min"
            ]
        


def add_chp_plants(n, grouping_years, costs, baseyear, clustermaps):
    # rename fuel of CHPs - lignite not in DEA database
    rename_fuel = {
        "Hard Coal": "coal",
        "Coal": "coal",
        "Lignite": "lignite",
        "Natural Gas": "gas",
        "Bioenergy": "urban central solid biomass CHP",
        "Oil": "oil",
    }

    ppl = pd.read_csv(snakemake.input.powerplants, index_col=0)

    if snakemake.input.get("custom_powerplants"):
        ppl = add_custom_powerplants(ppl, snakemake.input.custom_powerplants, True)

    # drop assets which are already phased out / decommissioned
    # drop hydro, waste and oil fueltypes for CHP
    limit = np.max(grouping_years)
    drop_fueltypes = ["Hydro", "Other", "Waste", "nicht biogener Abfall"]
    chp = ppl.query(
        "Set == 'CHP' and (DateOut >= @baseyear or DateOut != DateOut) and (DateIn <= @limit or DateIn != DateIn) and Fueltype not in @drop_fueltypes"
    ).copy()

    # calculate remaining lifetime before phase-out (+1 because assuming
    # phase out date at the end of the year)
    chp.Fueltype = chp.Fueltype.map(rename_fuel)

    # assign clustered bus
    chp["bus"] = chp["bus"].astype(int)
    chp["cluster_bus"] = chp.bus.map(clustermaps)

    chp["grouping_year"] = np.take(
        grouping_years, np.digitize(chp.DateIn, grouping_years, right=True)
    )
    chp["lifetime"] = chp.DateOut - chp["grouping_year"] + 1

    # check if the CHPs were read in from MaStR for Germany
    if "Capacity_thermal" in chp.columns:
        if "I" not in snakemake.wildcards.sector_opts.split("-"):
            chp.query("Industry == False", inplace=True)

        thermal_capacity_b = ~chp.Capacity_thermal.isna()
        mastr_chp = chp[thermal_capacity_b]

        # CHPs without thermal capacity are handled later
        chp = chp[~thermal_capacity_b]

        # exclude small CHPs below 500 kW
        mastr_chp = mastr_chp.query("Capacity > 0.5 or Capacity_thermal > 0.5")

        # separate CHPs with substantial power output from those with little power output
        # ratio chosen for reasonable backpressure coefficients c_b
        mastr_chp_power = mastr_chp.query("Capacity > 0.5 * Capacity_thermal").copy()
        mastr_chp_heat = mastr_chp.query("Capacity <= 0.5 * Capacity_thermal").copy()

        mastr_chp_power["p_nom"] = mastr_chp_power.eval("Capacity / Efficiency")
        mastr_chp_power["c_b"] = mastr_chp_power.eval("Capacity / Capacity_thermal")
        mastr_chp_power["c_b"] = mastr_chp_power["c_b"].clip(
            upper=costs.at["CCGT", "c_b"]
        )  # exclude outliers
        mastr_chp_power["efficiency-heat"] = mastr_chp_power.eval("Efficiency / c_b")

        # these CHPs are mainly biomass CHPs
        mastr_chp_heat["efficiency-heat"] = costs.at[
            "central solid biomass CHP", "efficiency-heat"
        ]
        mastr_chp_heat["p_nom"] = (
            mastr_chp_heat.Capacity_thermal / mastr_chp_heat["efficiency-heat"]
        )
        mastr_chp_heat["Efficiency"] = mastr_chp_heat.eval("Capacity / p_nom")
        eff_total_max = costs.loc[
            "central solid biomass CHP", ["efficiency-heat", "efficiency"]
        ].sum()
        eff_heat = mastr_chp_heat["efficiency-heat"]
        mastr_chp_heat["Efficiency"] = mastr_chp_heat["Efficiency"].clip(
            upper=eff_total_max - eff_heat
        )

        mastr_chp = pd.concat([mastr_chp_power, mastr_chp_heat])

        mastr_chp_efficiency_power = mastr_chp.pivot_table(
            index=["grouping_year", "Fueltype"],
            columns="cluster_bus",
            values="Efficiency",
            aggfunc=lambda x: np.average(x, weights=mastr_chp.loc[x.index, "p_nom"]),
        )

        mastr_chp_efficiency_heat = mastr_chp.pivot_table(
            index=["grouping_year", "Fueltype"],
            columns="cluster_bus",
            values="efficiency-heat",
            aggfunc=lambda x: np.average(x, weights=mastr_chp.loc[x.index, "p_nom"]),
        )

        mastr_chp_p_nom = mastr_chp.pivot_table(
            index=["grouping_year", "Fueltype"],
            columns="cluster_bus",
            values="p_nom",
            aggfunc="sum",
        )

        keys = {
            "coal": "central coal CHP",
            "gas": "central gas CHP",
            "waste": "waste CHP",
            "oil": "central gas CHP",
            "lignite": "central coal CHP",
        }
        # add everything as Link
        for grouping_year, generator in mastr_chp_p_nom.index:
            # capacity is the capacity in MW at each node for this
            p_nom = mastr_chp_p_nom.loc[grouping_year, generator].dropna()
            threshold = snakemake.params.existing_capacities["threshold_capacity"]
            p_nom = p_nom[p_nom > threshold]

            efficiency_power = mastr_chp_efficiency_power.loc[grouping_year, generator]
            efficiency_heat = mastr_chp_efficiency_heat.loc[grouping_year, generator]

            if generator != "urban central solid biomass CHP":
                # lignite CHPs are not in DEA database - use coal CHP parameters
                key = keys[generator]
                if "EU" in vars(spatial)[generator].locations:
                    bus0 = vars(spatial)[generator].nodes
                else:
                    bus0 = vars(spatial)[generator].df.loc[p_nom.index, "nodes"]
                n.madd(
                    "Link",
                    p_nom.index,
                    suffix=f" urban central {generator} CHP-{grouping_year}",
                    bus0=bus0,
                    bus1=p_nom.index,
                    bus2=p_nom.index + " urban central heat",
                    bus3="co2 atmosphere",
                    carrier=f"urban central {generator} CHP",
                    p_nom=p_nom,
                    capital_cost=costs.at[key, "fixed"] * costs.at[key, "efficiency"],
                    overnight_cost=costs.at[key, "investment"] * costs.at[key, "efficiency"],
                    marginal_cost=costs.at[key, "VOM"],
                    efficiency=efficiency_power.dropna(),
                    efficiency2=efficiency_heat.dropna(),
                    efficiency3=costs.at[generator, "CO2 intensity"],
                    build_year=grouping_year,
                    lifetime=costs.at[key, "lifetime"],
                )
            else:
                key = "central solid biomass CHP"
                n.madd(
                    "Link",
                    p_nom.index,
                    suffix=f" urban {key}-{grouping_year}",
                    bus0=spatial.biomass.df.loc[p_nom.index]["nodes"],
                    bus1=p_nom.index,
                    bus2=p_nom.index + " urban central heat",
                    carrier=generator,
                    p_nom=p_nom,
                    capital_cost=costs.at[key, "fixed"] * costs.at[key, "efficiency"],
                    overnight_cost=costs.at[key, "investment"] * costs.at[key, "efficiency"],
                    marginal_cost=costs.at[key, "VOM"],
                    efficiency=efficiency_power,
                    efficiency2=efficiency_heat,
                    build_year=grouping_year,
                    lifetime=costs.at[key, "lifetime"],
                )

    # CHPs that are not from MaStR
    chp_nodal_p_nom = chp.pivot_table(
        index=["grouping_year", "Fueltype"],
        columns="cluster_bus",
        values="Capacity",
        aggfunc="sum",
    )
    for grouping_year, generator in chp_nodal_p_nom.index:
        p_nom = chp_nodal_p_nom.loc[grouping_year, generator].dropna()
        threshold = snakemake.params.existing_capacities["threshold_capacity"]
        p_nom = p_nom[p_nom > threshold]

        if generator != "urban central solid biomass CHP":
            # lignite CHPs are not in DEA database - use coal CHP parameters
            key = keys[generator]
            if "EU" in vars(spatial)[generator].locations:
                bus0 = vars(spatial)[generator].nodes
            else:
                bus0 = vars(spatial)[generator].df.loc[p_nom.index, "nodes"]
            n.madd(
                "Link",
                p_nom.index,
                suffix=f" urban central {generator} CHP-{grouping_year}",
                bus0=bus0,
                bus1=p_nom.index,
                bus2=p_nom.index + " urban central heat",
                bus3="co2 atmosphere",
                carrier=f"urban central {generator} CHP",
                p_nom=p_nom / costs.at[key, "efficiency"],
                capital_cost=costs.at[key, "fixed"] * costs.at[key, "efficiency"],
                overnight_cost=costs.at[key, "investment"] * costs.at[key, "efficiency"],
                marginal_cost=costs.at[key, "VOM"],
                efficiency=costs.at[key, "efficiency"],
                efficiency2=costs.at[key, "efficiency"] / costs.at[key, "c_b"],
                efficiency3=costs.at[generator, "CO2 intensity"],
                build_year=grouping_year,
                lifetime=costs.at[key, "lifetime"],
            )
        else:
            key = "central solid biomass CHP"
            n.madd(
                "Link",
                p_nom.index,
                suffix=f" urban {key}-{grouping_year}",
                bus0=spatial.biomass.df.loc[p_nom.index]["nodes"],
                bus1=p_nom.index,
                bus2=p_nom.index + " urban central heat",
                carrier=generator,
                p_nom=p_nom / costs.at[key, "efficiency"],
                capital_cost=costs.at[key, "fixed"] * costs.at[key, "efficiency"],
                overnight_cost=costs.at[key, "investment"] * costs.at[key, "efficiency"],
                marginal_cost=costs.at[key, "VOM"],
                efficiency=costs.at[key, "efficiency"],
                efficiency2=costs.at[key, "efficiency-heat"],
                build_year=grouping_year,
                lifetime=costs.at[key, "lifetime"],
            )


def get_efficiency(heat_system, carrier, nodes, heating_efficiencies, costs):
    """
    Computes the heating system efficiency based on the sector and carrier
    type.

    Parameters:
    -----------
    heat_system : object
    carrier : str
        The type of fuel or energy carrier (e.g., 'gas', 'oil').
    nodes : pandas.Series
        A pandas Series containing node information used to match the heating efficiency data.
    heating_efficiencies : dict
        A dictionary containing efficiency values for different carriers and sectors.
    costs : pandas.DataFrame
        A DataFrame containing boiler cost and efficiency data for different heating systems.

    Returns:
    --------
    efficiency : pandas.Series or float
        A pandas Series mapping the efficiencies based on nodes for residential and services sectors, or a single
        efficiency value for other heating systems (e.g., urban central).

    Notes:
    ------
    - For residential and services sectors, efficiency is mapped based on the nodes.
    - For other sectors, the default boiler efficiency is retrieved from the `costs` database.
    """

    if heat_system.value == "urban central":
        boiler_costs_name = getattr(heat_system, f"{carrier}_boiler_costs_name")
        efficiency = costs.at[boiler_costs_name, "efficiency"]
    elif heat_system.sector.value == "residential":
        key = f"{carrier} residential space efficiency"
        efficiency = nodes.str[:2].map(heating_efficiencies[key])
    elif heat_system.sector.value == "services":
        key = f"{carrier} services space efficiency"
        efficiency = nodes.str[:2].map(heating_efficiencies[key])
    else:
        logger.warning(f"{heat_system} not defined.")

    return efficiency


def add_heating_capacities_installed_before_baseyear(
    n: pypsa.Network,
    baseyear: int,
    grouping_years: list,
    cop: dict,
    time_dep_hp_cop: bool,
    costs: pd.DataFrame,
    default_lifetime: int,
    existing_heating: pd.DataFrame,
):
    """
    Parameters
    ----------
    n : pypsa.Network
    baseyear : last year covered in the existing capacities database
    grouping_years : intervals to group existing capacities
        linear decommissioning of heating capacities from 2020 to 2045 is
        currently assumed heating capacities split between residential and
        services proportional to heating load in both 50% capacities
        in rural buses 50% in urban buses
    cop: xr.DataArray
        DataArray with time-dependent coefficients of performance (COPs) heat pumps. Coordinates are heat sources (see config), heat system types (see :file:`scripts/enums/HeatSystemType.py`), nodes and snapshots.
    time_dep_hp_cop: bool
        If True, time-dependent (dynamic) COPs are used for heat pumps
    """
    logger.debug(f"Adding heating capacities installed before {baseyear}")

    for heat_system in existing_heating.columns.get_level_values(0).unique():
        heat_system = HeatSystem(heat_system)

        nodes = pd.Index(
            n.buses.location[n.buses.index.str.contains(f"{heat_system} heat")]
        )

        if (not heat_system == HeatSystem.URBAN_CENTRAL) and options[
            "electricity_distribution_grid"
        ]:
            nodes_elec = nodes + " low voltage"
        else:
            nodes_elec = nodes

            too_large_grouping_years = [
                gy for gy in grouping_years if gy >= int(baseyear)
            ]
            if too_large_grouping_years:
                logger.warning(
                    f"Grouping years >= baseyear are ignored. Dropping {too_large_grouping_years}."
                )
            valid_grouping_years = pd.Series(
                [
                    int(grouping_year)
                    for grouping_year in grouping_years
                    if int(grouping_year) + default_lifetime > int(baseyear)
                    and int(grouping_year) < int(baseyear)
                ]
            )

            assert valid_grouping_years.is_monotonic_increasing

            # get number of years of each interval
            _years = valid_grouping_years.diff()
            # Fill NA from .diff() with value for the first interval
            _years[0] = valid_grouping_years[0] - baseyear + default_lifetime
            # Installation is assumed to be linear for the past
            ratios = _years / _years.sum()

        for ratio, grouping_year in zip(ratios, valid_grouping_years):
            # Add heat pumps
            for heat_source in snakemake.params.heat_pump_sources[
                heat_system.system_type.value
            ]:
                costs_name = heat_system.heat_pump_costs_name(heat_source)

                efficiency = (
                    cop.sel(
                        heat_system=heat_system.system_type.value,
                        heat_source=heat_source,
                        name=nodes,
                    )
                    .to_pandas()
                    .reindex(index=n.snapshots)
                    if time_dep_hp_cop
                    else costs.at[costs_name, "efficiency"]
                )

                n.madd(
                    "Link",
                    nodes,
                    suffix=f" {heat_system} {heat_source} heat pump-{grouping_year}",
                    bus0=nodes_elec,
                    bus1=nodes + " " + heat_system.value + " heat",
                    carrier=f"{heat_system} {heat_source} heat pump",
                    efficiency=efficiency,
                    capital_cost=costs.at[costs_name, "efficiency"]
                    * costs.at[costs_name, "fixed"],
<<<<<<< HEAD
                    overnight_cost=costs.at[costs_name, "efficiency"]
                    * costs.at[costs_name, "investment"],
=======
>>>>>>> 40351fbf
                    p_nom=existing_heating.loc[
                        nodes, (heat_system.value, f"{heat_source} heat pump")
                    ]
                    * ratio
                    / costs.at[costs_name, "efficiency"],
                    build_year=int(grouping_year),
                    lifetime=costs.at[costs_name, "lifetime"],
                )

            # add resistive heater, gas boilers and oil boilers
            n.madd(
                "Link",
                nodes,
                suffix=f" {heat_system} resistive heater-{grouping_year}",
                bus0=nodes_elec,
                bus1=nodes + " " + heat_system.value + " heat",
                carrier=heat_system.value + " resistive heater",
                efficiency=costs.at[
                    heat_system.resistive_heater_costs_name, "efficiency"
                ],
                capital_cost=(
                    costs.at[heat_system.resistive_heater_costs_name, "efficiency"]
                    * costs.at[heat_system.resistive_heater_costs_name, "fixed"]
<<<<<<< HEAD
                ),
                overnight_cost=(
                    costs.at[heat_system.resistive_heater_costs_name, "efficiency"]
                    * costs.at[heat_system.resistive_heater_costs_name, "investment"]
=======
>>>>>>> 40351fbf
                ),
                p_nom=(
                    existing_heating.loc[nodes, (heat_system.value, "resistive heater")]
                    * ratio
                    / costs.at[heat_system.resistive_heater_costs_name, "efficiency"]
                ),
                build_year=int(grouping_year),
                lifetime=costs.at[heat_system.resistive_heater_costs_name, "lifetime"],
<<<<<<< HEAD
=======
            )

            efficiency = get_efficiency(
                heat_system, "gas", nodes, heating_efficiencies, costs
>>>>>>> 40351fbf
            )

            n.madd(
                "Link",
                nodes,
<<<<<<< HEAD
                suffix=f"{heat_system} gas boiler-{grouping_year}",
=======
                suffix=f" {heat_system} gas boiler-{grouping_year}",
>>>>>>> 40351fbf
                bus0="EU gas" if "EU gas" in spatial.gas.nodes else nodes + " gas",
                bus1=nodes + " " + heat_system.value + " heat",
                bus2="co2 atmosphere",
                carrier=heat_system.value + " gas boiler",
<<<<<<< HEAD
                efficiency=costs.at[heat_system.gas_boiler_costs_name, "efficiency"],
=======
                efficiency=efficiency,
>>>>>>> 40351fbf
                efficiency2=costs.at["gas", "CO2 intensity"],
                capital_cost=(
                    costs.at[heat_system.gas_boiler_costs_name, "efficiency"]
                    * costs.at[heat_system.gas_boiler_costs_name, "fixed"]
<<<<<<< HEAD
                ),
                overnight_cost=(
                    costs.at[heat_system.gas_boiler_costs_name, "efficiency"]
                    * costs.at[heat_system.gas_boiler_costs_name, "investment"]
=======
>>>>>>> 40351fbf
                ),
                p_nom=(
                    existing_heating.loc[nodes, (heat_system.value, "gas boiler")]
                    * ratio
                    / costs.at[heat_system.gas_boiler_costs_name, "efficiency"]
                ),
                build_year=int(grouping_year),
                lifetime=costs.at[heat_system.gas_boiler_costs_name, "lifetime"],
<<<<<<< HEAD
=======
            )

            efficiency = get_efficiency(
                heat_system, "oil", nodes, heating_efficiencies, costs
>>>>>>> 40351fbf
            )

            n.madd(
                "Link",
                nodes,
                suffix=f" {heat_system} oil boiler-{grouping_year}",
                bus0=spatial.oil.nodes,
                bus1=nodes + " " + heat_system.value + " heat",
                bus2="co2 atmosphere",
                carrier=heat_system.value + " oil boiler",
<<<<<<< HEAD
                efficiency=costs.at[heat_system.oil_boiler_costs_name, "efficiency"],
                efficiency2=costs.at["oil", "CO2 intensity"],
                capital_cost=costs.at[heat_system.oil_boiler_costs_name, "efficiency"]
                * costs.at[heat_system.oil_boiler_costs_name, "fixed"],
                overnight_cost=costs.at[heat_system.oil_boiler_costs_name, "efficiency"]
                * costs.at[heat_system.oil_boiler_costs_name, "investment"],
                p_nom=(
                    existing_heating.loc[nodes, (heat_system.value, "oil boiler")]
                    * ratio
                    / costs.at[heat_system.oil_boiler_costs_name, "efficiency"]
                ),
                build_year=int(grouping_year),
                lifetime=costs.at[
                    f"{heat_system.central_or_decentral} gas boiler", "lifetime"
                ],
            )
            # add biomass boilers
            n.madd(
                "Link",
                nodes,
                suffix=f" {heat_system} biomass boiler-{grouping_year}",
                bus0=spatial.biomass.df.loc[nodes, "nodes"].values,
                bus1=nodes + " " + heat_system.value + " heat",
                carrier=heat_system.value + " biomass boiler",
                efficiency=costs.at["biomass boiler", "efficiency"],
                capital_cost=costs.at["biomass boiler", "efficiency"]
                * costs.at["biomass boiler", "fixed"],
                overnight_cost=costs.at["biomass boiler", "efficiency"]
                * costs.at["biomass boiler", "investment"],
                p_nom=(
                    existing_heating.loc[nodes, (heat_system.value, "biomass boiler")]
                    * ratio
                    / costs.at["biomass boiler", "efficiency"]
                ),
                build_year=int(grouping_year),
                lifetime=costs.at["biomass boiler", "lifetime"],
=======
                efficiency=efficiency,
                efficiency2=costs.at["oil", "CO2 intensity"],
                capital_cost=costs.at[heat_system.oil_boiler_costs_name, "efficiency"]
                * costs.at[heat_system.oil_boiler_costs_name, "fixed"],
                p_nom=(
                    existing_heating.loc[nodes, (heat_system.value, "oil boiler")]
                    * ratio
                    / costs.at[heat_system.oil_boiler_costs_name, "efficiency"]
                ),
                build_year=int(grouping_year),
                lifetime=costs.at[
                    f"{heat_system.central_or_decentral} gas boiler", "lifetime"
                ],
>>>>>>> 40351fbf
            )

            # delete links with p_nom=nan corresponding to extra nodes in country
            n.mremove(
                "Link",
                [
                    index
                    for index in n.links.index.to_list()
                    if str(grouping_year) in index and np.isnan(n.links.p_nom[index])
                ],
            )

            # delete links with capacities below threshold
            threshold = snakemake.params.existing_capacities["threshold_capacity"]
            n.mremove(
                "Link",
                [
                    index
                    for index in n.links.index.to_list()
                    if str(grouping_year) in index and n.links.p_nom[index] < threshold
                ],
            )


def set_defaults(n):
    """
    Set default values for missing values in the network.

    Parameters:
        n (pypsa.Network): The network object.
    Returns:
        None
    """
    if "Link" in n.components:
        if "reversed" in n.links.columns:
            # Replace NA values with default value False
            n.links.loc[n.links.reversed.isna(), "reversed"] = False
            n.links.reversed = n.links.reversed.astype(bool)


# %%
if __name__ == "__main__":
    if "snakemake" not in globals():
        from _helpers import mock_snakemake

        snakemake = mock_snakemake(
            "add_existing_baseyear",
            configfiles="config/test/config.myopic.yaml",
            simpl="",
            clusters="5",
            ll="v1.5",
            opts="",
            sector_opts="",
            planning_horizons=2030,
        )

    configure_logging(snakemake)
    set_scenario_config(snakemake)

    update_config_from_wildcards(snakemake.config, snakemake.wildcards)

    options = snakemake.params.sector

    baseyear = snakemake.params.baseyear

    n = pypsa.Network(snakemake.input.network)

    # define spatial resolution of carriers
    spatial = define_spatial(n.buses[n.buses.carrier == "AC"].index, options)
    add_build_year_to_new_assets(n, baseyear)

    Nyears = n.snapshot_weightings.generators.sum() / 8760.0
    costs = prepare_costs(
        snakemake.input.costs,
        snakemake.params.costs,
        Nyears,
    )

    grouping_years_power = snakemake.params.existing_capacities["grouping_years_power"]
    grouping_years_heat = snakemake.params.existing_capacities["grouping_years_heat"]
    add_power_capacities_installed_before_baseyear(
        n, grouping_years_power, costs, baseyear
    )

    if options["heating"]:

<<<<<<< HEAD
=======
        # one could use baseyear here instead (but dangerous if no data)
        fn = snakemake.input.heating_efficiencies
        year = int(snakemake.params["energy_totals_year"])
        heating_efficiencies = pd.read_csv(fn, index_col=[1, 0]).loc[year]

>>>>>>> 40351fbf
        add_heating_capacities_installed_before_baseyear(
            n=n,
            baseyear=baseyear,
            grouping_years=grouping_years_heat,
            cop=xr.open_dataarray(snakemake.input.cop_profiles),
            time_dep_hp_cop=options["time_dep_hp_cop"],
            costs=costs,
            default_lifetime=snakemake.params.existing_capacities[
                "default_heating_lifetime"
            ],
            existing_heating=pd.read_csv(
                snakemake.input.existing_heating_distribution,
                header=[0, 1],
                index_col=0,
            ),
        )

    # Set defaults for missing missing values
    set_defaults(n)

    if options.get("cluster_heat_buses", False):
        cluster_heat_buses(n)

    n.meta = dict(snakemake.config, **dict(wildcards=dict(snakemake.wildcards)))

    sanitize_carriers(n, snakemake.config)

    n.export_to_netcdf(snakemake.output[0])<|MERGE_RESOLUTION|>--- conflicted
+++ resolved
@@ -474,8 +474,6 @@
             n.generators.loc[existing_large, "p_nom_max"] = n.generators.loc[
                 existing_large, "p_nom_min"
             ]
-        
-
 
 def add_chp_plants(n, grouping_years, costs, baseyear, clustermaps):
     # rename fuel of CHPs - lignite not in DEA database
@@ -745,6 +743,50 @@
     return efficiency
 
 
+def get_efficiency(heat_system, carrier, nodes, heating_efficiencies, costs):
+    """
+    Computes the heating system efficiency based on the sector and carrier
+    type.
+
+    Parameters:
+    -----------
+    heat_system : object
+    carrier : str
+        The type of fuel or energy carrier (e.g., 'gas', 'oil').
+    nodes : pandas.Series
+        A pandas Series containing node information used to match the heating efficiency data.
+    heating_efficiencies : dict
+        A dictionary containing efficiency values for different carriers and sectors.
+    costs : pandas.DataFrame
+        A DataFrame containing boiler cost and efficiency data for different heating systems.
+
+    Returns:
+    --------
+    efficiency : pandas.Series or float
+        A pandas Series mapping the efficiencies based on nodes for residential and services sectors, or a single
+        efficiency value for other heating systems (e.g., urban central).
+
+    Notes:
+    ------
+    - For residential and services sectors, efficiency is mapped based on the nodes.
+    - For other sectors, the default boiler efficiency is retrieved from the `costs` database.
+    """
+
+    if heat_system.value == "urban central":
+        boiler_costs_name = getattr(heat_system, f"{carrier}_boiler_costs_name")
+        efficiency = costs.at[boiler_costs_name, "efficiency"]
+    elif heat_system.sector.value == "residential":
+        key = f"{carrier} residential space efficiency"
+        efficiency = nodes.str[:2].map(heating_efficiencies[key])
+    elif heat_system.sector.value == "services":
+        key = f"{carrier} services space efficiency"
+        efficiency = nodes.str[:2].map(heating_efficiencies[key])
+    else:
+        logger.warning(f"{heat_system} not defined.")
+
+    return efficiency
+
+
 def add_heating_capacities_installed_before_baseyear(
     n: pypsa.Network,
     baseyear: int,
@@ -840,11 +882,8 @@
                     efficiency=efficiency,
                     capital_cost=costs.at[costs_name, "efficiency"]
                     * costs.at[costs_name, "fixed"],
-<<<<<<< HEAD
                     overnight_cost=costs.at[costs_name, "efficiency"]
                     * costs.at[costs_name, "investment"],
-=======
->>>>>>> 40351fbf
                     p_nom=existing_heating.loc[
                         nodes, (heat_system.value, f"{heat_source} heat pump")
                     ]
@@ -868,13 +907,10 @@
                 capital_cost=(
                     costs.at[heat_system.resistive_heater_costs_name, "efficiency"]
                     * costs.at[heat_system.resistive_heater_costs_name, "fixed"]
-<<<<<<< HEAD
                 ),
                 overnight_cost=(
                     costs.at[heat_system.resistive_heater_costs_name, "efficiency"]
                     * costs.at[heat_system.resistive_heater_costs_name, "investment"]
-=======
->>>>>>> 40351fbf
                 ),
                 p_nom=(
                     existing_heating.loc[nodes, (heat_system.value, "resistive heater")]
@@ -883,43 +919,29 @@
                 ),
                 build_year=int(grouping_year),
                 lifetime=costs.at[heat_system.resistive_heater_costs_name, "lifetime"],
-<<<<<<< HEAD
-=======
             )
 
             efficiency = get_efficiency(
                 heat_system, "gas", nodes, heating_efficiencies, costs
->>>>>>> 40351fbf
             )
 
             n.madd(
                 "Link",
                 nodes,
-<<<<<<< HEAD
-                suffix=f"{heat_system} gas boiler-{grouping_year}",
-=======
                 suffix=f" {heat_system} gas boiler-{grouping_year}",
->>>>>>> 40351fbf
                 bus0="EU gas" if "EU gas" in spatial.gas.nodes else nodes + " gas",
                 bus1=nodes + " " + heat_system.value + " heat",
                 bus2="co2 atmosphere",
                 carrier=heat_system.value + " gas boiler",
-<<<<<<< HEAD
                 efficiency=costs.at[heat_system.gas_boiler_costs_name, "efficiency"],
-=======
-                efficiency=efficiency,
->>>>>>> 40351fbf
                 efficiency2=costs.at["gas", "CO2 intensity"],
                 capital_cost=(
                     costs.at[heat_system.gas_boiler_costs_name, "efficiency"]
                     * costs.at[heat_system.gas_boiler_costs_name, "fixed"]
-<<<<<<< HEAD
                 ),
                 overnight_cost=(
                     costs.at[heat_system.gas_boiler_costs_name, "efficiency"]
                     * costs.at[heat_system.gas_boiler_costs_name, "investment"]
-=======
->>>>>>> 40351fbf
                 ),
                 p_nom=(
                     existing_heating.loc[nodes, (heat_system.value, "gas boiler")]
@@ -928,13 +950,10 @@
                 ),
                 build_year=int(grouping_year),
                 lifetime=costs.at[heat_system.gas_boiler_costs_name, "lifetime"],
-<<<<<<< HEAD
-=======
             )
 
             efficiency = get_efficiency(
                 heat_system, "oil", nodes, heating_efficiencies, costs
->>>>>>> 40351fbf
             )
 
             n.madd(
@@ -945,7 +964,6 @@
                 bus1=nodes + " " + heat_system.value + " heat",
                 bus2="co2 atmosphere",
                 carrier=heat_system.value + " oil boiler",
-<<<<<<< HEAD
                 efficiency=costs.at[heat_system.oil_boiler_costs_name, "efficiency"],
                 efficiency2=costs.at["oil", "CO2 intensity"],
                 capital_cost=costs.at[heat_system.oil_boiler_costs_name, "efficiency"]
@@ -982,21 +1000,6 @@
                 ),
                 build_year=int(grouping_year),
                 lifetime=costs.at["biomass boiler", "lifetime"],
-=======
-                efficiency=efficiency,
-                efficiency2=costs.at["oil", "CO2 intensity"],
-                capital_cost=costs.at[heat_system.oil_boiler_costs_name, "efficiency"]
-                * costs.at[heat_system.oil_boiler_costs_name, "fixed"],
-                p_nom=(
-                    existing_heating.loc[nodes, (heat_system.value, "oil boiler")]
-                    * ratio
-                    / costs.at[heat_system.oil_boiler_costs_name, "efficiency"]
-                ),
-                build_year=int(grouping_year),
-                lifetime=costs.at[
-                    f"{heat_system.central_or_decentral} gas boiler", "lifetime"
-                ],
->>>>>>> 40351fbf
             )
 
             # delete links with p_nom=nan corresponding to extra nodes in country
@@ -1083,14 +1086,11 @@
 
     if options["heating"]:
 
-<<<<<<< HEAD
-=======
         # one could use baseyear here instead (but dangerous if no data)
         fn = snakemake.input.heating_efficiencies
         year = int(snakemake.params["energy_totals_year"])
         heating_efficiencies = pd.read_csv(fn, index_col=[1, 0]).loc[year]
 
->>>>>>> 40351fbf
         add_heating_capacities_installed_before_baseyear(
             n=n,
             baseyear=baseyear,
