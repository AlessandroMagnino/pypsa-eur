# -*- coding: utf-8 -*-
# SPDX-FileCopyrightText: : 2020-2024 The PyPSA-Eur Authors
#
# SPDX-License-Identifier: MIT
"""
Adds all sector-coupling components to the network, including demand and supply
technologies for the buildings, transport and industry sectors.
"""

import logging
import os
from itertools import product
from types import SimpleNamespace

import networkx as nx
import numpy as np
import pandas as pd
import pypsa
import xarray as xr
from _helpers import (
    configure_logging,
    set_scenario_config,
    update_config_from_wildcards,
)
from add_electricity import calculate_annuity, sanitize_carriers, sanitize_locations
from build_energy_totals import (
    build_co2_totals,
    build_eea_co2,
    build_eurostat,
    build_eurostat_co2,
)
from build_transport_demand import transport_degree_factor
from definitions.heat_sector import HeatSector
from definitions.heat_system import HeatSystem
from definitions.heat_system_type import HeatSystemType
from networkx.algorithms import complement
from networkx.algorithms.connectivity.edge_augmentation import k_edge_augmentation
from prepare_network import maybe_adjust_costs_and_potentials
from pypsa.geo import haversine_pts
from pypsa.io import import_components_from_dataframe
from scipy.stats import beta

spatial = SimpleNamespace()
logger = logging.getLogger(__name__)


def define_spatial(nodes, options):
    """
    Namespace for spatial.

    Parameters
    ----------
    nodes : list-like
    """
    global spatial

    spatial.nodes = nodes

    # biomass

    spatial.biomass = SimpleNamespace()
    spatial.msw = SimpleNamespace()

    if options.get("biomass_spatial", options["biomass_transport"]):
        spatial.biomass.nodes = nodes + " solid biomass"
        spatial.biomass.nodes_unsustainable = nodes + " unsustainable solid biomass"
        spatial.biomass.bioliquids = nodes + " unsustainable bioliquids"
        spatial.biomass.locations = nodes
        spatial.biomass.industry = nodes + " solid biomass for industry"
        spatial.biomass.industry_cc = nodes + " solid biomass for industry CC"
        spatial.msw.nodes = nodes + " municipal solid waste"
        spatial.msw.locations = nodes
    else:
        spatial.biomass.nodes = ["EU solid biomass"]
        spatial.biomass.nodes_unsustainable = ["EU unsustainable solid biomass"]
        spatial.biomass.bioliquids = ["EU unsustainable bioliquids"]
        spatial.biomass.locations = ["EU"]
        spatial.biomass.industry = ["solid biomass for industry"]
        spatial.biomass.industry_cc = ["solid biomass for industry CC"]
        spatial.msw.nodes = ["EU municipal solid waste"]
        spatial.msw.locations = ["EU"]

    spatial.biomass.df = pd.DataFrame(vars(spatial.biomass), index=nodes)
    spatial.msw.df = pd.DataFrame(vars(spatial.msw), index=nodes)

    # co2

    spatial.co2 = SimpleNamespace()

    if options["co2_spatial"]:
        spatial.co2.nodes = nodes + " co2 stored"
        spatial.co2.locations = nodes
        spatial.co2.vents = nodes + " co2 vent"
        spatial.co2.process_emissions = nodes + " process emissions"
    else:
        spatial.co2.nodes = ["co2 stored"]
        spatial.co2.locations = ["EU"]
        spatial.co2.vents = ["co2 vent"]
        spatial.co2.process_emissions = ["process emissions"]

    spatial.co2.df = pd.DataFrame(vars(spatial.co2), index=nodes)

    # gas

    spatial.gas = SimpleNamespace()
    spatial.biogas = SimpleNamespace()
    # check if biogas potential should be spatially resolved
    if (
        options["gas_network"]
        or options.get("co2_spatial", options["co2network"])
        or options.get("biomass_spatial", options["biomass_transport"])
    ):
<<<<<<< HEAD
        spatial.gas.biogas = nodes + " biogas"
        spatial.gas.biogas_locations = nodes
        spatial.gas.biogas_to_gas = nodes + " biogas to gas"
        spatial.gas.biogas_to_gas_cc = nodes + " biogas to gas CC"
=======
        spatial.biogas.nodes = nodes + " biogas"
        spatial.biogas.locations = nodes
        spatial.biogas.biogas_to_gas = nodes + " biogas to gas"
        spatial.biogas.biogas_to_gas_cc = nodes + " biogas to gas CC"
>>>>>>> 29daa839
    else:
        spatial.biogas.nodes = ["EU biogas"]
        spatial.biogas.locations = ["EU"]
        spatial.biogas.biogas_to_gas = ["EU biogas to gas"]
        spatial.biogas.biogas_to_gas_cc = ["EU biogas to gas CC"]

    if options.get("regional_gas_demand", options["gas_network"]) or options.get(
        "co2_spatial", options["co2network"]
    ):
        spatial.gas.industry = nodes + " gas for industry"
        spatial.gas.industry_cc = nodes + " gas for industry CC"
    else:
        spatial.gas.industry = ["gas for industry"]
        spatial.gas.industry_cc = ["gas for industry CC"]

    if options["gas_network"]:
        if ~options["regional_gas_demand"]:
            logger.warning(
                "Gas network requires regional gas demand. Please check config['sector']['regional_gas_demand']"
            )
        spatial.gas.nodes = nodes + " gas"
        spatial.gas.locations = nodes
        spatial.gas.demand_locations = nodes

    elif options["regional_gas_demand"]:
        spatial.gas.nodes = ["EU gas"]
        spatial.gas.locations = ["EU"]
        spatial.gas.demand_locations = nodes
    else:
        spatial.gas.nodes = ["EU gas"]
        spatial.gas.locations = ["EU"]
        spatial.gas.demand_locations = ["EU"]

    spatial.gas.df = pd.DataFrame(vars(spatial.gas), index=nodes)
    spatial.biogas.df = pd.DataFrame(vars(spatial.biogas), index=nodes)
    # ammonia

    if options.get("ammonia"):
        spatial.ammonia = SimpleNamespace()
        if options.get("ammonia") == "regional":
            spatial.ammonia.nodes = nodes + " NH3"
            spatial.ammonia.locations = nodes
        else:
            spatial.ammonia.nodes = ["EU NH3"]
            spatial.ammonia.locations = ["EU"]

        spatial.ammonia.df = pd.DataFrame(vars(spatial.ammonia), index=nodes)

    # hydrogen
    spatial.h2 = SimpleNamespace()
    spatial.h2.nodes = nodes + " H2"
    spatial.h2.locations = nodes

    # methanol

    # beware: unlike other carriers, uses locations rather than locations+carriername
    # this allows to avoid separation between nodes and locations

    spatial.methanol = SimpleNamespace()

    spatial.methanol.nodes = ["EU methanol"]
    spatial.methanol.locations = ["EU"]

    if options["regional_methanol_demand"]:
        spatial.methanol.demand_locations = nodes
        spatial.methanol.industry = nodes + " industry methanol"
        spatial.methanol.shipping = nodes + " shipping methanol"
    else:
        spatial.methanol.demand_locations = ["EU"]
        spatial.methanol.shipping = ["EU shipping methanol"]
        spatial.methanol.industry = ["EU industry methanol"]

    # oil
    spatial.oil = SimpleNamespace()

    spatial.oil.nodes = ["EU oil"]
    spatial.oil.locations = ["EU"]

    if options["regional_oil_demand"]:
        spatial.oil.demand_locations = nodes
        spatial.oil.naphtha = nodes + " naphtha for industry"
        spatial.oil.kerosene = nodes + " kerosene for aviation"
        spatial.oil.shipping = nodes + " shipping oil"
        spatial.oil.agriculture_machinery = nodes + " agriculture machinery oil"
        spatial.oil.land_transport = nodes + " land transport oil"
    else:
        spatial.oil.demand_locations = ["EU"]
        spatial.oil.naphtha = ["EU naphtha for industry"]
        spatial.oil.kerosene = ["EU kerosene for aviation"]
        spatial.oil.shipping = ["EU shipping oil"]
        spatial.oil.agriculture_machinery = ["EU agriculture machinery oil"]
        spatial.oil.land_transport = ["EU land transport oil"]

    # uranium
    spatial.uranium = SimpleNamespace()
    spatial.uranium.nodes = ["EU uranium"]
    spatial.uranium.locations = ["EU"]

    # coal
    spatial.coal = SimpleNamespace()
    spatial.coal.nodes = ["EU coal"]
    spatial.coal.locations = ["EU"]

    if options["regional_coal_demand"]:
        spatial.coal.demand_locations = nodes
        spatial.coal.industry = nodes + " coal for industry"
    else:
        spatial.coal.demand_locations = ["EU"]
        spatial.coal.industry = ["EU coal for industry"]

    # lignite
    spatial.lignite = SimpleNamespace()
    spatial.lignite.nodes = ["EU lignite"]
    spatial.lignite.locations = ["EU"]

    # deep geothermal
    spatial.geothermal_heat = SimpleNamespace()
    spatial.geothermal_heat.nodes = ["EU enhanced geothermal systems"]
    spatial.geothermal_heat.locations = ["EU"]

    return spatial


spatial = SimpleNamespace()


def determine_emission_sectors(options):
    sectors = ["electricity"]
    if options["transport"]:
        sectors += ["rail non-elec", "road non-elec"]
    if options["heating"]:
        sectors += ["residential non-elec", "services non-elec"]
    if options["industry"]:
        sectors += [
            "industrial non-elec",
            "industrial processes",
            "domestic aviation",
            "international aviation",
            "domestic navigation",
            "international navigation",
        ]
    if options["agriculture"]:
        sectors += ["agriculture"]

    return sectors


def get(item, investment_year=None):
    """
    Check whether item depends on investment year.
    """
    if not isinstance(item, dict):
        return item
    elif investment_year in item.keys():
        return item[investment_year]
    else:
        logger.warning(
            f"Investment key {investment_year} not found in dictionary {item}."
        )
        keys = sorted(item.keys())
        if investment_year < keys[0]:
            logger.warning(f"Lower than minimum key. Taking minimum key {keys[0]}")
            return item[keys[0]]
        elif investment_year > keys[-1]:
            logger.warning(f"Higher than maximum key. Taking maximum key {keys[0]}")
            return item[keys[-1]]
        else:
            logger.warning(
                "Interpolate linearly between the next lower and next higher year."
            )
            lower_key = max(k for k in keys if k < investment_year)
            higher_key = min(k for k in keys if k > investment_year)
            lower = item[lower_key]
            higher = item[higher_key]
            return lower + (higher - lower) * (investment_year - lower_key) / (
                higher_key - lower_key
            )


def co2_emissions_year(
    countries, input_eurostat, options, emissions_scope, input_co2, year
):
    """
    Calculate CO2 emissions in one specific year (e.g. 1990 or 2018).
    """
    eea_co2 = build_eea_co2(input_co2, year, emissions_scope)

    eurostat = build_eurostat(input_eurostat, countries)

    # this only affects the estimation of CO2 emissions for BA, RS, AL, ME, MK, XK
    eurostat_co2 = build_eurostat_co2(eurostat, year)

    co2_totals = build_co2_totals(countries, eea_co2, eurostat_co2)

    sectors = determine_emission_sectors(options)

    co2_emissions = co2_totals.loc[countries, sectors].sum().sum()

    # convert MtCO2 to GtCO2
    co2_emissions *= 0.001

    return co2_emissions


# TODO: move to own rule with sector-opts wildcard?
def build_carbon_budget(o, input_eurostat, fn, emissions_scope, input_co2, options):
    """
    Distribute carbon budget following beta or exponential transition path.
    """

    if "be" in o:
        # beta decay
        carbon_budget = float(o[o.find("cb") + 2 : o.find("be")])
        be = float(o[o.find("be") + 2 :])
    if "ex" in o:
        # exponential decay
        carbon_budget = float(o[o.find("cb") + 2 : o.find("ex")])
        r = float(o[o.find("ex") + 2 :])

    countries = snakemake.params.countries

    e_1990 = co2_emissions_year(
        countries,
        input_eurostat,
        options,
        emissions_scope,
        input_co2,
        year=1990,
    )

    # emissions at the beginning of the path (last year available 2018)
    e_0 = co2_emissions_year(
        countries,
        input_eurostat,
        options,
        emissions_scope,
        input_co2,
        year=2018,
    )

    planning_horizons = snakemake.params.planning_horizons
    if not isinstance(planning_horizons, list):
        planning_horizons = [planning_horizons]
    t_0 = planning_horizons[0]

    if "be" in o:
        # final year in the path
        t_f = t_0 + (2 * carbon_budget / e_0).round(0)

        def beta_decay(t):
            cdf_term = (t - t_0) / (t_f - t_0)
            return (e_0 / e_1990) * (1 - beta.cdf(cdf_term, be, be))

        # emissions (relative to 1990)
        co2_cap = pd.Series({t: beta_decay(t) for t in planning_horizons}, name=o)

    if "ex" in o:
        T = carbon_budget / e_0
        m = (1 + np.sqrt(1 + r * T)) / T

        def exponential_decay(t):
            return (e_0 / e_1990) * (1 + (m + r) * (t - t_0)) * np.exp(-m * (t - t_0))

        co2_cap = pd.Series(
            {t: exponential_decay(t) for t in planning_horizons}, name=o
        )

    # TODO log in Snakefile
    csvs_folder = fn.rsplit("/", 1)[0]
    if not os.path.exists(csvs_folder):
        os.makedirs(csvs_folder)
    co2_cap.to_csv(fn, float_format="%.3f")


def add_lifetime_wind_solar(n, costs):
    """
    Add lifetime for solar and wind generators.
    """
    for carrier in ["solar", "onwind", "offwind"]:
        gen_i = n.generators.index.str.contains(carrier)
        n.generators.loc[gen_i, "lifetime"] = costs.at[carrier, "lifetime"]


def haversine(p):
    coord0 = n.buses.loc[p.bus0, ["x", "y"]].values
    coord1 = n.buses.loc[p.bus1, ["x", "y"]].values
    return 1.5 * haversine_pts(coord0, coord1)


def create_network_topology(
    n, prefix, carriers=["DC"], connector=" -> ", bidirectional=True
):
    """
    Create a network topology from transmission lines and link carrier
    selection.

    Parameters
    ----------
    n : pypsa.Network
    prefix : str
    carriers : list-like
    connector : str
    bidirectional : bool, default True
        True: one link for each connection
        False: one link for each connection and direction (back and forth)

    Returns
    -------
    pd.DataFrame with columns bus0, bus1, length, underwater_fraction
    """

    ln_attrs = ["bus0", "bus1", "length"]
    lk_attrs = ["bus0", "bus1", "length", "underwater_fraction"]
    lk_attrs = n.links.columns.intersection(lk_attrs)

    candidates = pd.concat(
        [n.lines[ln_attrs], n.links.loc[n.links.carrier.isin(carriers), lk_attrs]]
    ).fillna(0)

    # base network topology purely on location not carrier
    candidates["bus0"] = candidates.bus0.map(n.buses.location)
    candidates["bus1"] = candidates.bus1.map(n.buses.location)

    positive_order = candidates.bus0 < candidates.bus1
    candidates_p = candidates[positive_order]
    swap_buses = {"bus0": "bus1", "bus1": "bus0"}
    candidates_n = candidates[~positive_order].rename(columns=swap_buses)
    candidates = pd.concat([candidates_p, candidates_n])

    def make_index(c):
        return prefix + c.bus0 + connector + c.bus1

    topo = candidates.groupby(["bus0", "bus1"], as_index=False).mean()
    topo.index = topo.apply(make_index, axis=1)

    if not bidirectional:
        topo_reverse = topo.copy()
        topo_reverse.rename(columns=swap_buses, inplace=True)
        topo_reverse.index = topo_reverse.apply(make_index, axis=1)
        topo = pd.concat([topo, topo_reverse])

    return topo


# TODO merge issue with PyPSA-Eur
def update_wind_solar_costs(n, costs):
    """
    Update costs for wind and solar generators added with pypsa-eur to those
    cost in the planning year.
    """
    # NB: solar costs are also manipulated for rooftop
    # when distribution grid is inserted
    n.generators.loc[n.generators.carrier == "solar", "capital_cost"] = costs.at[
        "solar-utility", "fixed"
    ]
    n.generators.loc[n.generators.carrier == "solar", "overnight_cost"] = costs.at[
        "solar-utility", "investment"
    ]
    n.generators.loc[n.generators.carrier == "solar", "overnight_cost"] = costs.at[
        "solar-utility", "investment"
    ]

    n.generators.loc[n.generators.carrier == "onwind", "capital_cost"] = costs.at[
        "onwind", "fixed"
    ]
    n.generators.loc[n.generators.carrier == "onwind", "overnight_cost"] = costs.at[
        "onwind", "investment"
    ]
    # for offshore wind, need to calculated connection costs

    # assign clustered bus
    # map initial network -> simplified network
    busmap_s = pd.read_csv(snakemake.input.busmap_s, index_col=0).squeeze()
    busmap_s.index = busmap_s.index.astype(str)
    busmap_s = busmap_s.astype(str)
    # map simplified network -> clustered network
    busmap = pd.read_csv(snakemake.input.busmap, index_col=0).squeeze()
    busmap.index = busmap.index.astype(str)
    busmap = busmap.astype(str)
    # map initial network -> clustered network
    clustermaps = busmap_s.map(busmap)

    # code adapted from pypsa-eur/scripts/add_electricity.py
    for connection in ["dc", "ac", "float"]:
        tech = "offwind-" + connection
        if tech not in n.generators.carrier.values:
            continue
        profile = snakemake.input["profile_offwind-" + connection]
        with xr.open_dataset(profile) as ds:

            # if-statement for compatibility with old profiles
            if "year" in ds.indexes:
                ds = ds.sel(year=ds.year.min(), drop=True)

            underwater_fraction = ds["underwater_fraction"].to_pandas()
            connection_cost = (
                snakemake.params.length_factor
                * ds["average_distance"].to_pandas()
                * (
                    underwater_fraction
                    * costs.at[tech + "-connection-submarine", "fixed"]
                    + (1.0 - underwater_fraction)
                    * costs.at[tech + "-connection-underground", "fixed"]
                )
            )
            connection_overnight_cost = (
                snakemake.params.length_factor
                * ds["average_distance"].to_pandas()
                * (
                    underwater_fraction
                    * costs.at[tech + "-connection-submarine", "investment"]
                    + (1.0 - underwater_fraction)
                    * costs.at[tech + "-connection-underground", "investment"]
                )
            )

            # convert to aggregated clusters with weighting
            weight = ds["weight"].to_pandas()

            # e.g. clusters == 37m means that VRE generators are left
            # at clustering of simplified network, but that they are
            # connected to 37-node network
            genmap = (
                busmap_s if snakemake.wildcards.clusters[-1:] == "m" else clustermaps
            )
            connection_cost = (connection_cost * weight).groupby(
                genmap
            ).sum() / weight.groupby(genmap).sum()
            connection_overnight_cost = (connection_overnight_cost * weight).groupby(
                genmap
            ).sum() / weight.groupby(genmap).sum()

            capital_cost = (
                costs.at["offwind", "fixed"]
                + costs.at[tech + "-station", "fixed"]
                + connection_cost
            )
            overnight_cost = costs.at["offwind", "investment"]
            connection_overnight_cost += costs.at[
                tech + "-station", "investment"
            ]  # Assuming the station belongs to the connection cost

            logger.info(
                "Added connection cost of {:0.0f}-{:0.0f} Eur/MW/a to {}".format(
                    connection_cost.min(), connection_cost.max(), tech
                )
            )

            n.generators.loc[n.generators.carrier == tech, "capital_cost"] = (
                capital_cost.rename(index=lambda node: node + " " + tech)
            )
            n.generators.loc[n.generators.carrier == tech, "overnight_cost"] = (
                overnight_cost
            )
            n.generators.loc[
                n.generators.carrier == tech, "connection_overnight_cost"
            ] = connection_overnight_cost.rename(index=lambda node: node + " " + tech)


def add_carrier_buses(n, carrier, nodes=None):
    """
    Add buses to connect e.g. coal, nuclear and oil plants.
    """
    if nodes is None:
        nodes = vars(spatial)[carrier].nodes
    location = vars(spatial)[carrier].locations

    # skip if carrier already exists
    if carrier in n.carriers.index:
        return

    if not isinstance(nodes, pd.Index):
        nodes = pd.Index(nodes)

    n.add("Carrier", carrier)

    unit = "MWh_LHV" if carrier == "gas" else "MWh_th"
    # preliminary value for non-gas carriers to avoid zeros
    if carrier == "gas":
        capital_cost = costs.at["gas storage", "fixed"]
        overnight_cost = costs.at["gas storage", "investment"]
    elif carrier == "oil":
        # based on https://www.engineeringtoolbox.com/fuels-higher-calorific-values-d_169.html
        mwh_per_m3 = 44.9 * 724 * 0.278 * 1e-3  # MJ/kg * kg/m3 * kWh/MJ * MWh/kWh
        capital_cost = (
            costs.at["General liquid hydrocarbon storage (product)", "fixed"]
            / mwh_per_m3
        )
        overnight_cost = (
            costs.at["General liquid hydrocarbon storage (product)", "investment"]
            / mwh_per_m3
        )
    elif carrier == "methanol":
        # based on https://www.engineeringtoolbox.com/fossil-fuels-energy-content-d_1298.html
        mwh_per_m3 = 5.54 * 791 * 1e-3  # kWh/kg * kg/m3 * MWh/kWh
        capital_cost = (
            costs.at["General liquid hydrocarbon storage (product)", "fixed"]
            / mwh_per_m3
        )
        overnight_cost = (
            costs.at["General liquid hydrocarbon storage (product)", "investment"]
            / mwh_per_m3
        )
    else:
        capital_cost = 0.1
        overnight_cost = np.nan

    n.madd("Bus", nodes, location=location, carrier=carrier, unit=unit)

    n.madd(
        "Store",
        nodes + " Store",
        bus=nodes,
        e_nom_extendable=True,
        e_cyclic=True,
        carrier=carrier,
        capital_cost=capital_cost,
        overnight_cost=overnight_cost,
    )

    fossils = ["coal", "gas", "oil", "lignite"]
    if options.get("fossil_fuels", True) and carrier in fossils:

        suffix = ""

        if carrier == "oil" and cf_industry["oil_refining_emissions"] > 0:

<<<<<<< HEAD
        n.madd(
            "Link",
            nodes + " refining",
            bus0=nodes + " primary",
            bus1=nodes,
            bus2="co2 atmosphere",
            location=location,
            carrier=carrier + " refining",
            p_nom=1e6,
            efficiency=1
            - (
                cf_industry["fuel_refining"][carrier]["emissions"]
                / costs.at[carrier, "CO2 intensity"]
            ),
            efficiency2=cf_industry["fuel_refining"][carrier]["emissions"],
        )
=======
            n.madd(
                "Bus",
                nodes + " primary",
                location=location,
                carrier=carrier + " primary",
                unit=unit,
            )
>>>>>>> 29daa839

            n.madd(
                "Link",
                nodes + " refining",
                bus0=nodes + " primary",
                bus1=nodes,
                bus2="co2 atmosphere",
                location=location,
                carrier=carrier + " refining",
                p_nom=1e6,
                efficiency=1
                - (
                    cf_industry["oil_refining_emissions"]
                    / costs.at[carrier, "CO2 intensity"]
                ),
                efficiency2=cf_industry["oil_refining_emissions"],
            )

            suffix = " primary"

        n.madd(
            "Generator",
            nodes + suffix,
            bus=nodes + suffix,
            p_nom_extendable=True,
            carrier=carrier + suffix,
            marginal_cost=costs.at[carrier, "fuel"],
        )


# TODO: PyPSA-Eur merge issue
def remove_elec_base_techs(n):
    """
    Remove conventional generators (e.g. OCGT) and storage units (e.g.
    batteries and H2) from base electricity-only network, since they're added
    here differently using links.
    """
    for c in n.iterate_components(snakemake.params.pypsa_eur):
        to_keep = snakemake.params.pypsa_eur[c.name]
        to_remove = pd.Index(c.df.carrier.unique()).symmetric_difference(to_keep)
        if to_remove.empty:
            continue
        logger.info(f"Removing {c.list_name} with carrier {list(to_remove)}")
        names = c.df.index[c.df.carrier.isin(to_remove)]
        n.mremove(c.name, names)
        n.carriers.drop(to_remove, inplace=True, errors="ignore")


# TODO: PyPSA-Eur merge issue
def remove_non_electric_buses(n):
    """
    Remove buses from pypsa-eur with carriers which are not AC buses.
    """
    if to_drop := list(n.buses.query("carrier not in ['AC', 'DC']").carrier.unique()):
        logger.info(f"Drop buses from PyPSA-Eur with carrier: {to_drop}")
        n.buses = n.buses[n.buses.carrier.isin(["AC", "DC"])]


def patch_electricity_network(n):
    remove_elec_base_techs(n)
    remove_non_electric_buses(n)
    update_wind_solar_costs(n, costs)
    n.loads["carrier"] = "electricity"
    n.buses["location"] = n.buses.index
    n.buses["unit"] = "MWh_el"
    # remove trailing white space of load index until new PyPSA version after v0.18.
    n.loads.rename(lambda x: x.strip(), inplace=True)
    n.loads_t.p_set.rename(lambda x: x.strip(), axis=1, inplace=True)


def add_eu_bus(n, x=-5.5, y=46):
    """
    Add EU bus to the network.

    This cosmetic bus serves as a reference point for the location of
    the EU buses in the plots and summaries.
    """
    n.add("Bus", "EU", location="EU", x=x, y=y, carrier="none")
    n.add("Carrier", "none")


def add_co2_tracking(n, costs, options):
    # minus sign because opposite to how fossil fuels used:
    # CH4 burning puts CH4 down, atmosphere up
    n.add("Carrier", "co2", co2_emissions=-1.0)

    # this tracks CO2 in the atmosphere
    n.add("Bus", "co2 atmosphere", location="EU", carrier="co2", unit="t_co2")

    # can also be negative
    n.add(
        "Store",
        "co2 atmosphere",
        e_nom_extendable=True,
        e_min_pu=-1,
        carrier="co2",
        bus="co2 atmosphere",
    )

    # add CO2 tanks
    n.madd(
        "Bus",
        spatial.co2.nodes,
        location=spatial.co2.locations,
        carrier="co2 stored",
        unit="t_co2",
    )

    n.madd(
        "Store",
        spatial.co2.nodes,
        e_nom_extendable=True,
        capital_cost=costs.at["CO2 storage tank", "fixed"],
        overnight_cost=costs.at["CO2 storage tank", "investment"],
        carrier="co2 stored",
        e_cyclic=True,
        bus=spatial.co2.nodes,
    )
    n.add("Carrier", "co2 stored")

    # this tracks CO2 sequestered, e.g. underground
    sequestration_buses = pd.Index(spatial.co2.nodes).str.replace(
        " stored", " sequestered"
    )
    n.madd(
        "Bus",
        sequestration_buses,
        location=spatial.co2.locations,
        carrier="co2 sequestered",
        unit="t_co2",
    )

    n.madd(
        "Link",
        sequestration_buses,
        bus0=spatial.co2.nodes,
        bus1=sequestration_buses,
        carrier="co2 sequestered",
        efficiency=1.0,
        p_nom_extendable=True,
    )

    if options["regional_co2_sequestration_potential"]["enable"]:
        upper_limit = (
            options["regional_co2_sequestration_potential"]["max_size"] * 1e3
        )  # Mt
        annualiser = options["regional_co2_sequestration_potential"]["years_of_storage"]
        e_nom_max = pd.read_csv(
            snakemake.input.sequestration_potential, index_col=0
        ).squeeze()
        e_nom_max = (
            e_nom_max.reindex(spatial.co2.locations)
            .fillna(0.0)
            .clip(upper=upper_limit)
            .mul(1e6)
            / annualiser
        )  # t
        e_nom_max = e_nom_max.rename(index=lambda x: x + " co2 sequestered")
    else:
        e_nom_max = np.inf

    n.madd(
        "Store",
        sequestration_buses,
        e_nom_extendable=True,
        e_nom_max=e_nom_max,
        capital_cost=options["co2_sequestration_cost"],
        overnight_cost=pd.NA,
        marginal_cost=-0.1,
        bus=sequestration_buses,
        lifetime=options["co2_sequestration_lifetime"],
        carrier="co2 sequestered",
    )

    n.add("Carrier", "co2 sequestered")

    if options["co2_vent"]:
        n.madd(
            "Link",
            spatial.co2.vents,
            bus0=spatial.co2.nodes,
            bus1="co2 atmosphere",
            carrier="co2 vent",
            efficiency=1.0,
            p_nom_extendable=True,
        )


def add_co2_network(n, costs):
    logger.info("Adding CO2 network.")
    co2_links = create_network_topology(n, "CO2 pipeline ")

    cost_onshore = (
        (1 - co2_links.underwater_fraction)
        * costs.at["CO2 pipeline", "fixed"]
        * co2_links.length
    )
    investment_onshore = (
        (1 - co2_links.underwater_fraction)
        * costs.at["CO2 pipeline", "investment"]
        * co2_links.length
    )
    cost_submarine = (
        co2_links.underwater_fraction
        * costs.at["CO2 submarine pipeline", "fixed"]
        * co2_links.length
    )
    investment_submarine = (
        co2_links.underwater_fraction
        * costs.at["CO2 submarine pipeline", "investment"]
        * co2_links.length
    )
    capital_cost = cost_onshore + cost_submarine
    overnight_cost = investment_onshore + investment_submarine
    cost_factor = snakemake.config["sector"]["co2_network_cost_factor"]
    capital_cost *= cost_factor
    overnight_cost *= cost_factor

    n.madd(
        "Link",
        co2_links.index,
        bus0=co2_links.bus0.values + " co2 stored",
        bus1=co2_links.bus1.values + " co2 stored",
        p_min_pu=-1,
        p_nom_extendable=True,
        length=co2_links.length.values,
        capital_cost=capital_cost.values,
        overnight_cost=overnight_cost.values,
        carrier="CO2 pipeline",
        lifetime=costs.at["CO2 pipeline", "lifetime"],
    )


def add_allam(n, costs):
    logger.info("Adding Allam cycle gas power plants.")

    nodes = pop_layout.index

    n.madd(
        "Link",
        nodes,
        suffix=" allam",
        bus0=spatial.gas.df.loc[nodes, "nodes"].values,
        bus1=nodes,
        bus2=spatial.co2.df.loc[nodes, "nodes"].values,
        carrier="allam",
        p_nom_extendable=True,
        # TODO: add costs to technology-data
        capital_cost=0.6 * 1.5e6 * 0.1,  # efficiency * EUR/MW * annuity
        overnight_cost=0.6 * 1.5e6,  # efficiency * EUR/MW
        marginal_cost=2,
        efficiency=0.6,
        efficiency2=costs.at["gas", "CO2 intensity"],
        lifetime=30.0,
    )


def add_dac(n, costs):
    heat_carriers = ["urban central heat", "services urban decentral heat"]
    heat_buses = n.buses.index[n.buses.carrier.isin(heat_carriers)]
    locations = n.buses.location[heat_buses]

    electricity_input = (
        costs.at["direct air capture", "electricity-input"]
        + costs.at["direct air capture", "compression-electricity-input"]
    )  # MWh_el / tCO2
    heat_input = (
        costs.at["direct air capture", "heat-input"]
        - costs.at["direct air capture", "compression-heat-output"]
    )  # MWh_th / tCO2

    n.madd(
        "Link",
        heat_buses.str.replace(" heat", " DAC"),
        bus0=locations.values,
        bus1=heat_buses,
        bus2="co2 atmosphere",
        bus3=spatial.co2.df.loc[locations, "nodes"].values,
        carrier="DAC",
        capital_cost=costs.at["direct air capture", "fixed"] / electricity_input,
        overnight_cost=costs.at["direct air capture", "investment"] / electricity_input,
        efficiency=-heat_input / electricity_input,
        efficiency2=-1 / electricity_input,
        efficiency3=1 / electricity_input,
        p_nom_extendable=True,
        lifetime=costs.at["direct air capture", "lifetime"],
    )


def add_co2limit(n, options, nyears=1.0, limit=0.0):
    logger.info(f"Adding CO2 budget limit as per unit of 1990 levels of {limit}")

    countries = snakemake.params.countries

    sectors = determine_emission_sectors(options)

    # convert Mt to tCO2
    co2_totals = 1e6 * pd.read_csv(snakemake.input.co2_totals_name, index_col=0)

    co2_limit = co2_totals.loc[countries, sectors].sum().sum()

    co2_limit *= limit * nyears

    n.add(
        "GlobalConstraint",
        "CO2Limit",
        carrier_attribute="co2_emissions",
        sense="<=",
        type="co2_atmosphere",
        constant=co2_limit,
    )


def cycling_shift(df, steps=1):
    """
    Cyclic shift on index of pd.Series|pd.DataFrame by number of steps.
    """
    df = df.copy()
    new_index = np.roll(df.index, steps)
    df.values[:] = df.reindex(index=new_index).values
    return df


def prepare_costs(cost_file, params, nyears):
    # set all asset costs and other parameters
    costs = pd.read_csv(cost_file, index_col=[0, 1]).sort_index()

    # correct units to MW and EUR
    costs.loc[costs.unit.str.contains("/kW"), "value"] *= 1e3

    # min_count=1 is important to generate NaNs which are then filled by fillna
    costs = (
        costs.loc[:, "value"].unstack(level=1).groupby("technology").sum(min_count=1)
    )

    costs = costs.fillna(params["fill_values"])

    def annuity_factor(v):
        return calculate_annuity(v["lifetime"], v["discount rate"]) + v["FOM"] / 100

    costs["fixed"] = [
        annuity_factor(v) * v["investment"] * nyears for i, v in costs.iterrows()
    ]

    return costs


def add_generation(n, costs):
    logger.info("Adding electricity generation")

    nodes = pop_layout.index

    fallback = {"OCGT": "gas"}
    conventionals = options.get("conventional_generation", fallback)

    for generator, carrier in conventionals.items():
        carrier_nodes = vars(spatial)[carrier].nodes

        add_carrier_buses(n, carrier, carrier_nodes)

        n.madd(
            "Link",
            nodes + " " + generator,
            bus0=carrier_nodes,
            bus1=nodes,
            bus2="co2 atmosphere",
            marginal_cost=costs.at[generator, "efficiency"]
            * costs.at[generator, "VOM"],  # NB: VOM is per MWel
            capital_cost=costs.at[generator, "efficiency"]
            * costs.at[generator, "fixed"],  # NB: fixed cost is per MWel
            overnight_cost=costs.at[generator, "efficiency"]
            * costs.at[generator, "investment"],
            p_nom_extendable=True,
            carrier=generator,
            efficiency=costs.at[generator, "efficiency"],
            efficiency2=costs.at[carrier, "CO2 intensity"],
            lifetime=costs.at[generator, "lifetime"],
        )


def add_ammonia(n, costs):
    logger.info("Adding ammonia carrier with synthesis, cracking and storage")

    nodes = pop_layout.index

    n.add("Carrier", "NH3")

    n.madd(
        "Bus", spatial.ammonia.nodes, location=spatial.ammonia.locations, carrier="NH3"
    )

    n.madd(
        "Link",
        nodes,
        suffix=" Haber-Bosch",
        bus0=nodes,
        bus1=spatial.ammonia.nodes,
        bus2=nodes + " H2",
        p_nom_extendable=True,
        carrier="Haber-Bosch",
        efficiency=1 / costs.at["Haber-Bosch", "electricity-input"],
        efficiency2=-costs.at["Haber-Bosch", "hydrogen-input"]
        / costs.at["Haber-Bosch", "electricity-input"],
        capital_cost=costs.at["Haber-Bosch", "fixed"]
        / costs.at["Haber-Bosch", "electricity-input"],
        overnight_cost=costs.at["Haber-Bosch", "investment"]
        / costs.at["Haber-Bosch", "electricity-input"],
        marginal_cost=costs.at["Haber-Bosch", "VOM"]
        / costs.at["Haber-Bosch", "electricity-input"],
        lifetime=costs.at["Haber-Bosch", "lifetime"],
    )

    n.madd(
        "Link",
        nodes,
        suffix=" ammonia cracker",
        bus0=spatial.ammonia.nodes,
        bus1=nodes + " H2",
        p_nom_extendable=True,
        carrier="ammonia cracker",
        efficiency=1 / cf_industry["MWh_NH3_per_MWh_H2_cracker"],
        capital_cost=costs.at["Ammonia cracker", "fixed"]
        / cf_industry["MWh_NH3_per_MWh_H2_cracker"],  # given per MW_H2
        overnight_cost=costs.at["Ammonia cracker", "investment"]
        / cf_industry["MWh_NH3_per_MWh_H2_cracker"],  # given per MW_H2
        lifetime=costs.at["Ammonia cracker", "lifetime"],
    )

    # Ammonia Storage
    n.madd(
        "Store",
        spatial.ammonia.nodes,
        suffix=" ammonia store",
        bus=spatial.ammonia.nodes,
        e_nom_extendable=True,
        e_cyclic=True,
        carrier="ammonia store",
        capital_cost=costs.at["NH3 (l) storage tank incl. liquefaction", "fixed"],
        overnight_cost=costs.at[
            "NH3 (l) storage tank incl. liquefaction", "investment"
        ],
        lifetime=costs.at["NH3 (l) storage tank incl. liquefaction", "lifetime"],
    )


def insert_electricity_distribution_grid(n, costs):
    # TODO pop_layout?
    # TODO options?

    cost_factor = options["electricity_distribution_grid_cost_factor"]

    logger.info(
        f"Inserting electricity distribution grid with investment cost factor of {cost_factor:.2f}"
    )

    nodes = pop_layout.index

    n.madd(
        "Bus",
        nodes + " low voltage",
        location=nodes,
        carrier="low voltage",
        unit="MWh_el",
    )

    n.madd(
        "Link",
        nodes + " electricity distribution grid",
        bus0=nodes,
        bus1=nodes + " low voltage",
        p_nom_extendable=True,
        p_min_pu=-1,
        carrier="electricity distribution grid",
        efficiency=1,
        lifetime=costs.at["electricity distribution grid", "lifetime"],
        capital_cost=costs.at["electricity distribution grid", "fixed"] * cost_factor,
        overnight_cost=costs.at["electricity distribution grid", "investment"]
        * cost_factor,
    )

    # deduct distribution losses from electricity demand as these are included in total load
    # https://nbviewer.org/github/Open-Power-System-Data/datapackage_timeseries/blob/2020-10-06/main.ipynb
    if (
        efficiency := options["transmission_efficiency"]
        .get("electricity distribution grid", {})
        .get("efficiency_static")
    ):
        logger.info(
            f"Deducting distribution losses from electricity demand: {np.around(100*(1-efficiency), decimals=2)}%"
        )
        n.loads_t.p_set.loc[:, n.loads.carrier == "electricity"] *= efficiency

    # this catches regular electricity load and "industry electricity" and
    # "agriculture machinery electric" and "agriculture electricity"
    loads = n.loads.index[n.loads.carrier.str.contains("electric")]
    n.loads.loc[loads, "bus"] += " low voltage"

    bevs = n.links.index[n.links.carrier == "BEV charger"]
    n.links.loc[bevs, "bus0"] += " low voltage"

    v2gs = n.links.index[n.links.carrier == "V2G"]
    n.links.loc[v2gs, "bus1"] += " low voltage"

    hps = n.links.index[n.links.carrier.str.contains("heat pump")]
    n.links.loc[hps, "bus0"] += " low voltage"

    rh = n.links.index[n.links.carrier.str.contains("resistive heater")]
    n.links.loc[rh, "bus0"] += " low voltage"

    mchp = n.links.index[n.links.carrier.str.contains("micro gas")]
    n.links.loc[mchp, "bus1"] += " low voltage"

    # set existing solar to cost of utility cost rather the 50-50 rooftop-utility
    solar = n.generators.index[n.generators.carrier == "solar"]
    n.generators.loc[solar, "capital_cost"] = costs.at["solar-utility", "fixed"]
    n.generators.loc[solar, "overnight_cost"] = costs.at["solar-utility", "investment"]
    if snakemake.wildcards.clusters[-1:] == "m":
        simplified_pop_layout = pd.read_csv(
            snakemake.input.simplified_pop_layout, index_col=0
        )
        pop_solar = simplified_pop_layout.total.rename(index=lambda x: x + " solar")
    else:
        pop_solar = pop_layout.total.rename(index=lambda x: x + " solar")

    # add max solar rooftop potential assuming 0.1 kW/m2 and 20 m2/person,
    # i.e. 2 kW/person (population data is in thousands of people) so we get MW
    potential = 0.1 * 20 * pop_solar

    n.madd(
        "Generator",
        solar,
        suffix=" rooftop",
        bus=n.generators.loc[solar, "bus"] + " low voltage",
        carrier="solar rooftop",
        p_nom_extendable=True,
        p_nom_max=potential,
        marginal_cost=n.generators.loc[solar, "marginal_cost"],
        capital_cost=costs.at["solar-rooftop", "fixed"],
        overnight_cost=costs.at["solar-rooftop", "investment"],
        efficiency=n.generators.loc[solar, "efficiency"],
        p_max_pu=n.generators_t.p_max_pu[solar],
        lifetime=costs.at["solar-rooftop", "lifetime"],
    )

    n.add("Carrier", "home battery")

    n.madd(
        "Bus",
        nodes + " home battery",
        location=nodes,
        carrier="home battery",
        unit="MWh_el",
    )

    n.madd(
        "Store",
        nodes + " home battery",
        bus=nodes + " home battery",
        location=nodes,
        e_cyclic=True,
        e_nom_extendable=True,
        carrier="home battery",
        capital_cost=costs.at["home battery storage", "fixed"],
        overnight_cost=costs.at["home battery storage", "investment"],
        lifetime=costs.at["battery storage", "lifetime"],
    )

    n.madd(
        "Link",
        nodes + " home battery charger",
        bus0=nodes + " low voltage",
        bus1=nodes + " home battery",
        carrier="home battery charger",
        efficiency=costs.at["battery inverter", "efficiency"] ** 0.5,
        capital_cost=costs.at["home battery inverter", "fixed"],
        overnight_cost=costs.at["home battery inverter", "investment"],
        p_nom_extendable=True,
        lifetime=costs.at["battery inverter", "lifetime"],
    )

    n.madd(
        "Link",
        nodes + " home battery discharger",
        bus0=nodes + " home battery",
        bus1=nodes + " low voltage",
        carrier="home battery discharger",
        efficiency=costs.at["battery inverter", "efficiency"] ** 0.5,
        marginal_cost=options["marginal_cost_storage"],
        p_nom_extendable=True,
        lifetime=costs.at["battery inverter", "lifetime"],
    )


def insert_gas_distribution_costs(n, costs):
    # TODO options?

    f_costs = options["gas_distribution_grid_cost_factor"]

    logger.info(
        f"Inserting gas distribution grid with investment cost factor of {f_costs}"
    )

    capital_cost = costs.at["electricity distribution grid", "fixed"] * f_costs
    overnight_cost = costs.at["electricity distribution grid", "investment"] * f_costs

    # gas boilers
    gas_b = n.links.index[
        n.links.carrier.str.contains("gas boiler")
        & (~n.links.carrier.str.contains("urban central"))
    ]
    n.links.loc[gas_b, "capital_cost"] += capital_cost
    n.links.loc[gas_b, "overnight_cost"] += overnight_cost

    # micro CHPs
    mchp = n.links.index[n.links.carrier.str.contains("micro gas")]
    n.links.loc[mchp, "capital_cost"] += capital_cost
    n.links.loc[mchp, "overnight_cost"] += overnight_cost


def add_electricity_grid_connection(n, costs):
    carriers = ["onwind", "solar", "solar-hsat"]

    gens = n.generators.index[n.generators.carrier.isin(carriers)]

    n.generators.loc[gens, "capital_cost"] += costs.at[
        "electricity grid connection", "fixed"
    ]
    n.generators.loc[gens, "overnight_cost"] += costs.at[
        "electricity grid connection", "investment"
    ]


def add_storage_and_grids(n, costs):
    logger.info("Add hydrogen storage")

    nodes = pop_layout.index

    n.add("Carrier", "H2")

    n.madd("Bus", nodes + " H2", location=nodes, carrier="H2", unit="MWh_LHV")

    n.madd(
        "Link",
        nodes + " H2 Electrolysis",
        bus1=nodes + " H2",
        bus0=nodes,
        p_nom_extendable=True,
        carrier="H2 Electrolysis",
        efficiency=costs.at["electrolysis", "efficiency"],
        capital_cost=costs.at["electrolysis", "fixed"],
        overnight_cost=costs.at["electrolysis", "investment"],
        lifetime=costs.at["electrolysis", "lifetime"],
    )

    if options["hydrogen_fuel_cell"]:
        logger.info("Adding hydrogen fuel cell for re-electrification.")

        n.madd(
            "Link",
            nodes + " H2 Fuel Cell",
            bus0=nodes + " H2",
            bus1=nodes,
            p_nom_extendable=True,
            carrier="H2 Fuel Cell",
            efficiency=costs.at["fuel cell", "efficiency"],
            capital_cost=costs.at["fuel cell", "fixed"]
            * costs.at["fuel cell", "efficiency"],  # NB: fixed cost is per MWel
            overnight_cost=costs.at["fuel cell", "investment"]
            * costs.at["fuel cell", "efficiency"],  # NB: fixed cost is per MWel
            lifetime=costs.at["fuel cell", "lifetime"],
        )

    if options["hydrogen_turbine"]:
        logger.info(
            "Adding hydrogen turbine for re-electrification. Assuming OCGT technology costs."
        )
        # TODO: perhaps replace with hydrogen-specific technology assumptions.

        n.madd(
            "Link",
            nodes + " H2 turbine",
            bus0=nodes + " H2",
            bus1=nodes,
            p_nom_extendable=True,
            carrier="H2 turbine",
            efficiency=costs.at["OCGT", "efficiency"],
            capital_cost=costs.at["OCGT", "fixed"]
            * costs.at["OCGT", "efficiency"],  # NB: fixed cost is per MWel
            overnight_cost=costs.at["OCGT", "investment"]
            * costs.at["OCGT", "efficiency"],  # NB: fixed cost is per MWel
            marginal_cost=costs.at["OCGT", "VOM"],
            lifetime=costs.at["OCGT", "lifetime"],
        )

    cavern_types = snakemake.params.sector["hydrogen_underground_storage_locations"]
    h2_caverns = pd.read_csv(snakemake.input.h2_cavern, index_col=0)

    if (
        not h2_caverns.empty
        and options["hydrogen_underground_storage"]
        and set(cavern_types).intersection(h2_caverns.columns)
    ):
        h2_caverns = h2_caverns[cavern_types].sum(axis=1)

        # only use sites with at least 2 TWh potential
        h2_caverns = h2_caverns[h2_caverns > 2]

        # convert TWh to MWh
        h2_caverns = h2_caverns * 1e6

        # clip at 1000 TWh for one location
        h2_caverns.clip(upper=1e9, inplace=True)

        logger.info("Add hydrogen underground storage")

        h2_capital_cost = costs.at["hydrogen storage underground", "fixed"]

        n.madd(
            "Store",
            h2_caverns.index + " H2 Store",
            bus=h2_caverns.index + " H2",
            e_nom_extendable=True,
            e_nom_max=h2_caverns.values,
            e_cyclic=True,
            carrier="H2 Store",
            capital_cost=h2_capital_cost,
            overnight_cost=costs.at["hydrogen storage underground", "investment"],
            lifetime=costs.at["hydrogen storage underground", "lifetime"],
        )

    # hydrogen stored overground (where not already underground)
    h2_capital_cost = costs.at[
        "hydrogen storage tank type 1 including compressor", "fixed"
    ]
    nodes_overground = h2_caverns.index.symmetric_difference(nodes)

    n.madd(
        "Store",
        nodes_overground + " H2 Store",
        bus=nodes_overground + " H2",
        e_nom_extendable=True,
        e_cyclic=True,
        carrier="H2 Store",
        capital_cost=h2_capital_cost,
        overnight_cost=costs.at[
            "hydrogen storage tank type 1 including compressor", "investment"
        ],
    )

    if options["gas_network"] or options["H2_retrofit"]:
        fn = snakemake.input.clustered_gas_network
        gas_pipes = pd.read_csv(fn, index_col=0)

    if options["gas_network"]:
        logger.info(
            "Add natural gas infrastructure, incl. LNG terminals, production, storage and entry-points."
        )

        if options["H2_retrofit"]:
            gas_pipes["p_nom_max"] = gas_pipes.p_nom
            gas_pipes["p_nom_min"] = 0.0
            # 0.1 EUR/MWkm/a to prefer decommissioning to address degeneracy
            gas_pipes["capital_cost"] = 0.1 * gas_pipes.length
            gas_pipes["overnight_cost"] = np.nan
            gas_pipes["p_nom_extendable"] = True
        else:
            gas_pipes["p_nom_max"] = np.inf
            gas_pipes["p_nom_min"] = gas_pipes.p_nom
            gas_pipes["capital_cost"] = (
                gas_pipes.length * costs.at["CH4 (g) pipeline", "fixed"]
            )
            gas_pipes["overnight_cost"] = (
                gas_pipes.length * costs.at["CH4 (g) pipeline", "investment"]
            )
            gas_pipes["p_nom_extendable"] = False

        n.madd(
            "Link",
            gas_pipes.index,
            bus0=gas_pipes.bus0 + " gas",
            bus1=gas_pipes.bus1 + " gas",
            p_min_pu=gas_pipes.p_min_pu,
            p_nom=gas_pipes.p_nom,
            p_nom_extendable=gas_pipes.p_nom_extendable,
            p_nom_max=gas_pipes.p_nom_max,
            p_nom_min=gas_pipes.p_nom_min,
            length=gas_pipes.length,
            capital_cost=gas_pipes.capital_cost,
            overnight_cost=gas_pipes.overnight_cost,
            tags=gas_pipes.name,
            carrier="gas pipeline",
            lifetime=np.inf,
        )

        # remove fossil generators where there is neither
        # production, LNG terminal, nor entry-point beyond system scope

        fn = snakemake.input.gas_input_nodes_simplified
        gas_input_nodes = pd.read_csv(fn, index_col=0)

        unique = gas_input_nodes.index.unique()
        gas_i = n.generators.carrier == "gas"
        internal_i = ~n.generators.bus.map(n.buses.location).isin(unique)

        remove_i = n.generators[gas_i & internal_i].index
        n.generators.drop(remove_i, inplace=True)

        input_types = ["lng", "pipeline", "production"]
        p_nom = gas_input_nodes[input_types].sum(axis=1).rename(lambda x: x + " gas")
        n.generators.loc[gas_i, "p_nom_extendable"] = False
        n.generators.loc[gas_i, "p_nom"] = p_nom

        # add existing gas storage capacity
        gas_i = n.stores.carrier == "gas"
        e_nom = (
            gas_input_nodes["storage"]
            .rename(lambda x: x + " gas Store")
            .reindex(n.stores.index)
            .fillna(0.0)
            * 1e3
        )  # MWh_LHV
        e_nom.clip(
            upper=e_nom.quantile(0.98), inplace=True
        )  # limit extremely large storage
        n.stores.loc[gas_i, "e_nom_min"] = e_nom

        # add candidates for new gas pipelines to achieve full connectivity

        G = nx.Graph()

        gas_buses = n.buses.loc[n.buses.carrier == "gas", "location"]
        G.add_nodes_from(np.unique(gas_buses.values))

        sel = gas_pipes.p_nom > 1500
        attrs = ["bus0", "bus1", "length"]
        G.add_weighted_edges_from(gas_pipes.loc[sel, attrs].values)

        # find all complement edges
        complement_edges = pd.DataFrame(complement(G).edges, columns=["bus0", "bus1"])
        complement_edges["length"] = complement_edges.apply(haversine, axis=1)

        # apply k_edge_augmentation weighted by length of complement edges
        k_edge = options.get("gas_network_connectivity_upgrade", 3)
        if augmentation := list(
            k_edge_augmentation(G, k_edge, avail=complement_edges.values)
        ):
            new_gas_pipes = pd.DataFrame(augmentation, columns=["bus0", "bus1"])
            new_gas_pipes["length"] = new_gas_pipes.apply(haversine, axis=1)

            new_gas_pipes.index = new_gas_pipes.apply(
                lambda x: f"gas pipeline new {x.bus0} <-> {x.bus1}", axis=1
            )

            n.madd(
                "Link",
                new_gas_pipes.index,
                bus0=new_gas_pipes.bus0 + " gas",
                bus1=new_gas_pipes.bus1 + " gas",
                p_min_pu=-1,  # new gas pipes are bidirectional
                p_nom_extendable=True,
                length=new_gas_pipes.length,
                capital_cost=new_gas_pipes.length
                * costs.at["CH4 (g) pipeline", "fixed"],
                overnight_cost=new_gas_pipes.length
                * costs.at["CH4 (g) pipeline", "investment"],
                carrier="gas pipeline new",
                lifetime=costs.at["CH4 (g) pipeline", "lifetime"],
            )

    if options["H2_retrofit"]:
        logger.info("Add retrofitting options of existing CH4 pipes to H2 pipes.")

        fr = "gas pipeline"
        to = "H2 pipeline retrofitted"
        h2_pipes = gas_pipes.rename(index=lambda x: x.replace(fr, to))

        n.madd(
            "Link",
            h2_pipes.index,
            bus0=h2_pipes.bus0 + " H2",
            bus1=h2_pipes.bus1 + " H2",
            p_min_pu=-1.0,  # allow that all H2 retrofit pipelines can be used in both directions
            p_nom_max=h2_pipes.p_nom * options["H2_retrofit_capacity_per_CH4"],
            p_nom_extendable=True,
            length=h2_pipes.length,
            capital_cost=costs.at["H2 (g) pipeline repurposed", "fixed"]
            * h2_pipes.length,
            overnight_cost=costs.at["H2 (g) pipeline repurposed", "investment"]
            * h2_pipes.length,
            tags=h2_pipes.name,
            carrier="H2 pipeline retrofitted",
            lifetime=costs.at["H2 (g) pipeline repurposed", "lifetime"],
        )

    if options.get("H2_network", True):
        logger.info("Add options for new hydrogen pipelines.")

        h2_pipes = create_network_topology(
            n, "H2 pipeline ", carriers=["DC", "gas pipeline"]
        )

        # TODO Add efficiency losses
        n.madd(
            "Link",
            h2_pipes.index,
            bus0=h2_pipes.bus0.values + " H2",
            bus1=h2_pipes.bus1.values + " H2",
            p_min_pu=-1,
            p_nom_extendable=True,
            length=h2_pipes.length.values,
            capital_cost=costs.at["H2 (g) pipeline", "fixed"] * h2_pipes.length.values,
            overnight_cost=costs.at["H2 (g) pipeline", "investment"]
            * h2_pipes.length.values,
            carrier="H2 pipeline",
            lifetime=costs.at["H2 (g) pipeline", "lifetime"],
        )

    n.add("Carrier", "battery")

    n.madd("Bus", nodes + " battery", location=nodes, carrier="battery", unit="MWh_el")

    n.madd(
        "Store",
        nodes + " battery",
        bus=nodes + " battery",
        e_cyclic=True,
        e_nom_extendable=True,
        carrier="battery",
        capital_cost=costs.at["battery storage", "fixed"],
        overnight_cost=costs.at["battery storage", "investment"],
        lifetime=costs.at["battery storage", "lifetime"],
    )

    n.madd(
        "Link",
        nodes + " battery charger",
        bus0=nodes,
        bus1=nodes + " battery",
        carrier="battery charger",
        efficiency=costs.at["battery inverter", "efficiency"] ** 0.5,
        capital_cost=costs.at["battery inverter", "fixed"],
        overnight_cost=costs.at["battery inverter", "investment"],
        p_nom_extendable=True,
        lifetime=costs.at["battery inverter", "lifetime"],
    )

    n.madd(
        "Link",
        nodes + " battery discharger",
        bus0=nodes + " battery",
        bus1=nodes,
        carrier="battery discharger",
        efficiency=costs.at["battery inverter", "efficiency"] ** 0.5,
        marginal_cost=options["marginal_cost_storage"],
        p_nom_extendable=True,
        lifetime=costs.at["battery inverter", "lifetime"],
    )

    if options["methanation"]:
        n.madd(
            "Link",
            spatial.nodes,
            suffix=" Sabatier",
            bus0=nodes + " H2",
            bus1=spatial.gas.nodes,
            bus2=spatial.co2.nodes,
            p_nom_extendable=True,
            carrier="Sabatier",
            p_min_pu=options.get("min_part_load_methanation", 0),
            efficiency=costs.at["methanation", "efficiency"],
            efficiency2=-costs.at["methanation", "efficiency"]
            * costs.at["gas", "CO2 intensity"],
            capital_cost=costs.at["methanation", "fixed"]
            * costs.at["methanation", "efficiency"],  # costs given per kW_gas
            overnight_cost=costs.at["methanation", "investment"]
            * costs.at["methanation", "efficiency"],
            lifetime=costs.at["methanation", "lifetime"],
        )

    if options.get("coal_cc"):
        n.madd(
            "Link",
            spatial.nodes,
            suffix=" coal CC",
            bus0=spatial.coal.nodes,
            bus1=spatial.nodes,
            bus2="co2 atmosphere",
            bus3=spatial.co2.nodes,
            marginal_cost=costs.at["coal", "efficiency"]
            * costs.at["coal", "VOM"],  # NB: VOM is per MWel
            capital_cost=costs.at["coal", "efficiency"] * costs.at["coal", "fixed"]
            + costs.at["biomass CHP capture", "fixed"]
            * costs.at["coal", "CO2 intensity"],  # NB: fixed cost is per MWel
            overnight_cost=costs.at["coal", "efficiency"]
            * costs.at["coal", "investment"]
            + costs.at["biomass CHP capture", "investment"]
            * costs.at["coal", "CO2 intensity"],
            p_nom_extendable=True,
            carrier="coal",
            efficiency=costs.at["coal", "efficiency"],
            efficiency2=costs.at["coal", "CO2 intensity"]
            * (1 - costs.at["biomass CHP capture", "capture_rate"]),
            efficiency3=costs.at["coal", "CO2 intensity"]
            * costs.at["biomass CHP capture", "capture_rate"],
            lifetime=costs.at["coal", "lifetime"],
        )

    if options["SMR_cc"]:
        n.madd(
            "Link",
            spatial.nodes,
            suffix=" SMR CC",
            bus0=spatial.gas.nodes,
            bus1=nodes + " H2",
            bus2="co2 atmosphere",
            bus3=spatial.co2.nodes,
            p_nom_extendable=True,
            carrier="SMR CC",
            efficiency=costs.at["SMR CC", "efficiency"],
            efficiency2=costs.at["gas", "CO2 intensity"] * (1 - options["cc_fraction"]),
            efficiency3=costs.at["gas", "CO2 intensity"] * options["cc_fraction"],
            capital_cost=costs.at["SMR CC", "fixed"],
            overnight_cost=costs.at["SMR CC", "investment"],
            lifetime=costs.at["SMR CC", "lifetime"],
        )

    if options["SMR"]:
        n.madd(
            "Link",
            nodes + " SMR",
            bus0=spatial.gas.nodes,
            bus1=nodes + " H2",
            bus2="co2 atmosphere",
            p_nom_extendable=True,
            carrier="SMR",
            efficiency=costs.at["SMR", "efficiency"],
            efficiency2=costs.at["gas", "CO2 intensity"],
            capital_cost=costs.at["SMR", "fixed"],
            overnight_cost=costs.at["SMR", "investment"],
            lifetime=costs.at["SMR", "lifetime"],
        )


def check_land_transport_shares(shares):
    # Sums up the shares, ignoring None values
    total_share = sum(filter(None, shares))
    if total_share != 1:
        logger.warning(
            f"Total land transport shares sum up to {total_share:.2%},"
            "corresponding to increased or decreased demand assumptions."
        )


def get_temp_efficency(
    car_efficiency,
    temperature,
    deadband_lw,
    deadband_up,
    degree_factor_lw,
    degree_factor_up,
):
    """
    Correct temperature depending on heating and cooling for respective car
    type.
    """
    # temperature correction for EVs
    dd = transport_degree_factor(
        temperature,
        deadband_lw,
        deadband_up,
        degree_factor_lw,
        degree_factor_up,
    )

    temp_eff = 1 / (1 + dd)

    return car_efficiency * temp_eff


def add_EVs(
    n,
    avail_profile,
    dsm_profile,
    p_set,
    electric_share,
    number_cars,
    temperature,
):

    n.add("Carrier", "EV battery")

    n.madd(
        "Bus",
        spatial.nodes,
        suffix=" EV battery",
        location=spatial.nodes,
        carrier="EV battery",
        unit="MWh_el",
    )

    car_efficiency = options["transport_electric_efficiency"]

    # temperature corrected efficiency
    efficiency = get_temp_efficency(
        car_efficiency,
        temperature,
        options["transport_heating_deadband_lower"],
        options["transport_heating_deadband_upper"],
        options["EV_lower_degree_factor"],
        options["EV_upper_degree_factor"],
    )

    p_shifted = (p_set + cycling_shift(p_set, 1) + cycling_shift(p_set, 2)) / 3

    cyclic_eff = p_set.div(p_shifted)

    efficiency *= cyclic_eff

    profile = electric_share * p_set.div(efficiency)

    n.madd(
        "Load",
        spatial.nodes,
        suffix=" land transport EV",
        bus=spatial.nodes + " EV battery",
        carrier="land transport EV",
        p_set=profile,
    )

    p_nom = number_cars * options.get("bev_charge_rate", 0.011) * electric_share

    n.madd(
        "Link",
        spatial.nodes,
        suffix=" BEV charger",
        bus0=spatial.nodes,
        bus1=spatial.nodes + " EV battery",
        p_nom=p_nom,
        carrier="BEV charger",
        p_max_pu=avail_profile[spatial.nodes],
        lifetime=1,
        efficiency=options.get("bev_charge_efficiency", 0.9),
    )

    if options["v2g"]:
        n.madd(
            "Link",
            spatial.nodes,
            suffix=" V2G",
            bus1=spatial.nodes,
            bus0=spatial.nodes + " EV battery",
            p_nom=p_nom,
            carrier="V2G",
            p_max_pu=avail_profile[spatial.nodes],
            lifetime=1,
            efficiency=options.get("bev_charge_efficiency", 0.9),
        )

    if options["bev_dsm"]:
        e_nom = (
            number_cars
            * options.get("bev_energy", 0.05)
            * options["bev_availability"]
            * electric_share
        )

        n.madd(
            "Store",
            spatial.nodes,
            suffix=" EV battery",
            bus=spatial.nodes + " EV battery",
            carrier="EV battery",
            e_cyclic=True,
            e_nom=e_nom,
            e_max_pu=1,
            e_min_pu=dsm_profile[spatial.nodes],
        )


def add_fuel_cell_cars(n, p_set, fuel_cell_share, temperature):

    car_efficiency = options["transport_fuel_cell_efficiency"]

    # temperature corrected efficiency
    efficiency = get_temp_efficency(
        car_efficiency,
        temperature,
        options["transport_heating_deadband_lower"],
        options["transport_heating_deadband_upper"],
        options["ICE_lower_degree_factor"],
        options["ICE_upper_degree_factor"],
    )

    profile = fuel_cell_share * p_set.div(efficiency)

    n.madd(
        "Load",
        spatial.nodes,
        suffix=" land transport fuel cell",
        bus=spatial.h2.nodes,
        carrier="land transport fuel cell",
        p_set=profile,
    )


def add_ice_cars(n, p_set, ice_share, temperature):

    add_carrier_buses(n, "oil")

    car_efficiency = options["transport_ice_efficiency"]

    # temperature corrected efficiency
    efficiency = get_temp_efficency(
        car_efficiency,
        temperature,
        options["transport_heating_deadband_lower"],
        options["transport_heating_deadband_upper"],
        options["ICE_lower_degree_factor"],
        options["ICE_upper_degree_factor"],
    )

    profile = ice_share * p_set.div(efficiency).rename(
        columns=lambda x: x + " land transport oil"
    )

    if not options["regional_oil_demand"]:
        profile = profile.sum(axis=1).to_frame(name="EU land transport oil")

    n.madd(
        "Bus",
        spatial.oil.land_transport,
        location=spatial.oil.demand_locations,
        carrier="land transport oil",
        unit="land transport",
    )

    n.madd(
        "Load",
        spatial.oil.land_transport,
        bus=spatial.oil.land_transport,
        carrier="land transport oil",
        p_set=profile,
    )

    n.madd(
        "Link",
        spatial.oil.land_transport,
        bus0=spatial.oil.nodes,
        bus1=spatial.oil.land_transport,
        bus2="co2 atmosphere",
        carrier="land transport oil",
        efficiency2=costs.at["oil", "CO2 intensity"],
        p_nom_extendable=True,
    )


def add_land_transport(n, costs):

    logger.info("Add land transport")

    # read in transport demand in units driven km [100 km]
    transport = pd.read_csv(
        snakemake.input.transport_demand, index_col=0, parse_dates=True
    )
    # transport growth factor
    demand_factor = get(options["land_transport_demand_factor"], investment_year)
    if demand_factor != 1:
        logger.warning(
            f"Changing land transport demand by {demand_factor*100-100:+.2f}%."
        )

    transport = demand_factor * transport

    number_cars = pd.read_csv(snakemake.input.transport_data, index_col=0)[
        "number cars"
    ]
    number_cars = demand_factor * number_cars
    avail_profile = pd.read_csv(
        snakemake.input.avail_profile, index_col=0, parse_dates=True
    )
    dsm_profile = pd.read_csv(
        snakemake.input.dsm_profile, index_col=0, parse_dates=True
    )

    # exogenous share of passenger car type
    engine_types = ["fuel_cell", "electric", "ice"]
    shares = pd.Series()
    for engine in engine_types:
        shares[engine] = get(options[f"land_transport_{engine}_share"], investment_year)
        logger.info(f"{engine} share: {shares[engine]*100}%")

    check_land_transport_shares(shares)

    p_set = transport[spatial.nodes]

    # temperature for correction factor for heating/cooling
    temperature = xr.open_dataarray(snakemake.input.temp_air_total).to_pandas()

    if shares["electric"] > 0:
        add_EVs(
            n,
            avail_profile,
            dsm_profile,
            p_set,
            shares["electric"],
            number_cars,
            temperature,
        )

    if shares["fuel_cell"] > 0:
        add_fuel_cell_cars(n, p_set, shares["fuel_cell"], temperature)

    if shares["ice"] > 0:
        add_ice_cars(n, p_set, shares["ice"], temperature)


def build_heat_demand(n):
    heat_demand_shape = (
        xr.open_dataset(snakemake.input.hourly_heat_demand_total)
        .to_dataframe()
        .unstack(level=1)
    )

    sectors = [sector.value for sector in HeatSector]
    uses = ["water", "space"]

    heat_demand = {}
    electric_heat_supply = {}
    for sector, use in product(sectors, uses):
        name = f"{sector} {use}"

        heat_demand[name] = (
            heat_demand_shape[name] / heat_demand_shape[name].sum()
        ).multiply(pop_weighted_energy_totals[f"total {sector} {use}"]) * 1e6
        electric_heat_supply[name] = (
            heat_demand_shape[name] / heat_demand_shape[name].sum()
        ).multiply(pop_weighted_energy_totals[f"electricity {sector} {use}"]) * 1e6

    heat_demand = pd.concat(heat_demand, axis=1)
    electric_heat_supply = pd.concat(electric_heat_supply, axis=1)

    # subtract from electricity load since heat demand already in heat_demand
    electric_nodes = n.loads.index[n.loads.carrier == "electricity"]
    n.loads_t.p_set[electric_nodes] = (
        n.loads_t.p_set[electric_nodes]
        - electric_heat_supply.T.groupby(level=1).sum().T[electric_nodes]
    )

    return heat_demand


def add_heat(n: pypsa.Network, costs: pd.DataFrame, cop: xr.DataArray):
    """
    Add heat sector to the network.

    Parameters:
        n (pypsa.Network): The PyPSA network object.
        costs (pd.DataFrame): DataFrame containing cost information.
        cop (xr.DataArray): DataArray containing coefficient of performance (COP) values.

    Returns:
        None
    """
    logger.info("Add heat sector")

    sectors = [sector.value for sector in HeatSector]

    heat_demand = build_heat_demand(n)


    district_heat_info = pd.read_csv(snakemake.input.district_heat_share, index_col=0)
    dist_fraction = district_heat_info["district fraction of node"]
    urban_fraction = district_heat_info["urban fraction"]

    # NB: must add costs of central heating afterwards (EUR 400 / kWpeak, 50a, 1% FOM from Fraunhofer ISE)

    # exogenously reduce space heat demand
    if options["reduce_space_heat_exogenously"]:
        dE = get(options["reduce_space_heat_exogenously_factor"], investment_year)
        logger.info(f"Assumed space heat reduction of {dE:.2%}")
        for sector in sectors:
            heat_demand[sector + " space"] = (1 - dE) * heat_demand[sector + " space"]

    if options["solar_thermal"]:
        solar_thermal = (
            xr.open_dataarray(snakemake.input.solar_thermal_total)
            .to_pandas()
            .reindex(index=n.snapshots)
        )
        # 1e3 converts from W/m^2 to MW/(1000m^2) = kW/m^2
        solar_thermal = options["solar_cf_correction"] * solar_thermal / 1e3

    for (
        heat_system
    ) in (
        HeatSystem
    ):  # this loops through all heat systems defined in _entities.HeatSystem

        overdim_factor = options["overdimension_heat_generators"][heat_system.central_or_decentral]
        if heat_system == HeatSystem.URBAN_CENTRAL:
            nodes = dist_fraction.index[dist_fraction > 0]
        else:
            nodes = pop_layout.index

        n.add("Carrier", f"{heat_system} heat")

        n.madd(
            "Bus",
            nodes + f" {heat_system.value} heat",
            location=nodes,
            carrier=f"{heat_system.value} heat",
            unit="MWh_th",
        )

        if heat_system == HeatSystem.URBAN_CENTRAL and options.get("central_heat_vent"):
            n.madd(
                "Generator",
                nodes + f" {heat_system} heat vent",
                bus=nodes + f" {heat_system} heat",
                location=nodes,
                carrier=f"{heat_system} heat vent",
                p_nom_extendable=True,
                p_max_pu=0,
                p_min_pu=-1,
                unit="MWh_th",
            )

        ## Add heat load
        factor = heat_system.heat_demand_weighting(
            urban_fraction=urban_fraction[nodes], dist_fraction=dist_fraction[nodes]
        )
        if not heat_system == HeatSystem.URBAN_CENTRAL:
            heat_load = (
                heat_demand[
                    [
                        heat_system.sector.value + " water",
                        heat_system.sector.value + " space",
                    ]
                ]
                .T.groupby(level=1)
                .sum()
                .T[nodes]
                .multiply(factor)
            )

        if heat_system == HeatSystem.URBAN_CENTRAL:
            heat_load = (
                heat_demand.T.groupby(level=1)
                .sum()
                .T[nodes]
                .multiply(
                    factor * (1 + options["district_heating"]["district_heating_loss"])
                )
            )

        n.madd(
            "Load",
            nodes,
            suffix=f" {heat_system} heat",
            bus=nodes + f" {heat_system} heat",
            carrier=f"{heat_system} heat",
            p_set=heat_load,
        )

        ## Add heat pumps
        for heat_source in snakemake.params.heat_pump_sources[
            heat_system.system_type.value
        ]:
            costs_name = heat_system.heat_pump_costs_name(heat_source)
            efficiency = (
                cop.sel(
                    heat_system=heat_system.system_type.value,
                    heat_source=heat_source,
                    name=nodes,
                )
                .to_pandas()
                .reindex(index=n.snapshots)
                if options["time_dep_hp_cop"]
                else costs.at[costs_name, "efficiency"]
            )

            n.madd(
                "Link",
                nodes,
                suffix=f" {heat_system} {heat_source} heat pump",
                bus0=nodes,
                bus1=nodes + f" {heat_system} heat",
                carrier=f"{heat_system} {heat_source} heat pump",
                efficiency=efficiency,
                capital_cost=costs.at[costs_name, "efficiency"]
                * costs.at[costs_name, "fixed"]
                * overdim_factor,
                overnight_cost=costs.at[costs_name, "efficiency"]
                * costs.at[costs_name, "investment"]
                * overdim_factor,
                p_nom_extendable=True,
                lifetime=costs.at[costs_name, "lifetime"],
            )

        if options["tes"]:
            n.add("Carrier", f"{heat_system} water tanks")

            n.madd(
                "Bus",
                nodes + f" {heat_system} water tanks",
                location=nodes,
                carrier=f"{heat_system} water tanks",
                unit="MWh_th",
            )

            n.madd(
                "Link",
                nodes + f" {heat_system} water tanks charger",
                bus0=nodes + f" {heat_system} heat",
                bus1=nodes + f" {heat_system} water tanks",
                efficiency=costs.at["water tank charger", "efficiency"],
                carrier=f"{heat_system} water tanks charger",
                p_nom_extendable=True,
            )

            n.madd(
                "Link",
                nodes + f" {heat_system} water tanks discharger",
                bus0=nodes + f" {heat_system} water tanks",
                bus1=nodes + f" {heat_system} heat",
                carrier=f"{heat_system} water tanks discharger",
                efficiency=costs.at["water tank discharger", "efficiency"],
                p_nom_extendable=True,
            )

            tes_time_constant_days = options["tes_tau"][
                heat_system.central_or_decentral
            ]

            n.madd(
                "Store",
                nodes + f" {heat_system} water tanks",
                bus=nodes + f" {heat_system} water tanks",
                e_cyclic=True,
                e_nom_extendable=True,
                carrier=f"{heat_system} water tanks",
                standing_loss=1 - np.exp(-1 / 24 / tes_time_constant_days),
                capital_cost=costs.at[
                    heat_system.central_or_decentral + " water tank storage", "fixed"
                ],
                overnight_cost=costs.at[
                    heat_system.central_or_decentral + " water tank storage",
                    "investment",
                ],
                lifetime=costs.at[
                    heat_system.central_or_decentral + " water tank storage", "lifetime"
                ],
            )

        if options["resistive_heaters"]:
            key = f"{heat_system.central_or_decentral} resistive heater"

            n.madd(
                "Link",
                nodes + f" {heat_system} resistive heater",
                bus0=nodes,
                bus1=nodes + f" {heat_system} heat",
                carrier=f"{heat_system} resistive heater",
                efficiency=costs.at[key, "efficiency"],
                capital_cost=costs.at[key, "efficiency"]
                * costs.at[key, "fixed"]
                * overdim_factor,
                overnight_cost=costs.at[key, "efficiency"]
                * costs.at[key, "investment"]
                * overdim_factor,
                p_nom_extendable=True,
                lifetime=costs.at[key, "lifetime"],
            )

        if options["boilers"]:
            key = f"{heat_system.central_or_decentral} gas boiler"

            n.madd(
                "Link",
                nodes + f" {heat_system} gas boiler",
                p_nom_extendable=True,
                bus0=spatial.gas.df.loc[nodes, "nodes"].values,
                bus1=nodes + f" {heat_system} heat",
                bus2="co2 atmosphere",
                carrier=f"{heat_system} gas boiler",
                efficiency=costs.at[key, "efficiency"],
                efficiency2=costs.at["gas", "CO2 intensity"],
                capital_cost=costs.at[key, "efficiency"]
                * costs.at[key, "fixed"]
                * overdim_factor,
                overnight_cost=costs.at[key, "efficiency"]
                * costs.at[key, "investment"]
                * overdim_factor,
                lifetime=costs.at[key, "lifetime"],
            )

        if options["solar_thermal"]:
            n.add("Carrier", f"{heat_system} solar thermal")

            n.madd(
                "Generator",
                nodes,
                suffix=f" {heat_system} solar thermal collector",
                bus=nodes + f" {heat_system} heat",
                carrier=f"{heat_system} solar thermal",
                p_nom_extendable=True,
                capital_cost=costs.at[
                    heat_system.central_or_decentral + " solar thermal", "fixed"
                ]
                * overdim_factor,
                overnight_cost=costs.at[
                    heat_system.central_or_decentral + " solar thermal", "investment"
                ]
                * overdim_factor,
                p_max_pu=solar_thermal[nodes],
                lifetime=costs.at[
                    heat_system.central_or_decentral + " solar thermal", "lifetime"
                ],
            )

        if options["chp"] and heat_system == HeatSystem.URBAN_CENTRAL:
            # add gas CHP; biomass CHP is added in biomass section
            n.madd(
                "Link",
                nodes + " urban central gas CHP",
                bus0=spatial.gas.df.loc[nodes, "nodes"].values,
                bus1=nodes,
                bus2=nodes + " urban central heat",
                bus3="co2 atmosphere",
                carrier="urban central gas CHP",
                p_nom_extendable=True,
                capital_cost=costs.at["central gas CHP", "fixed"]
                * costs.at["central gas CHP", "efficiency"],
                overnight_cost=costs.at["central gas CHP", "investment"]
                * costs.at["central gas CHP", "efficiency"],
                marginal_cost=costs.at["central gas CHP", "VOM"],
                efficiency=costs.at["central gas CHP", "efficiency"],
                efficiency2=costs.at["central gas CHP", "efficiency"]
                / costs.at["central gas CHP", "c_b"],
                efficiency3=costs.at["gas", "CO2 intensity"],
                lifetime=costs.at["central gas CHP", "lifetime"],
            )

            n.madd(
                "Link",
                nodes + " urban central gas CHP CC",
                bus0=spatial.gas.df.loc[nodes, "nodes"].values,
                bus1=nodes,
                bus2=nodes + " urban central heat",
                bus3="co2 atmosphere",
                bus4=spatial.co2.df.loc[nodes, "nodes"].values,
                carrier="urban central gas CHP CC",
                p_nom_extendable=True,
                capital_cost=costs.at["central gas CHP", "fixed"]
                * costs.at["central gas CHP", "efficiency"]
                + costs.at["biomass CHP capture", "fixed"]
                * costs.at["gas", "CO2 intensity"],
                overnight_cost=costs.at["central gas CHP", "investment"]
                * costs.at["central gas CHP", "efficiency"]
                + costs.at["biomass CHP capture", "investment"]
                * costs.at["gas", "CO2 intensity"],
                marginal_cost=costs.at["central gas CHP", "VOM"],
                efficiency=costs.at["central gas CHP", "efficiency"]
                - costs.at["gas", "CO2 intensity"]
                * (
                    costs.at["biomass CHP capture", "electricity-input"]
                    + costs.at["biomass CHP capture", "compression-electricity-input"]
                ),
                efficiency2=costs.at["central gas CHP", "efficiency"]
                / costs.at["central gas CHP", "c_b"]
                + costs.at["gas", "CO2 intensity"]
                * (
                    costs.at["biomass CHP capture", "heat-output"]
                    + costs.at["biomass CHP capture", "compression-heat-output"]
                    - costs.at["biomass CHP capture", "heat-input"]
                ),
                efficiency3=costs.at["gas", "CO2 intensity"]
                * (1 - costs.at["biomass CHP capture", "capture_rate"]),
                efficiency4=costs.at["gas", "CO2 intensity"]
                * costs.at["biomass CHP capture", "capture_rate"],
                lifetime=costs.at["central gas CHP", "lifetime"],
            )

        if (
            options["chp"]
            and options["micro_chp"]
            and heat_system.value != "urban central"
        ):
            n.madd(
                "Link",
                nodes + f" {heat_system} micro gas CHP",
                p_nom_extendable=True,
                bus0=spatial.gas.df.loc[nodes, "nodes"].values,
                bus1=nodes,
                bus2=nodes + f" {heat_system} heat",
                bus3="co2 atmosphere",
                carrier=heat_system.value + " micro gas CHP",
                efficiency=costs.at["micro CHP", "efficiency"],
                efficiency2=costs.at["micro CHP", "efficiency-heat"],
                efficiency3=costs.at["gas", "CO2 intensity"],
                capital_cost=costs.at["micro CHP", "fixed"],
                overnight_cost=costs.at["micro CHP", "investment"],
                lifetime=costs.at["micro CHP", "lifetime"],
            )

    if options["retrofitting"]["retro_endogen"]:
        logger.info("Add retrofitting endogenously")

        # retrofitting data 'retro_data' with 'costs' [EUR/m^2] and heat
        # demand 'dE' [per unit of original heat demand] for each country and
        # different retrofitting strengths [additional insulation thickness in m]
        retro_data = pd.read_csv(
            snakemake.input.retro_cost,
            index_col=[0, 1],
            skipinitialspace=True,
            header=[0, 1],
        )
        # heated floor area [10^6 * m^2] per country
        floor_area = pd.read_csv(snakemake.input.floor_area, index_col=[0, 1])

        n.add("Carrier", "retrofitting")

        # share of space heat demand 'w_space' of total heat demand
        w_space = {}
        for sector in sectors:
            w_space[sector] = heat_demand[sector + " space"] / (
                heat_demand[sector + " space"] + heat_demand[sector + " water"]
            )
        w_space["tot"] = (
            heat_demand["services space"] + heat_demand["residential space"]
        ) / heat_demand.T.groupby(level=[1]).sum().T

        for name in n.loads[
            n.loads.carrier.isin([x + " heat" for x in HeatSystem])
        ].index:
            node = n.buses.loc[name, "location"]
            ct = pop_layout.loc[node, "ct"]

            # weighting 'f' depending on the size of the population at the node
            if "urban central" in name:
                f = dist_fraction[node]
            elif "urban decentral" in name:
                f = urban_fraction[node] - dist_fraction[node]
            else:
                f = 1 - urban_fraction[node]
            if f == 0:
                continue
            # get sector name ("residential"/"services"/or both "tot" for urban central)
            if "urban central" in name:
                sec = "tot"
            if "residential" in name:
                sec = "residential"
            if "services" in name:
                sec = "services"

            # get floor aread at node and region (urban/rural) in m^2
            floor_area_node = (
                pop_layout.loc[node].fraction * floor_area.loc[ct, "value"] * 10**6
            ).loc[sec] * f
            # total heat demand at node [MWh]
            demand = n.loads_t.p_set[name]

            # space heat demand at node [MWh]
            space_heat_demand = demand * w_space[sec][node]
            # normed time profile of space heat demand 'space_pu' (values between 0-1),
            # p_max_pu/p_min_pu of retrofitting generators
            space_pu = (
                (space_heat_demand / space_heat_demand.max())
                .to_frame(name=node)
                .fillna(0)
            )

            # minimum heat demand 'dE' after retrofitting in units of original heat demand (values between 0-1)
            dE = retro_data.loc[(ct, sec), ("dE")]
            # get additional energy savings 'dE_diff' between the different retrofitting strengths/generators at one node
            dE_diff = abs(dE.diff()).fillna(1 - dE.iloc[0])
            # convert costs Euro/m^2 -> Euro/MWh
            capital_cost = (
                retro_data.loc[(ct, sec), ("cost")]
                * floor_area_node
                / ((1 - dE) * space_heat_demand.max())
            )
            if space_heat_demand.max() == 0:
                capital_cost = capital_cost.apply(lambda b: 0 if b == np.inf else b)

            # number of possible retrofitting measures 'strengths' (set in list at config.yaml 'l_strength')
            # given in additional insulation thickness [m]
            # for each measure, a retrofitting generator is added at the node
            strengths = retro_data.columns.levels[1]

            # check that ambitious retrofitting has higher costs per MWh than moderate retrofitting
            if (capital_cost.diff() < 0).sum():
                logger.warning(f"Costs are not linear for {ct} {sec}")
                s = capital_cost[(capital_cost.diff() < 0)].index
                strengths = strengths.drop(s)

            # reindex normed time profile of space heat demand back to hourly resolution
            space_pu = space_pu.reindex(index=heat_demand.index).ffill()

            # add for each retrofitting strength a generator with heat generation profile following the profile of the heat demand
            for strength in strengths:
                node_name = " ".join(name.split(" ")[2::])
                n.madd(
                    "Generator",
                    [node],
                    suffix=" retrofitting " + strength + " " + node_name,
                    bus=name,
                    carrier="retrofitting",
                    p_nom_extendable=True,
                    p_nom_max=dE_diff[strength]
                    * space_heat_demand.max(),  # maximum energy savings for this renovation strength
                    p_max_pu=space_pu,
                    p_min_pu=space_pu,
                    country=ct,
                    capital_cost=capital_cost[strength]
                    * options["retrofitting"]["cost_factor"],
                    overnight_cost=pd.NA,  # TODO add proper overnight_cost value
                )


def add_biomass(n, costs):
    logger.info("Add biomass")

    biomass_potentials = pd.read_csv(snakemake.input.biomass_potentials, index_col=0)

    # need to aggregate potentials if gas not nodally resolved
    if (
        options["gas_network"]
        or options.get("co2_spatial", options["co2network"])
        or options.get("biomass_spatial", options["biomass_transport"])
    ):
        biogas_potentials_spatial = biomass_potentials["biogas"].rename(
            index=lambda x: x + " biogas"
        )
        unsustainable_biogas_potentials_spatial = biomass_potentials[
            "unsustainable biogas"
        ].rename(index=lambda x: x + " biogas")
    else:
        biogas_potentials_spatial = biomass_potentials["biogas"].sum()
        unsustainable_biogas_potentials_spatial = biomass_potentials[
            "unsustainable biogas"
        ].sum()

    if options.get("biomass_spatial", options["biomass_transport"]):
        solid_biomass_potentials_spatial = biomass_potentials["solid biomass"].rename(
            index=lambda x: x + " solid biomass"
        )
        msw_biomass_potentials_spatial = biomass_potentials[
            "municipal solid waste"
        ].rename(index=lambda x: x + " municipal solid waste")
        unsustainable_solid_biomass_potentials_spatial = biomass_potentials[
            "unsustainable solid biomass"
        ].rename(index=lambda x: x + " unsustainable solid biomass")

    else:
        solid_biomass_potentials_spatial = biomass_potentials["solid biomass"].sum()
        msw_biomass_potentials_spatial = biomass_potentials[
            "municipal solid waste"
        ].sum()
        unsustainable_solid_biomass_potentials_spatial = biomass_potentials[
            "unsustainable solid biomass"
        ].sum()

    if options["regional_oil_demand"]:
        unsustainable_liquid_biofuel_potentials_spatial = biomass_potentials[
            "unsustainable bioliquids"
        ].rename(index=lambda x: x + " bioliquids")
    else:
        unsustainable_liquid_biofuel_potentials_spatial = biomass_potentials[
            "unsustainable bioliquids"
        ].sum()

    n.add("Carrier", "biogas")
    n.add("Carrier", "solid biomass")

    if (
        options["municipal_solid_waste"]
        and not options["industry"]
        and not (cf_industry["waste_to_energy"] or cf_industry["waste_to_energy_cc"])
    ):
        logger.warning(
            "Flag municipal_solid_waste can be only used with industry "
            "sector waste to energy."
            "Setting municipal_solid_waste=False."
        )
        options["municipal_solid_waste"] = False

    if options["municipal_solid_waste"]:

        n.add("Carrier", "municipal solid waste")

        n.madd(
            "Bus",
            spatial.msw.nodes,
            location=spatial.msw.locations,
            carrier="municipal solid waste",
        )

        e_max_pu = pd.DataFrame(1, index=n.snapshots, columns=spatial.msw.nodes)
        e_max_pu.iloc[-1] = 0

        n.madd(
            "Store",
            spatial.msw.nodes,
            bus=spatial.msw.nodes,
            carrier="municipal solid waste",
            e_nom=msw_biomass_potentials_spatial,
            marginal_cost=0,  # costs.at["municipal solid waste", "fuel"],
            e_max_pu=e_max_pu,
            e_initial=msw_biomass_potentials_spatial,
        )

    n.madd(
        "Bus",
        spatial.biogas.nodes,
        location=spatial.biogas.locations,
        carrier="biogas",
        unit="MWh_LHV",
    )

    n.madd(
        "Bus",
        spatial.biomass.nodes,
        location=spatial.biomass.locations,
        carrier="solid biomass",
        unit="MWh_LHV",
    )

    n.madd(
        "Store",
        spatial.biogas.nodes,
        bus=spatial.biogas.nodes,
        carrier="biogas",
        e_nom=biogas_potentials_spatial,
        marginal_cost=costs.at["biogas", "fuel"],
        e_initial=biogas_potentials_spatial,
    )

    n.madd(
        "Store",
        spatial.biomass.nodes,
        bus=spatial.biomass.nodes,
        carrier="solid biomass",
        e_nom=solid_biomass_potentials_spatial,
        marginal_cost=costs.at["solid biomass", "fuel"],
        e_initial=solid_biomass_potentials_spatial,
    )

    if options["solid_biomass_import"].get("enable", False):
        biomass_import_price = options["solid_biomass_import"]["price"]
        # convert TWh in MWh
        biomass_import_max_amount = options["solid_biomass_import"]["max_amount"] * 1e6
        biomass_import_upstream_emissions = options["solid_biomass_import"][
            "upstream_emissions_factor"
        ]

        logger.info(
            "Adding biomass import with cost %.2f EUR/MWh, a limit of %.2f TWh, and embedded emissions of %.2f%%",
            biomass_import_price,
            options["solid_biomass_import"]["max_amount"],
            biomass_import_upstream_emissions * 100,
        )

        n.add("Carrier", "solid biomass import")

        n.madd(
            "Bus",
            ["EU solid biomass import"],
            location="EU",
            carrier="solid biomass import",
        )

        n.madd(
            "Store",
            ["solid biomass import"],
            bus=["EU solid biomass import"],
            carrier="solid biomass import",
            e_nom=biomass_import_max_amount,
            marginal_cost=biomass_import_price,
            e_initial=biomass_import_max_amount,
        )

        n.madd(
            "Link",
            spatial.biomass.nodes,
            suffix=" solid biomass import",
            bus0=["EU solid biomass import"],
            bus1=spatial.biomass.nodes,
            bus2="co2 atmosphere",
            carrier="solid biomass import",
            efficiency=1.0,
            efficiency2=biomass_import_upstream_emissions
            * costs.at["solid biomass", "CO2 intensity"],
            p_nom_extendable=True,
        )

    if biomass_potentials.filter(like="unsustainable").sum().sum() > 0:
        add_carrier_buses(n, "oil")
        # Create timeseries to force usage of unsustainable potentials
        e_max_pu = pd.DataFrame(1, index=n.snapshots, columns=spatial.biogas.nodes)
        e_max_pu.iloc[-1] = 0

        n.madd(
            "Store",
            spatial.biogas.nodes,
            suffix=" unsustainable",
            bus=spatial.biogas.nodes,
            carrier="unsustainable biogas",
            e_nom=unsustainable_biogas_potentials_spatial,
            marginal_cost=costs.at["biogas", "fuel"],
            e_initial=unsustainable_biogas_potentials_spatial,
            e_nom_extendable=False,
            e_max_pu=e_max_pu,
        )


        e_max_pu = pd.DataFrame(
            1, index=n.snapshots, columns=spatial.biomass.nodes_unsustainable
        )
        e_max_pu.iloc[-1] = 0

        n.madd(
            "Store",
            spatial.biomass.nodes_unsustainable,
            bus=spatial.biomass.nodes,
            carrier="unsustainable solid biomass",
            e_nom=unsustainable_solid_biomass_potentials_spatial,
            marginal_cost=costs.at["fuelwood", "fuel"],
            e_initial=unsustainable_solid_biomass_potentials_spatial,
            e_nom_extendable=False,
            e_max_pu=e_max_pu,
        )

        n.madd(
            "Bus",
            spatial.biomass.bioliquids,
            location=spatial.biomass.locations,
            carrier="unsustainable bioliquids",
            unit="MWh_LHV",
        )

        e_max_pu = pd.DataFrame(
            1, index=n.snapshots, columns=spatial.biomass.bioliquids
        )
        e_max_pu.iloc[-1] = 0

        n.madd(
            "Store",
            spatial.biomass.bioliquids,
            bus=spatial.biomass.bioliquids,
            carrier="unsustainable bioliquids",
            e_nom=unsustainable_liquid_biofuel_potentials_spatial,
            marginal_cost=costs.at["biodiesel crops", "fuel"],
            e_initial=unsustainable_liquid_biofuel_potentials_spatial,
            e_nom_extendable=False,
            e_max_pu=e_max_pu,
        )

        add_carrier_buses(n, "oil")

        n.madd(
            "Link",
            spatial.biomass.bioliquids,
            bus0=spatial.biomass.bioliquids,
            bus1=spatial.oil.nodes,
            bus2="co2 atmosphere",
            carrier="unsustainable bioliquids",
            efficiency=1,
            efficiency2=-costs.at["solid biomass", "CO2 intensity"]
            + costs.at["BtL", "CO2 stored"],
            p_nom=unsustainable_liquid_biofuel_potentials_spatial,
            marginal_cost=costs.at["BtL", "VOM"],
        )

    n.madd(
        "Link",
        spatial.biogas.biogas_to_gas,
        bus0=spatial.biogas.nodes,
        bus1=spatial.gas.nodes,
        bus2="co2 atmosphere",
        carrier="biogas to gas",
        capital_cost=costs.at["biogas", "fixed"]
        + costs.at["biogas upgrading", "fixed"],
        overnight_cost=costs.at["biogas", "investment"]
        + costs.at["biogas upgrading", "investment"],
        marginal_cost=costs.at["biogas upgrading", "VOM"],
        efficiency=costs.at["biogas", "efficiency"],
        efficiency2=-costs.at["gas", "CO2 intensity"],
        p_nom_extendable=True,
    )

    if options.get("biogas_upgrading_cc"):
        # Assuming for costs that the CO2 from upgrading is pure, such as in amine scrubbing. I.e., with and without CC is
        # equivalent. Adding biomass CHP capture because biogas is often small-scale and decentral so further
        # from e.g. CO2 grid or buyers. This is a proxy for the added cost for e.g. a raw biogas pipeline to a central upgrading facility
        n.madd(
            "Link",
            spatial.biogas.biogas_to_gas_cc,
            bus0=spatial.biogas.nodes,
            bus1=spatial.gas.nodes,
            bus2=spatial.co2.nodes,
            bus3="co2 atmosphere",
            carrier="biogas to gas CC",
            capital_cost=costs.at["biogas CC", "fixed"]
            + costs.at["biogas upgrading", "fixed"]
            + costs.at["biomass CHP capture", "fixed"]
            * costs.at["biogas CC", "CO2 stored"],
            overnight_cost=costs.at["biogas CC", "investment"]
            + costs.at["biogas upgrading", "investment"]
            + costs.at["biomass CHP capture", "investment"]
            * costs.at["biogas CC", "CO2 stored"],
            marginal_cost=costs.at["biogas CC", "VOM"]
            + costs.at["biogas upgrading", "VOM"],
            efficiency=costs.at["biogas CC", "efficiency"],
            efficiency2=costs.at["biogas CC", "CO2 stored"]
            * costs.at["biogas CC", "capture rate"],
            efficiency3=-costs.at["gas", "CO2 intensity"]
            - costs.at["biogas CC", "CO2 stored"]
            * costs.at["biogas CC", "capture rate"],
            p_nom_extendable=True,
        )

    if options["biomass_transport"]:
        # add biomass transport
        transport_costs = pd.read_csv(
            snakemake.input.biomass_transport_costs, index_col=0
        )
        transport_costs = transport_costs.squeeze()
        biomass_transport = create_network_topology(
            n, "biomass transport ", bidirectional=False
        )

        # costs
        bus0_costs = biomass_transport.bus0.apply(lambda x: transport_costs[x[:2]])
        bus1_costs = biomass_transport.bus1.apply(lambda x: transport_costs[x[:2]])
        biomass_transport["costs"] = pd.concat([bus0_costs, bus1_costs], axis=1).mean(
            axis=1
        )

        n.madd(
            "Link",
            biomass_transport.index,
            bus0=biomass_transport.bus0 + " solid biomass",
            bus1=biomass_transport.bus1 + " solid biomass",
            p_nom_extendable=False,
            p_nom=5e4,
            length=biomass_transport.length.values,
            marginal_cost=biomass_transport.costs * biomass_transport.length.values,
            carrier="solid biomass transport",
        )

        if options["municipal_solid_waste"]:
            n.madd(
                "Link",
                biomass_transport.index + " municipal solid waste",
                bus0=biomass_transport.bus0.values + " municipal solid waste",
                bus1=biomass_transport.bus1.values + " municipal solid waste",
                p_nom_extendable=False,
                p_nom=5e4,
                length=biomass_transport.length.values,
                marginal_cost=(
                    biomass_transport.costs * biomass_transport.length
                ).values,
                carrier="municipal solid waste transport",
            )

    elif options["biomass_spatial"]:
        # add artificial biomass generators at nodes which include transport costs
        transport_costs = pd.read_csv(
            snakemake.input.biomass_transport_costs, index_col=0
        )
        transport_costs = transport_costs.squeeze()
        bus_transport_costs = spatial.biomass.nodes.to_series().apply(
            lambda x: transport_costs[x[:2]]
        )
        average_distance = 200  # km #TODO: validate this assumption

        n.madd(
            "Generator",
            spatial.biomass.nodes,
            bus=spatial.biomass.nodes,
            carrier="solid biomass",
            p_nom=10000,
            marginal_cost=costs.at["solid biomass", "fuel"]
            + bus_transport_costs * average_distance,
        )
        n.add(
            "GlobalConstraint",
            "biomass limit",
            carrier_attribute="solid biomass",
            sense="<=",
            constant=biomass_potentials["solid biomass"].sum(),
            type="operational_limit",
        )
        if biomass_potentials["unsustainable solid biomass"].sum() > 0:
            n.madd(
                "Generator",
                spatial.biomass.nodes_unsustainable,
                bus=spatial.biomass.nodes,
                carrier="unsustainable solid biomass",
                p_nom=10000,
                marginal_cost=costs.at["fuelwood", "fuel"]
                + bus_transport_costs.rename(
                    dict(
                        zip(spatial.biomass.nodes, spatial.biomass.nodes_unsustainable)
                    )
                )
                * average_distance,
            )
            # Set last snapshot of e_max_pu for unsustainable solid biomass to 1 to make operational limit work
            unsus_stores_idx = n.stores.loc[
                n.stores.carrier == "unsustainable solid biomass"
            ].index
            n.stores_t.e_max_pu.loc[n.snapshots[-1], unsus_stores_idx] = 1
            n.add(
                "GlobalConstraint",
                "unsustainable biomass limit",
                carrier_attribute="unsustainable solid biomass",
                sense="==",
                constant=biomass_potentials["unsustainable solid biomass"].sum(),
                type="operational_limit",
            )

        if options["municipal_solid_waste"]:
            # Add municipal solid waste
            n.madd(
                "Generator",
                spatial.msw.nodes,
                bus=spatial.msw.nodes,
                carrier="municipal solid waste",
                p_nom=10000,
                marginal_cost=0  # costs.at["municipal solid waste", "fuel"]
                + bus_transport_costs * average_distance,
            )
            n.add(
                "GlobalConstraint",
                "msw limit",
                carrier_attribute="municipal solid waste",
                sense="<=",
                constant=biomass_potentials["municipal solid waste"].sum(),
                type="operational_limit",
            )

    # AC buses with district heating
    urban_central = n.buses.index[n.buses.carrier == "urban central heat"]
    if not urban_central.empty and options["chp"]:
        urban_central = urban_central.str[: -len(" urban central heat")]

        key = "central solid biomass CHP"

        n.madd(
            "Link",
            urban_central + " urban central solid biomass CHP",
            bus0=spatial.biomass.df.loc[urban_central, "nodes"].values,
            bus1=urban_central,
            bus2=urban_central + " urban central heat",
            carrier="urban central solid biomass CHP",
            p_nom_extendable=True,
            capital_cost=costs.at[key, "fixed"] * costs.at[key, "efficiency"],
            overnight_cost=costs.at[key, "investment"] * costs.at[key, "efficiency"],
            marginal_cost=costs.at[key, "VOM"],
            efficiency=costs.at[key, "efficiency"],
            efficiency2=costs.at[key, "efficiency-heat"],
            lifetime=costs.at[key, "lifetime"],
        )

        n.madd(
            "Link",
            urban_central + " urban central solid biomass CHP CC",
            bus0=spatial.biomass.df.loc[urban_central, "nodes"].values,
            bus1=urban_central,
            bus2=urban_central + " urban central heat",
            bus3="co2 atmosphere",
            bus4=spatial.co2.df.loc[urban_central, "nodes"].values,
            carrier="urban central solid biomass CHP CC",
            p_nom_extendable=True,
            capital_cost=costs.at[key + " CC", "fixed"]
            * costs.at[key + " CC", "efficiency"]
            + costs.at["biomass CHP capture", "fixed"]
            * costs.at["solid biomass", "CO2 intensity"],
            overnight_cost=costs.at[key + " CC", "investment"]
            * costs.at[key + " CC", "efficiency"]
            + costs.at["biomass CHP capture", "investment"]
            * costs.at["solid biomass", "CO2 intensity"],
            marginal_cost=costs.at[key + " CC", "VOM"],
            efficiency=costs.at[key + " CC", "efficiency"]
            - costs.at["solid biomass", "CO2 intensity"]
            * (
                costs.at["biomass CHP capture", "electricity-input"]
                + costs.at["biomass CHP capture", "compression-electricity-input"]
            ),
            efficiency2=costs.at[key + " CC", "efficiency-heat"],
            efficiency3=-costs.at["solid biomass", "CO2 intensity"]
            * costs.at["biomass CHP capture", "capture_rate"],
            efficiency4=costs.at["solid biomass", "CO2 intensity"]
            * costs.at["biomass CHP capture", "capture_rate"],
            lifetime=costs.at[key + " CC", "lifetime"],
        )

    if options["biomass_boiler"]:
        # TODO: Add surcharge for pellets
        nodes = pop_layout.index
        for name in [
            "residential rural",
            "services rural",
            "residential urban decentral",
            "services urban decentral",
        ]:
            n.madd(
                "Link",
                nodes + f" {name} biomass boiler",
                p_nom_extendable=True,
                bus0=spatial.biomass.df.loc[nodes, "nodes"].values,
                bus1=nodes + f" {name} heat",
                carrier=name + " biomass boiler",
                efficiency=costs.at["biomass boiler", "efficiency"],
                capital_cost=costs.at["biomass boiler", "efficiency"]
                * costs.at["biomass boiler", "fixed"]
                * options["overdimension_heat_generators"][HeatSystem(name).central_or_decentral],
                overnight_cost=costs.at["biomass boiler", "efficiency"]
                * costs.at["biomass boiler", "investment"]
                * options["overdimension_heat_generators"][HeatSystem(name).central_or_decentral],
                marginal_cost=costs.at["biomass boiler", "pelletizing cost"],
                lifetime=costs.at["biomass boiler", "lifetime"],
            )

    # Solid biomass to liquid fuel
    if options["biomass_to_liquid"]:
        add_carrier_buses(n, "oil")
        n.madd(
            "Link",
            spatial.biomass.nodes,
            suffix=" biomass to liquid",
            bus0=spatial.biomass.nodes,
            bus1=spatial.oil.nodes,
            bus2="co2 atmosphere",
            carrier="biomass to liquid",
            lifetime=costs.at["BtL", "lifetime"],
            efficiency=costs.at["BtL", "efficiency"],
            efficiency2=-costs.at["solid biomass", "CO2 intensity"]
            + costs.at["BtL", "CO2 stored"],
            p_nom_extendable=True,
            capital_cost=costs.at["BtL", "fixed"] * costs.at["BtL", "efficiency"],
            overnight_cost=costs.at["BtL", "investment"]
            * costs.at["BtL", "efficiency"],
            marginal_cost=costs.at["BtL", "VOM"] * costs.at["BtL", "efficiency"],
        )

        # Assuming that acid gas removal (incl. CO2) from syngas i performed with Rectisol
        # process (Methanol) and that electricity demand for this is included in the base process
        n.madd(
            "Link",
            spatial.biomass.nodes,
            suffix=" biomass to liquid CC",
            bus0=spatial.biomass.nodes,
            bus1=spatial.oil.nodes,
            bus2="co2 atmosphere",
            bus3=spatial.co2.nodes,
            carrier="biomass to liquid",
            lifetime=costs.at["BtL", "lifetime"],
            efficiency=costs.at["BtL", "efficiency"],
            efficiency2=-costs.at["solid biomass", "CO2 intensity"]
            + costs.at["BtL", "CO2 stored"] * (1 - costs.at["BtL", "capture rate"]),
            efficiency3=costs.at["BtL", "CO2 stored"] * costs.at["BtL", "capture rate"],
            p_nom_extendable=True,
            capital_cost=costs.at["BtL", "fixed"] * costs.at["BtL", "efficiency"]
            + costs.at["biomass CHP capture", "fixed"] * costs.at["BtL", "CO2 stored"],
            overnight_cost=costs.at["BtL", "investment"] * costs.at["BtL", "efficiency"]
            + costs.at["biomass CHP capture", "investment"]
            * costs.at["BtL", "CO2 stored"],
            marginal_cost=costs.at["BtL", "VOM"] * costs.at["BtL", "efficiency"],
        )

    # Electrobiofuels (BtL with hydrogen addition to make more use of biogenic carbon).
    # Combination of efuels and biomass to liquid, both based on Fischer-Tropsch.
    # Experimental version - use with caution
    if options["electrobiofuels"]:
        add_carrier_buses(n, "oil")
        efuel_scale_factor = costs.at["BtL", "C stored"]
        name = (
            pd.Index(spatial.biomass.nodes)
            + " "
            + pd.Index(spatial.h2.nodes.str.replace(" H2", ""))
        )
        n.madd(
            "Link",
            name,
            suffix=" electrobiofuels",
            bus0=spatial.biomass.nodes,
            bus1=spatial.oil.nodes,
            bus2=spatial.h2.nodes,
            bus3="co2 atmosphere",
            carrier="electrobiofuels",
            lifetime=costs.at["electrobiofuels", "lifetime"],
            efficiency=costs.at["electrobiofuels", "efficiency-biomass"],
            efficiency2=-costs.at["electrobiofuels", "efficiency-hydrogen"],
            efficiency3=-costs.at["solid biomass", "CO2 intensity"]
            + costs.at["BtL", "CO2 stored"]
            * (1 - costs.at["Fischer-Tropsch", "capture rate"]),
            p_nom_extendable=True,
            capital_cost=costs.at["BtL", "fixed"] * costs.at["BtL", "efficiency"]
            + efuel_scale_factor
            * costs.at["Fischer-Tropsch", "fixed"]
            * costs.at["Fischer-Tropsch", "efficiency"],
            overnight_cost=costs.at["BtL", "investment"] * costs.at["BtL", "efficiency"]
            + efuel_scale_factor
            * costs.at["Fischer-Tropsch", "investment"]
            * costs.at["Fischer-Tropsch", "efficiency"],
            marginal_cost=costs.at["BtL", "VOM"] * costs.at["BtL", "efficiency"]
            + efuel_scale_factor
            * costs.at["Fischer-Tropsch", "VOM"]
            * costs.at["Fischer-Tropsch", "efficiency"],
        )

    # BioSNG from solid biomass
    if options["biosng"]:
        n.madd(
            "Link",
            spatial.biomass.nodes,
            suffix=" solid biomass to gas",
            bus0=spatial.biomass.nodes,
            bus1=spatial.gas.nodes,
            bus3="co2 atmosphere",
            carrier="BioSNG",
            lifetime=costs.at["BioSNG", "lifetime"],
            efficiency=costs.at["BioSNG", "efficiency"],
            efficiency3=-costs.at["solid biomass", "CO2 intensity"]
            + costs.at["BioSNG", "CO2 stored"],
            p_nom_extendable=True,
            capital_cost=costs.at["BioSNG", "fixed"] * costs.at["BioSNG", "efficiency"],
            overnight_cost=costs.at["BioSNG", "investment"]
            * costs.at["BioSNG", "efficiency"],
            marginal_cost=costs.at["BioSNG", "VOM"] * costs.at["BioSNG", "efficiency"],
        )

        # Assuming that acid gas removal (incl. CO2) from syngas i performed with Rectisol
        # process (Methanol) and that electricity demand for this is included in the base process
        n.madd(
            "Link",
            spatial.biomass.nodes,
            suffix=" solid biomass to gas CC",
            bus0=spatial.biomass.nodes,
            bus1=spatial.gas.nodes,
            bus2=spatial.co2.nodes,
            bus3="co2 atmosphere",
            carrier="BioSNG",
            lifetime=costs.at["BioSNG", "lifetime"],
            efficiency=costs.at["BioSNG", "efficiency"],
            efficiency2=costs.at["BioSNG", "CO2 stored"]
            * costs.at["BioSNG", "capture rate"],
            efficiency3=-costs.at["solid biomass", "CO2 intensity"]
            + costs.at["BioSNG", "CO2 stored"]
            * (1 - costs.at["BioSNG", "capture rate"]),
            p_nom_extendable=True,
            capital_cost=costs.at["BioSNG", "fixed"] * costs.at["BioSNG", "efficiency"]
            + costs.at["biomass CHP capture", "fixed"]
            * costs.at["BioSNG", "CO2 stored"],
            overnight_cost=costs.at["BioSNG", "investment"]
            * costs.at["BioSNG", "efficiency"]
            + costs.at["biomass CHP capture", "investment"]
            * costs.at["BioSNG", "CO2 stored"],
            marginal_cost=costs.at["BioSNG", "VOM"] * costs.at["BioSNG", "efficiency"],
        )

    if options["bioH2"]:
        name = (
            pd.Index(spatial.biomass.nodes)
            + " "
            + pd.Index(spatial.h2.nodes.str.replace(" H2", ""))
        )
        n.madd(
            "Link",
            name,
            suffix=" solid biomass to hydrogen CC",
            bus0=spatial.biomass.nodes,
            bus1=spatial.h2.nodes,
            bus2=spatial.co2.nodes,
            bus3="co2 atmosphere",
            carrier="solid biomass to hydrogen",
            efficiency=costs.at["solid biomass to hydrogen", "efficiency"],
            efficiency2=costs.at["solid biomass", "CO2 intensity"]
            * options["cc_fraction"],
            efficiency3=-costs.at["solid biomass", "CO2 intensity"]
            * options["cc_fraction"],
            p_nom_extendable=True,
            capital_cost=costs.at["solid biomass to hydrogen", "fixed"]
            * costs.at["solid biomass to hydrogen", "efficiency"]
            + costs.at["biomass CHP capture", "fixed"]
            * costs.at["solid biomass", "CO2 intensity"],
            overnight_cost=costs.at["solid biomass to hydrogen", "investment"]
            * costs.at["solid biomass to hydrogen", "efficiency"]
            + costs.at["biomass CHP capture", "investment"]
            * costs.at["solid biomass", "CO2 intensity"],
            marginal_cost=0.0,
        )


def add_industry(n, costs):
    logger.info("Add industrial demand")
    # add oil buses for shipping, aviation and naptha for industry
    add_carrier_buses(n, "oil")
    # add methanol buses for industry
    add_carrier_buses(n, "methanol")

    nodes = pop_layout.index
    nhours = n.snapshot_weightings.generators.sum()
    nyears = nhours / 8760

    # 1e6 to convert TWh to MWh
    industrial_demand = (
        pd.read_csv(snakemake.input.industrial_demand, index_col=0) * 1e6
    ) * nyears

    n.madd(
        "Bus",
        spatial.biomass.industry,
        location=spatial.biomass.locations,
        carrier="solid biomass for industry",
        unit="MWh_LHV",
    )

    if options.get("biomass_spatial", options["biomass_transport"]):
        p_set = (
            industrial_demand.loc[spatial.biomass.locations, "solid biomass"].rename(
                index=lambda x: x + " solid biomass for industry"
            )
            / nhours
        )
    else:
        p_set = industrial_demand["solid biomass"].sum() / nhours

    n.madd(
        "Load",
        spatial.biomass.industry,
        bus=spatial.biomass.industry,
        carrier="solid biomass for industry",
        p_set=p_set,
    )

    n.madd(
        "Link",
        spatial.biomass.industry,
        bus0=spatial.biomass.nodes,
        bus1=spatial.biomass.industry,
        carrier="solid biomass for industry",
        p_nom_extendable=True,
        efficiency=1.0,
    )

    if len(spatial.biomass.industry_cc) <= 1 and len(spatial.co2.nodes) > 1:
        link_names = nodes + " " + spatial.biomass.industry_cc
    else:
        link_names = spatial.biomass.industry_cc

    n.madd(
        "Link",
        link_names,
        bus0=spatial.biomass.nodes,
        bus1=spatial.biomass.industry,
        bus2="co2 atmosphere",
        bus3=spatial.co2.nodes,
        carrier="solid biomass for industry CC",
        p_nom_extendable=True,
        capital_cost=costs.at["cement capture", "fixed"]
        * costs.at["solid biomass", "CO2 intensity"],
        overnight_cost=costs.at["cement capture", "investment"]
        * costs.at["solid biomass", "CO2 intensity"],
        efficiency=0.9,  # TODO: make config option
        efficiency2=-costs.at["solid biomass", "CO2 intensity"]
        * costs.at["cement capture", "capture_rate"],
        efficiency3=costs.at["solid biomass", "CO2 intensity"]
        * costs.at["cement capture", "capture_rate"],
        lifetime=costs.at["cement capture", "lifetime"],
    )

    n.madd(
        "Bus",
        spatial.gas.industry,
        location=spatial.gas.demand_locations,
        carrier="gas for industry",
        unit="MWh_LHV",
    )

    gas_demand = industrial_demand.loc[nodes, "methane"] / nhours

    if options["gas_network"] or options["regional_gas_demand"]:
        spatial_gas_demand = gas_demand.rename(index=lambda x: x + " gas for industry")
    else:
        spatial_gas_demand = gas_demand.sum()

    n.madd(
        "Load",
        spatial.gas.industry,
        bus=spatial.gas.industry,
        carrier="gas for industry",
        p_set=spatial_gas_demand,
    )

    n.madd(
        "Link",
        spatial.gas.industry,
        bus0=spatial.gas.nodes,
        bus1=spatial.gas.industry,
        bus2="co2 atmosphere",
        carrier="gas for industry",
        p_nom_extendable=True,
        efficiency=1.0,
        efficiency2=costs.at["gas", "CO2 intensity"],
    )

    n.madd(
        "Link",
        spatial.gas.industry_cc,
        bus0=spatial.gas.nodes,
        bus1=spatial.gas.industry,
        bus2="co2 atmosphere",
        bus3=spatial.co2.nodes,
        carrier="gas for industry CC",
        p_nom_extendable=True,
        capital_cost=costs.at["cement capture", "fixed"]
        * costs.at["gas", "CO2 intensity"],
        overnight_cost=costs.at["cement capture", "investment"]
        * costs.at["gas", "CO2 intensity"],
        efficiency=0.9,
        efficiency2=costs.at["gas", "CO2 intensity"]
        * (1 - costs.at["cement capture", "capture_rate"]),
        efficiency3=costs.at["gas", "CO2 intensity"]
        * costs.at["cement capture", "capture_rate"],
        lifetime=costs.at["cement capture", "lifetime"],
    )

    n.madd(
        "Load",
        nodes,
        suffix=" H2 for industry",
        bus=nodes + " H2",
        carrier="H2 for industry",
        p_set=industrial_demand.loc[nodes, "hydrogen"] / nhours,
    )

    # methanol for industry

    n.madd(
        "Bus",
        spatial.methanol.industry,
        carrier="industry methanol",
        location=spatial.methanol.demand_locations,
        unit="MWh_LHV",
    )

    p_set_methanol = (
        industrial_demand["methanol"].rename(lambda x: x + " industry methanol")
        / nhours
    )

    if not options["regional_methanol_demand"]:
        p_set_methanol = p_set_methanol.sum()

    n.madd(
        "Load",
        spatial.methanol.industry,
        bus=spatial.methanol.industry,
        carrier="industry methanol",
        p_set=p_set_methanol,
    )

    n.madd(
        "Link",
        spatial.methanol.industry,
        bus0=spatial.methanol.nodes,
        bus1=spatial.methanol.industry,
        bus2="co2 atmosphere",
        carrier="industry methanol",
        p_nom_extendable=True,
        efficiency2=1 / options["MWh_MeOH_per_tCO2"],
        # CO2 intensity methanol based on stoichiometric calculation with 22.7 GJ/t methanol (32 g/mol), CO2 (44 g/mol), 277.78 MWh/TJ = 0.218 t/MWh
    )

    n.madd(
        "Link",
        spatial.h2.locations + " methanolisation",
        bus0=spatial.h2.nodes,
        bus1=spatial.methanol.nodes,
        bus2=nodes,
        bus3=spatial.co2.nodes,
        carrier="methanolisation",
        p_nom_extendable=True,
        p_min_pu=options.get("min_part_load_methanolisation", 0),
        capital_cost=costs.at["methanolisation", "fixed"]
        * options["MWh_MeOH_per_MWh_H2"],  # EUR/MW_H2/a
        overnight_cost=costs.at["methanolisation", "investment"]
        * options["MWh_MeOH_per_MWh_H2"],
        marginal_cost=options["MWh_MeOH_per_MWh_H2"]
        * costs.at["methanolisation", "VOM"],
        lifetime=costs.at["methanolisation", "lifetime"],
        efficiency=options["MWh_MeOH_per_MWh_H2"],
        efficiency2=-options["MWh_MeOH_per_MWh_H2"] / options["MWh_MeOH_per_MWh_e"],
        efficiency3=-options["MWh_MeOH_per_MWh_H2"] / options["MWh_MeOH_per_tCO2"],
    )

    shipping_hydrogen_share = get(options["shipping_hydrogen_share"], investment_year)
    shipping_methanol_share = get(options["shipping_methanol_share"], investment_year)
    shipping_oil_share = get(options["shipping_oil_share"], investment_year)

    total_share = shipping_hydrogen_share + shipping_methanol_share + shipping_oil_share
    if total_share != 1:
        logger.warning(
            f"Total shipping shares sum up to {total_share:.2%}, corresponding to increased or decreased demand assumptions."
        )

    domestic_navigation = pop_weighted_energy_totals.loc[
        nodes, ["total domestic navigation"]
    ].squeeze()
    international_navigation = (
        pd.read_csv(snakemake.input.shipping_demand, index_col=0).squeeze(axis=1)
        * nyears
    )
    all_navigation = domestic_navigation + international_navigation
    p_set = all_navigation * 1e6 / nhours

    if shipping_hydrogen_share:
        oil_efficiency = options.get(
            "shipping_oil_efficiency", options.get("shipping_average_efficiency", 0.4)
        )
        efficiency = oil_efficiency / costs.at["fuel cell", "efficiency"]
        shipping_hydrogen_share = get(
            options["shipping_hydrogen_share"], investment_year
        )

        if options["shipping_hydrogen_liquefaction"]:
            n.madd(
                "Bus",
                nodes,
                suffix=" H2 liquid",
                carrier="H2 liquid",
                location=nodes,
                unit="MWh_LHV",
            )

            n.madd(
                "Link",
                nodes + " H2 liquefaction",
                bus0=nodes + " H2",
                bus1=nodes + " H2 liquid",
                carrier="H2 liquefaction",
                efficiency=costs.at["H2 liquefaction", "efficiency"],
                capital_cost=costs.at["H2 liquefaction", "fixed"],
                overnight_cost=costs.at["H2 liquefaction", "investment"],
                p_nom_extendable=True,
                lifetime=costs.at["H2 liquefaction", "lifetime"],
            )

            shipping_bus = nodes + " H2 liquid"
        else:
            shipping_bus = nodes + " H2"

        efficiency = (
            options["shipping_oil_efficiency"] / costs.at["fuel cell", "efficiency"]
        )
        p_set_hydrogen = shipping_hydrogen_share * p_set * efficiency

        n.madd(
            "Load",
            nodes,
            suffix=" H2 for shipping",
            bus=shipping_bus,
            carrier="H2 for shipping",
            p_set=p_set_hydrogen,
        )

    if shipping_methanol_share:
        efficiency = (
            options["shipping_oil_efficiency"] / options["shipping_methanol_efficiency"]
        )

        p_set_methanol_shipping = (
            shipping_methanol_share
            * p_set.rename(lambda x: x + " shipping methanol")
            * efficiency
        )

        if not options["regional_methanol_demand"]:
            p_set_methanol_shipping = p_set_methanol_shipping.sum()

        n.madd(
            "Bus",
            spatial.methanol.shipping,
            location=spatial.methanol.demand_locations,
            carrier="shipping methanol",
            unit="MWh_LHV",
        )

        n.madd(
            "Load",
            spatial.methanol.shipping,
            bus=spatial.methanol.shipping,
            carrier="shipping methanol",
            p_set=p_set_methanol_shipping,
        )

        n.madd(
            "Link",
            spatial.methanol.shipping,
            bus0=spatial.methanol.nodes,
            bus1=spatial.methanol.shipping,
            bus2="co2 atmosphere",
            carrier="shipping methanol",
            p_nom_extendable=True,
            efficiency2=1
            / options[
                "MWh_MeOH_per_tCO2"
            ],  # CO2 intensity methanol based on stoichiometric calculation with 22.7 GJ/t methanol (32 g/mol), CO2 (44 g/mol), 277.78 MWh/TJ = 0.218 t/MWh
        )

    if shipping_oil_share:

        p_set_oil = shipping_oil_share * p_set.rename(lambda x: x + " shipping oil")

        if not options["regional_oil_demand"]:
            p_set_oil = p_set_oil.sum()

        n.madd(
            "Bus",
            spatial.oil.shipping,
            location=spatial.oil.demand_locations,
            carrier="shipping oil",
            unit="MWh_LHV",
        )

        n.madd(
            "Load",
            spatial.oil.shipping,
            bus=spatial.oil.shipping,
            carrier="shipping oil",
            p_set=p_set_oil,
        )

        n.madd(
            "Link",
            spatial.oil.shipping,
            bus0=spatial.oil.nodes,
            bus1=spatial.oil.shipping,
            bus2="co2 atmosphere",
            carrier="shipping oil",
            p_nom_extendable=True,
            efficiency2=costs.at["oil", "CO2 intensity"],
        )

    if options["oil_boilers"]:
        nodes = pop_layout.index

        for heat_system in HeatSystem:
            if not heat_system == HeatSystem.URBAN_CENTRAL:
                n.madd(
                    "Link",
                    nodes + f" {heat_system} oil boiler",
                    p_nom_extendable=True,
                    bus0=spatial.oil.nodes,
                    bus1=nodes + f" {heat_system} heat",
                    bus2="co2 atmosphere",
                    carrier=f"{heat_system} oil boiler",
                    efficiency=costs.at["decentral oil boiler", "efficiency"],
                    efficiency2=costs.at["oil", "CO2 intensity"],
                    capital_cost=costs.at["decentral oil boiler", "efficiency"]
                    * costs.at["decentral oil boiler", "fixed"]
                    * options["overdimension_heat_generators"][heat_system.central_or_decentral],
                    overnight_cost=costs.at["decentral oil boiler", "efficiency"]
                    * costs.at["decentral oil boiler", "investment"]
                    * options["overdimension_heat_generators"][heat_system.central_or_decentral],
                    lifetime=costs.at["decentral oil boiler", "lifetime"],
                )

    n.madd(
        "Link",
        nodes + " Fischer-Tropsch",
        bus0=nodes + " H2",
        bus1=spatial.oil.nodes,
        bus2=spatial.co2.nodes,
        carrier="Fischer-Tropsch",
        efficiency=costs.at["Fischer-Tropsch", "efficiency"],
        capital_cost=costs.at["Fischer-Tropsch", "fixed"]
        * costs.at["Fischer-Tropsch", "efficiency"],  # EUR/MW_H2/a
        overnight_cost=costs.at["Fischer-Tropsch", "investment"]
        * costs.at["Fischer-Tropsch", "efficiency"],
        marginal_cost=costs.at["Fischer-Tropsch", "efficiency"]
        * costs.at["Fischer-Tropsch", "VOM"],
        efficiency2=-costs.at["oil", "CO2 intensity"]
        * costs.at["Fischer-Tropsch", "efficiency"],
        p_nom_extendable=True,
        p_min_pu=options.get("min_part_load_fischer_tropsch", 0),
        lifetime=costs.at["Fischer-Tropsch", "lifetime"],
    )

    # naphtha
    demand_factor = options.get("HVC_demand_factor", 1)
    if demand_factor != 1:
        logger.warning(f"Changing HVC demand by {demand_factor*100-100:+.2f}%.")

    p_set_naphtha = (
        demand_factor
        * industrial_demand.loc[nodes, "naphtha"].rename(
            lambda x: x + " naphtha for industry"
        )
        / nhours
    )

    if not options["regional_oil_demand"]:
        p_set_naphtha = p_set_naphtha.sum()

    n.madd(
        "Bus",
        spatial.oil.naphtha,
        location=spatial.oil.demand_locations,
        carrier="naphtha for industry",
        unit="MWh_LHV",
    )

    n.madd(
        "Load",
        spatial.oil.naphtha,
        bus=spatial.oil.naphtha,
        carrier="naphtha for industry",
        p_set=p_set_naphtha,
    )

    # some CO2 from naphtha are process emissions from steam cracker
    # rest of CO2 released to atmosphere either in waste-to-energy or decay
    process_co2_per_naphtha = (
        industrial_demand.loc[nodes, "process emission from feedstock"].sum()
        / industrial_demand.loc[nodes, "naphtha"].sum()
    )
    emitted_co2_per_naphtha = costs.at["oil", "CO2 intensity"] - process_co2_per_naphtha

    non_sequestered = 1 - get(
        cf_industry["HVC_environment_sequestration_fraction"],
        investment_year,
    )

    if cf_industry["waste_to_energy"] or cf_industry["waste_to_energy_cc"]:

        non_sequestered_hvc_locations = (
            pd.Index(spatial.oil.demand_locations) + " non-sequestered HVC"
        )

        n.madd(
            "Bus",
            non_sequestered_hvc_locations,
            location=spatial.oil.demand_locations,
            carrier="non-sequestered HVC",
            unit="MWh_LHV",
        )

        n.madd(
            "Link",
            spatial.oil.naphtha,
            bus0=spatial.oil.nodes,
            bus1=spatial.oil.naphtha,
            bus2=non_sequestered_hvc_locations,
            bus3=spatial.co2.process_emissions,
            carrier="naphtha for industry",
            p_nom_extendable=True,
            efficiency2=non_sequestered
            * emitted_co2_per_naphtha
            / costs.at["oil", "CO2 intensity"],
            efficiency3=process_co2_per_naphtha,
        )

        if options.get("biomass", True) and options["municipal_solid_waste"]:
            n.madd(
                "Link",
                spatial.msw.locations,
                bus0=spatial.msw.nodes,
                bus1=non_sequestered_hvc_locations,
                bus2="co2 atmosphere",
                carrier="municipal solid waste",
                p_nom_extendable=True,
                efficiency=1.0,
                efficiency2=-costs.at[
                    "oil", "CO2 intensity"
                ],  # because msw is co2 neutral and will be burned in waste CHP or decomposed as oil
            )

        n.madd(
            "Link",
            spatial.oil.demand_locations,
            suffix=" HVC to air",
            bus0=non_sequestered_hvc_locations,
            bus1="co2 atmosphere",
            carrier="HVC to air",
            p_nom_extendable=True,
            efficiency=costs.at["oil", "CO2 intensity"],
        )

        if len(non_sequestered_hvc_locations) == 1:
            waste_source = non_sequestered_hvc_locations[0]
        else:
            waste_source = non_sequestered_hvc_locations

        if cf_industry["waste_to_energy"]:

            n.madd(
                "Link",
                spatial.nodes + " waste CHP",
                bus0=waste_source,
                bus1=spatial.nodes,
                bus2=spatial.nodes + " urban central heat",
                bus3="co2 atmosphere",
                carrier="waste CHP",
                p_nom_extendable=True,
                capital_cost=costs.at["waste CHP", "fixed"]
                * costs.at["waste CHP", "efficiency"],
                overnight_cost=costs.at["waste CHP", "investment"]
                * costs.at["waste CHP", "efficiency"],
                marginal_cost=costs.at["waste CHP", "VOM"],
                efficiency=costs.at["waste CHP", "efficiency"],
                efficiency2=costs.at["waste CHP", "efficiency-heat"],
                efficiency3=costs.at["oil", "CO2 intensity"],
                lifetime=costs.at["waste CHP", "lifetime"],
            )

        if cf_industry["waste_to_energy_cc"]:

            n.madd(
                "Link",
                spatial.nodes + " waste CHP CC",
                bus0=waste_source,
                bus1=spatial.nodes,
                bus2=spatial.nodes + " urban central heat",
                bus3="co2 atmosphere",
                bus4=spatial.co2.nodes,
                carrier="waste CHP CC",
                p_nom_extendable=True,
                capital_cost=costs.at["waste CHP CC", "fixed"]
                * costs.at["waste CHP CC", "efficiency"]
                + costs.at["biomass CHP capture", "fixed"]
                * costs.at["oil", "CO2 intensity"],
                overnight_cost=costs.at["waste CHP CC", "investment"]
                * costs.at["waste CHP CC", "efficiency"]
                + costs.at["biomass CHP capture", "investment"]
                * costs.at["oil", "CO2 intensity"],
                marginal_cost=costs.at["waste CHP CC", "VOM"],
                efficiency=costs.at["waste CHP CC", "efficiency"],
                efficiency2=costs.at["waste CHP CC", "efficiency-heat"],
                efficiency3=costs.at["oil", "CO2 intensity"]
                * (1 - options["cc_fraction"]),
                efficiency4=costs.at["oil", "CO2 intensity"] * options["cc_fraction"],
                lifetime=costs.at["waste CHP CC", "lifetime"],
            )

    else:

        n.madd(
            "Link",
            spatial.oil.naphtha,
            bus0=spatial.oil.nodes,
            bus1=spatial.oil.naphtha,
            bus2="co2 atmosphere",
            bus3=spatial.co2.process_emissions,
            carrier="naphtha for industry",
            p_nom_extendable=True,
            efficiency2=emitted_co2_per_naphtha * non_sequestered,
            efficiency3=process_co2_per_naphtha,
        )

    # aviation
    demand_factor = get(options["aviation_demand_factor"], investment_year)
    if demand_factor != 1:
        logger.warning(f"Changing aviation demand by {demand_factor*100-100:+.2f}%.")

    all_aviation = ["total international aviation", "total domestic aviation"]

    p_set = (
        demand_factor
        * pop_weighted_energy_totals.loc[nodes, all_aviation].sum(axis=1)
        * 1e6
        / nhours
    ).rename(lambda x: x + " kerosene for aviation")

    if not options["regional_oil_demand"]:
        p_set = p_set.sum()

    n.madd(
        "Bus",
        spatial.oil.kerosene,
        location=spatial.oil.demand_locations,
        carrier="kerosene for aviation",
        unit="MWh_LHV",
    )

    n.madd(
        "Load",
        spatial.oil.kerosene,
        bus=spatial.oil.kerosene,
        carrier="kerosene for aviation",
        p_set=p_set,
    )

    n.madd(
        "Link",
        spatial.oil.kerosene,
        bus0=spatial.oil.nodes,
        bus1=spatial.oil.kerosene,
        bus2="co2 atmosphere",
        carrier="kerosene for aviation",
        p_nom_extendable=True,
        efficiency2=costs.at["oil", "CO2 intensity"],
    )

    # TODO simplify bus expression
    n.madd(
        "Load",
        nodes,
        suffix=" low-temperature heat for industry",
        bus=[
            (
                node + " urban central heat"
                if node + " urban central heat" in n.buses.index
                else node + " services urban decentral heat"
            )
            for node in nodes
        ],
        carrier="low-temperature heat for industry",
        p_set=industrial_demand.loc[nodes, "low-temperature heat"] / nhours,
    )

    # remove today's industrial electricity demand by scaling down total electricity demand
    for ct in n.buses.country.dropna().unique():
        # TODO map onto n.bus.country

        loads_i = n.loads.index[
            (n.loads.index.str[:2] == ct) & (n.loads.carrier == "electricity")
        ]
        if n.loads_t.p_set[loads_i].empty:
            continue
        factor = (
            1
            - industrial_demand.loc[loads_i, "current electricity"].sum()
            / n.loads_t.p_set[loads_i].sum().sum()
        )
        n.loads_t.p_set[loads_i] *= factor

    n.madd(
        "Load",
        nodes,
        suffix=" industry electricity",
        bus=nodes,
        carrier="industry electricity",
        p_set=industrial_demand.loc[nodes, "electricity"] / nhours,
    )

    n.madd(
        "Bus",
        spatial.co2.process_emissions,
        location=spatial.co2.locations,
        carrier="process emissions",
        unit="t_co2",
    )

    if options["co2_spatial"] or options["co2network"]:
        p_set = (
            -industrial_demand.loc[nodes, "process emission"].rename(
                index=lambda x: x + " process emissions"
            )
            / nhours
        )
    else:
        p_set = -industrial_demand.loc[nodes, "process emission"].sum() / nhours

    n.madd(
        "Load",
        spatial.co2.process_emissions,
        bus=spatial.co2.process_emissions,
        carrier="process emissions",
        p_set=p_set,
    )

    n.madd(
        "Link",
        spatial.co2.process_emissions,
        bus0=spatial.co2.process_emissions,
        bus1="co2 atmosphere",
        carrier="process emissions",
        p_nom_extendable=True,
        efficiency=1.0,
    )

    # assume enough local waste heat for CC
    n.madd(
        "Link",
        spatial.co2.locations,
        suffix=" process emissions CC",
        bus0=spatial.co2.process_emissions,
        bus1="co2 atmosphere",
        bus2=spatial.co2.nodes,
        carrier="process emissions CC",
        p_nom_extendable=True,
        capital_cost=costs.at["cement capture", "fixed"],
        overnight_cost=costs.at["cement capture", "investment"],
        efficiency=1 - costs.at["cement capture", "capture_rate"],
        efficiency2=costs.at["cement capture", "capture_rate"],
        lifetime=costs.at["cement capture", "lifetime"],
    )

    if options.get("ammonia"):
        if options["ammonia"] == "regional":
            p_set = (
                industrial_demand.loc[spatial.ammonia.locations, "ammonia"].rename(
                    index=lambda x: x + " NH3"
                )
                / nhours
            )
        else:
            p_set = industrial_demand["ammonia"].sum() / nhours

        n.madd(
            "Load",
            spatial.ammonia.nodes,
            bus=spatial.ammonia.nodes,
            carrier="NH3",
            p_set=p_set,
        )

    if industrial_demand[["coke", "coal"]].sum().sum() > 0:
        add_carrier_buses(n, "coal")

        mwh_coal_per_mwh_coke = 1.366  # from eurostat energy balance
        p_set = (
            industrial_demand["coal"]
            + mwh_coal_per_mwh_coke * industrial_demand["coke"]
        ) / nhours

        p_set.rename(lambda x: x + " coal for industry", inplace=True)

        if not options["regional_coal_demand"]:
            p_set = p_set.sum()

        n.madd(
            "Bus",
            spatial.coal.industry,
            location=spatial.coal.demand_locations,
            carrier="coal for industry",
            unit="MWh_LHV",
        )

        n.madd(
            "Load",
            spatial.coal.industry,
            bus=spatial.coal.industry,
            carrier="coal for industry",
            p_set=p_set,
        )

        n.madd(
            "Link",
            spatial.coal.industry,
            bus0=spatial.coal.nodes,
            bus1=spatial.coal.industry,
            bus2="co2 atmosphere",
            carrier="coal for industry",
            p_nom_extendable=True,
            efficiency2=costs.at["coal", "CO2 intensity"],
        )


def add_waste_heat(n):
    # TODO options?

    logger.info("Add possibility to use industrial waste heat in district heating")

    # AC buses with district heating
    urban_central = n.buses.index[n.buses.carrier == "urban central heat"]
    if not urban_central.empty:
        urban_central = urban_central.str[: -len(" urban central heat")]

        link_carriers = n.links.carrier.unique()

        # TODO what is the 0.95 and should it be a config option?
        if (
            options["use_fischer_tropsch_waste_heat"]
            and "Fischer-Tropsch" in link_carriers
        ):
            n.links.loc[urban_central + " Fischer-Tropsch", "bus3"] = (
                urban_central + " urban central heat"
            )
            n.links.loc[urban_central + " Fischer-Tropsch", "efficiency3"] = (
                0.95 - n.links.loc[urban_central + " Fischer-Tropsch", "efficiency"]
            ) * options["use_fischer_tropsch_waste_heat"]

        if options["use_methanation_waste_heat"] and "Sabatier" in link_carriers:
            n.links.loc[urban_central + " Sabatier", "bus3"] = (
                urban_central + " urban central heat"
            )
            n.links.loc[urban_central + " Sabatier", "efficiency3"] = (
                0.95 - n.links.loc[urban_central + " Sabatier", "efficiency"]
            ) * options["use_methanation_waste_heat"]

        # DEA quotes 15% of total input (11% of which are high-value heat)
        if options["use_haber_bosch_waste_heat"] and "Haber-Bosch" in link_carriers:
            n.links.loc[urban_central + " Haber-Bosch", "bus3"] = (
                urban_central + " urban central heat"
            )
            total_energy_input = (
                cf_industry["MWh_H2_per_tNH3_electrolysis"]
                + cf_industry["MWh_elec_per_tNH3_electrolysis"]
            ) / cf_industry["MWh_NH3_per_tNH3"]
            electricity_input = (
                cf_industry["MWh_elec_per_tNH3_electrolysis"]
                / cf_industry["MWh_NH3_per_tNH3"]
            )
            n.links.loc[urban_central + " Haber-Bosch", "efficiency3"] = (
                0.15 * total_energy_input / electricity_input
            ) * options["use_haber_bosch_waste_heat"]

        if (
            options["use_methanolisation_waste_heat"]
            and "methanolisation" in link_carriers
        ):
            n.links.loc[urban_central + " methanolisation", "bus4"] = (
                urban_central + " urban central heat"
            )
            n.links.loc[urban_central + " methanolisation", "efficiency4"] = (
                costs.at["methanolisation", "heat-output"]
                / costs.at["methanolisation", "hydrogen-input"]
            ) * options["use_methanolisation_waste_heat"]

        # TODO integrate usable waste heat efficiency into technology-data from DEA
        if (
            options["use_electrolysis_waste_heat"]
            and "H2 Electrolysis" in link_carriers
        ):
            n.links.loc[urban_central + " H2 Electrolysis", "bus2"] = (
                urban_central + " urban central heat"
            )
            n.links.loc[urban_central + " H2 Electrolysis", "efficiency2"] = (
                0.84 - n.links.loc[urban_central + " H2 Electrolysis", "efficiency"]
            ) * options["use_electrolysis_waste_heat"]

        if options["use_fuel_cell_waste_heat"] and "H2 Fuel Cell" in link_carriers:
            n.links.loc[urban_central + " H2 Fuel Cell", "bus2"] = (
                urban_central + " urban central heat"
            )
            n.links.loc[urban_central + " H2 Fuel Cell", "efficiency2"] = (
                0.95 - n.links.loc[urban_central + " H2 Fuel Cell", "efficiency"]
            ) * options["use_fuel_cell_waste_heat"]


def add_agriculture(n, costs):
    logger.info("Add agriculture, forestry and fishing sector.")

    nodes = pop_layout.index
    nhours = n.snapshot_weightings.generators.sum()

    # electricity

    n.madd(
        "Load",
        nodes,
        suffix=" agriculture electricity",
        bus=nodes,
        carrier="agriculture electricity",
        p_set=pop_weighted_energy_totals.loc[nodes, "total agriculture electricity"]
        * 1e6
        / nhours,
    )

    # heat

    n.madd(
        "Load",
        nodes,
        suffix=" agriculture heat",
        bus=nodes + " services rural heat",
        carrier="agriculture heat",
        p_set=pop_weighted_energy_totals.loc[nodes, "total agriculture heat"]
        * 1e6
        / nhours,
    )

    # machinery

    electric_share = get(
        options["agriculture_machinery_electric_share"], investment_year
    )
    oil_share = get(options["agriculture_machinery_oil_share"], investment_year)

    total_share = electric_share + oil_share
    if total_share != 1:
        logger.warning(
            f"Total agriculture machinery shares sum up to {total_share:.2%}, corresponding to increased or decreased demand assumptions."
        )

    machinery_nodal_energy = (
        pop_weighted_energy_totals.loc[nodes, "total agriculture machinery"] * 1e6
    )

    if electric_share > 0:
        efficiency_gain = (
            options["agriculture_machinery_fuel_efficiency"]
            / options["agriculture_machinery_electric_efficiency"]
        )

        n.madd(
            "Load",
            nodes,
            suffix=" agriculture machinery electric",
            bus=nodes,
            carrier="agriculture machinery electric",
            p_set=electric_share / efficiency_gain * machinery_nodal_energy / nhours,
        )

    if oil_share > 0:
        p_set = (
            oil_share
            * machinery_nodal_energy.rename(lambda x: x + " agriculture machinery oil")
            / nhours
        )

        if not options["regional_oil_demand"]:
            p_set = p_set.sum()

        n.madd(
            "Bus",
            spatial.oil.agriculture_machinery,
            location=spatial.oil.demand_locations,
            carrier="agriculture machinery oil",
            unit="MWh_LHV",
        )

        n.madd(
            "Load",
            spatial.oil.agriculture_machinery,
            bus=spatial.oil.agriculture_machinery,
            carrier="agriculture machinery oil",
            p_set=p_set,
        )

        n.madd(
            "Link",
            spatial.oil.agriculture_machinery,
            bus0=spatial.oil.nodes,
            bus1=spatial.oil.agriculture_machinery,
            bus2="co2 atmosphere",
            carrier="agriculture machinery oil",
            p_nom_extendable=True,
            efficiency2=costs.at["oil", "CO2 intensity"],
        )


def decentral(n):
    """
    Removes the electricity transmission system.
    """
    n.lines.drop(n.lines.index, inplace=True)
    n.links.drop(n.links.index[n.links.carrier.isin(["DC", "B2B"])], inplace=True)


def remove_h2_network(n):
    n.links.drop(
        n.links.index[n.links.carrier.str.contains("H2 pipeline")], inplace=True
    )

    if "EU H2 Store" in n.stores.index:
        n.stores.drop("EU H2 Store", inplace=True)


def limit_individual_line_extension(n, maxext):
    logger.info(f"Limiting new HVAC and HVDC extensions to {maxext} MW")
    n.lines["s_nom_max"] = n.lines["s_nom"] + maxext
    hvdc = n.links.index[n.links.carrier == "DC"]
    n.links.loc[hvdc, "p_nom_max"] = n.links.loc[hvdc, "p_nom"] + maxext


aggregate_dict = {
    "p_nom": pd.Series.sum,
    "s_nom": pd.Series.sum,
    "v_nom": "max",
    "v_mag_pu_max": "min",
    "v_mag_pu_min": "max",
    "p_nom_max": pd.Series.sum,
    "s_nom_max": pd.Series.sum,
    "p_nom_min": pd.Series.sum,
    "s_nom_min": pd.Series.sum,
    "v_ang_min": "max",
    "v_ang_max": "min",
    "terrain_factor": "mean",
    "num_parallel": "sum",
    "p_set": "sum",
    "e_initial": "sum",
    "e_nom": pd.Series.sum,
    "e_nom_max": pd.Series.sum,
    "e_nom_min": pd.Series.sum,
    "state_of_charge_initial": "sum",
    "state_of_charge_set": "sum",
    "inflow": "sum",
    "p_max_pu": "first",
    "x": "mean",
    "y": "mean",
}


def cluster_heat_buses(n):
    """
    Cluster residential and service heat buses to one representative bus.

    This can be done to save memory and speed up optimisation
    """

    def define_clustering(attributes, aggregate_dict):
        """Define how attributes should be clustered.
        Input:
            attributes    : pd.Index()
            aggregate_dict: dictionary (key: name of attribute, value
                                        clustering method)

        Returns:
            agg           : clustering dictionary
        """
        keys = attributes.intersection(aggregate_dict.keys())
        agg = dict(
            zip(
                attributes.difference(keys),
                ["first"] * len(df.columns.difference(keys)),
            )
        )
        for key in keys:
            agg[key] = aggregate_dict[key]
        return agg

    logger.info("Cluster residential and service heat buses.")
    components = ["Bus", "Carrier", "Generator", "Link", "Load", "Store"]

    for c in n.iterate_components(components):
        df = c.df
        cols = df.columns[
            df.columns.str.contains("bus")
            | (df.columns == "carrier")
            | (df.columns == "nice_name")
        ]

        # rename columns and index
        df[cols] = df[cols].apply(
            lambda x: x.str.replace("residential ", "").str.replace("services ", ""),
            axis=1,
        )
        df = df.rename(
            index=lambda x: x.replace("residential ", "").replace("services ", "")
        )

        # cluster heat nodes
        # static dataframe
        agg = define_clustering(df.columns, aggregate_dict)
        df = df.groupby(level=0).agg(agg, numeric_only=False)
        # time-varying data
        pnl = c.pnl
        agg = define_clustering(pd.Index(pnl.keys()), aggregate_dict)
        for k in pnl.keys():

            def renamer(s):
                return s.replace("residential ", "").replace("services ", "")

            pnl[k] = pnl[k].T.groupby(renamer).agg(agg[k], numeric_only=False).T

        # remove unclustered assets of service/residential
        to_drop = c.df.index.difference(df.index)
        n.mremove(c.name, to_drop)
        # add clustered assets
        to_add = df.index.difference(c.df.index)
        import_components_from_dataframe(n, df.loc[to_add], c.name)


def set_temporal_aggregation(n, resolution, snapshot_weightings):
    """
    Aggregate time-varying data to the given snapshots.
    """
    if not resolution:
        logger.info("No temporal aggregation. Using native resolution.")
        return n
    elif "sn" in resolution.lower():
        # Representative snapshots are dealt with directly
        sn = int(resolution[:-2])
        logger.info("Use every %s snapshot as representative", sn)
        n.set_snapshots(n.snapshots[::sn])
        n.snapshot_weightings *= sn
        return n
    else:
        # Otherwise, use the provided snapshots
        snapshot_weightings = pd.read_csv(
            snapshot_weightings, index_col=0, parse_dates=True
        )

        # Define a series used for aggregation, mapping each hour in
        # n.snapshots to the closest previous timestep in
        # snapshot_weightings.index
        aggregation_map = (
            pd.Series(
                snapshot_weightings.index.get_indexer(n.snapshots), index=n.snapshots
            )
            .replace(-1, np.nan)
            .ffill()
            .astype(int)
            .map(lambda i: snapshot_weightings.index[i])
        )

        m = n.copy(with_time=False)
        m.set_snapshots(snapshot_weightings.index)
        m.snapshot_weightings = snapshot_weightings

        # Aggregation all time-varying data.
        for c in n.iterate_components():
            pnl = getattr(m, c.list_name + "_t")
            for k, df in c.pnl.items():
                if not df.empty:
                    if c.list_name == "stores" and k == "e_max_pu":
                        pnl[k] = df.groupby(aggregation_map).min()
                    elif c.list_name == "stores" and k == "e_min_pu":
                        pnl[k] = df.groupby(aggregation_map).max()
                    else:
                        pnl[k] = df.groupby(aggregation_map).mean()

        return m


def lossy_bidirectional_links(n, carrier, efficiencies={}, subset=None):
    "Split bidirectional links into two unidirectional links to include transmission losses."

    if subset is None:
        subset = n.links.index
    carrier_i = n.links.query("carrier == @carrier").index.intersection(subset)

    if (
        not any((v != 1.0) or (v >= 0) for v in efficiencies.values())
        or carrier_i.empty
    ):
        return

    efficiency_static = efficiencies.get("efficiency_static", 1)
    efficiency_per_1000km = efficiencies.get("efficiency_per_1000km", 1)
    compression_per_1000km = efficiencies.get("compression_per_1000km", 0)

    logger.info(
        f"Specified losses for {carrier} transmission "
        f"(static: {efficiency_static}, per 1000km: {efficiency_per_1000km}, compression per 1000km: {compression_per_1000km}). "
        "Splitting bidirectional links."
    )

    n.links.loc[carrier_i, "p_min_pu"] = 0
    n.links.loc[carrier_i, "efficiency"] = (
        efficiency_static
        * efficiency_per_1000km ** (n.links.loc[carrier_i, "length"] / 1e3)
    )
    rev_links = (
        n.links.loc[carrier_i].copy().rename({"bus0": "bus1", "bus1": "bus0"}, axis=1)
    )
    rev_links["length_original"] = rev_links["length"]
    rev_links["capital_cost"] = 0
    rev_links["overnight_cost"] = 0
    rev_links["length"] = 0
    rev_links["reversed"] = True
    rev_links.index = rev_links.index.map(lambda x: x + "-reversed")

    n.links = pd.concat([n.links, rev_links], sort=False)
    n.links["reversed"] = n.links["reversed"].fillna(False).infer_objects(copy=False)
    n.links["length_original"] = n.links["length_original"].fillna(n.links.length)

    # do compression losses after concatenation to take electricity consumption at bus0 in either direction
    carrier_i = n.links.query("carrier == @carrier").index
    if compression_per_1000km > 0:
        n.links.loc[carrier_i, "bus2"] = n.links.loc[carrier_i, "bus0"].map(
            n.buses.location
        )  # electricity
        n.links.loc[carrier_i, "efficiency2"] = (
            -compression_per_1000km * n.links.loc[carrier_i, "length_original"] / 1e3
        )


def add_enhanced_geothermal(n, egs_potentials, egs_overlap, costs):
    """
    Adds EGS potential to model.

    Built in scripts/build_egs_potentials.py
    """

    if len(spatial.geothermal_heat.nodes) > 1:
        logger.warning(
            "'add_enhanced_geothermal' not implemented for multiple geothermal nodes."
        )
    logger.info(
        "[EGS] implemented with 2020 CAPEX from Aghahosseini et al 2021: 'From hot rock to...'."
    )
    logger.info(
        "[EGS] Recommended usage scales CAPEX to future cost expectations using config 'adjustments'."
    )
    logger.info("[EGS] During this the relevant carriers are:")
    logger.info("[EGS] drilling part -> 'geothermal heat'")
    logger.info(
        "[EGS] electricity generation part -> 'geothermal organic rankine cycle'"
    )
    logger.info("[EGS] district heat distribution part -> 'geothermal district heat'")

    egs_config = snakemake.params["sector"]["enhanced_geothermal"]
    costs_config = snakemake.config["costs"]

    # matrix defining the overlap between gridded geothermal potential estimation, and bus regions
    overlap = pd.read_csv(egs_overlap, index_col=0)
    overlap.columns = overlap.columns.astype(int)
    egs_potentials = pd.read_csv(egs_potentials, index_col=0)

    Nyears = n.snapshot_weightings.generators.sum() / 8760
    dr = costs_config["fill_values"]["discount rate"]
    lt = costs.at["geothermal", "lifetime"]
    FOM = costs.at["geothermal", "FOM"]

    egs_annuity = calculate_annuity(lt, dr)

    # under egs optimism, the expected cost reductions also cover costs for ORC
    # hence, the ORC costs are no longer taken from technology-data
    orc_capex = costs.at["organic rankine cycle", "investment"]

    # cost for ORC is subtracted, as it is already included in the geothermal cost.
    # The orc cost are attributed to a separate link representing the ORC.
    # also capital_cost conversion Euro/kW -> Euro/MW

    egs_potentials["capital_cost"] = (
        (egs_annuity + FOM / (1.0 + FOM))
        * (egs_potentials["CAPEX"] * 1e3 - orc_capex)
        * Nyears
    )

    assert (
        egs_potentials["capital_cost"] > 0
    ).all(), "Error in EGS cost, negative values found."

    orc_annuity = calculate_annuity(costs.at["organic rankine cycle", "lifetime"], dr)
    orc_capital_cost = (orc_annuity + FOM / (1 + FOM)) * orc_capex * Nyears

    efficiency_orc = costs.at["organic rankine cycle", "efficiency"]
    efficiency_dh = costs.at["geothermal", "district heat-input"]

    # p_nom_max conversion GW -> MW
    egs_potentials["p_nom_max"] = egs_potentials["p_nom_max"] * 1000.0

    # not using add_carrier_buses, as we are not interested in a Store
    n.add("Carrier", "geothermal heat")

    n.madd(
        "Bus",
        spatial.geothermal_heat.nodes,
        carrier="geothermal heat",
        unit="MWh_th",
    )

    n.madd(
        "Generator",
        spatial.geothermal_heat.nodes,
        bus=spatial.geothermal_heat.nodes,
        carrier="geothermal heat",
        p_nom_extendable=True,
    )

    if egs_config["var_cf"]:
        efficiency = pd.read_csv(
            snakemake.input.egs_capacity_factors, parse_dates=True, index_col=0
        )
        logger.info("Adding Enhanced Geothermal with time-varying capacity factors.")
    else:
        efficiency = 1.0

    # if urban central heat exists, adds geothermal as CHP
    as_chp = "urban central heat" in n.loads.carrier.unique()

    if as_chp:
        logger.info("Adding EGS as Combined Heat and Power.")

    else:
        logger.info("Adding EGS for Electricity Only.")

    for bus, bus_overlap in overlap.iterrows():
        if not bus_overlap.sum():
            continue

        overlap = bus_overlap.loc[bus_overlap > 0.0]
        bus_egs = egs_potentials.loc[overlap.index]

        if not len(bus_egs):
            continue

        bus_egs["p_nom_max"] = bus_egs["p_nom_max"].multiply(bus_overlap)
        bus_egs = bus_egs.loc[bus_egs.p_nom_max > 0.0]

        appendix = " " + pd.Index(np.arange(len(bus_egs)).astype(str))

        # add surface bus
        n.madd(
            "Bus",
            pd.Index([f"{bus} geothermal heat surface"]),
            location=bus,
            unit="MWh_th",
            carrier="geothermal heat",
        )

        bus_egs.index = np.arange(len(bus_egs)).astype(str)
        well_name = f"{bus} enhanced geothermal" + appendix

        if egs_config["var_cf"]:
            bus_eta = pd.concat(
                (efficiency[bus].rename(idx) for idx in well_name),
                axis=1,
            )
        else:
            bus_eta = efficiency

        p_nom_max = bus_egs["p_nom_max"]
        capital_cost = bus_egs["capital_cost"]
        bus1 = pd.Series(f"{bus} geothermal heat surface", well_name)

        # adding geothermal wells as multiple generators to represent supply curve
        n.madd(
            "Link",
            well_name,
            bus0=spatial.geothermal_heat.nodes,
            bus1=bus1,
            carrier="geothermal heat",
            p_nom_extendable=True,
            p_nom_max=p_nom_max.set_axis(well_name) / efficiency_orc,
            capital_cost=capital_cost.set_axis(well_name) * efficiency_orc,
            efficiency=bus_eta,
        )

        # adding Organic Rankine Cycle as a single link
        n.add(
            "Link",
            bus + " geothermal organic rankine cycle",
            bus0=f"{bus} geothermal heat surface",
            bus1=bus,
            p_nom_extendable=True,
            carrier="geothermal organic rankine cycle",
            capital_cost=orc_capital_cost * efficiency_orc,
            efficiency=efficiency_orc,
        )

        if as_chp and bus + " urban central heat" in n.buses.index:
            n.add(
                "Link",
                bus + " geothermal heat district heat",
                bus0=f"{bus} geothermal heat surface",
                bus1=bus + " urban central heat",
                carrier="geothermal district heat",
                capital_cost=orc_capital_cost
                * efficiency_orc
                * costs.at["geothermal", "district heat surcharge"]
                / 100.0,
                efficiency=efficiency_dh,
                p_nom_extendable=True,
            )
        elif as_chp and not bus + " urban central heat" in n.buses.index:
            n.links.at[bus + " geothermal organic rankine cycle", "efficiency"] = (
                efficiency_orc
            )

        if egs_config["flexible"]:
            # this StorageUnit represents flexible operation using the geothermal reservoir.
            # Hence, it is counter-intuitive to install it at the surface bus,
            # this is however the more lean and computationally efficient solution.

            max_hours = egs_config["max_hours"]
            boost = egs_config["max_boost"]

            n.add(
                "StorageUnit",
                bus + " geothermal reservoir",
                bus=f"{bus} geothermal heat surface",
                carrier="geothermal heat",
                p_nom_extendable=True,
                p_min_pu=-boost,
                max_hours=max_hours,
                cyclic_state_of_charge=True,
            )


# %%
if __name__ == "__main__":
    if "snakemake" not in globals():

        from _helpers import mock_snakemake

        snakemake = mock_snakemake(
            "prepare_sector_network",
            simpl="",
            opts="",
            clusters="38",
            ll="vopt",
            sector_opts="",
            planning_horizons="2030",
        )

    configure_logging(snakemake)
    set_scenario_config(snakemake)
    update_config_from_wildcards(snakemake.config, snakemake.wildcards)

    options = snakemake.params.sector
    cf_industry = snakemake.params.industry

    investment_year = int(snakemake.wildcards.planning_horizons[-4:])

    n = pypsa.Network(snakemake.input.network)

    pop_layout = pd.read_csv(snakemake.input.clustered_pop_layout, index_col=0)
    nhours = n.snapshot_weightings.generators.sum()
    nyears = nhours / 8760

    costs = prepare_costs(
        snakemake.input.costs,
        snakemake.params.costs,
        nyears,
    )

    pop_weighted_energy_totals = (
        pd.read_csv(snakemake.input.pop_weighted_energy_totals, index_col=0) * nyears
    )
    pop_weighted_heat_totals = (
        pd.read_csv(snakemake.input.pop_weighted_heat_totals, index_col=0) * nyears
    )
    pop_weighted_energy_totals.update(pop_weighted_heat_totals)

    patch_electricity_network(n)

    spatial = define_spatial(pop_layout.index, options)

    if snakemake.params.foresight in ["myopic", "perfect"]:
        add_lifetime_wind_solar(n, costs)

        conventional = snakemake.params.conventional_carriers
        for carrier in conventional:
            add_carrier_buses(n, carrier)

    add_eu_bus(n)

    add_co2_tracking(n, costs, options)

    add_generation(n, costs)

    add_storage_and_grids(n, costs)

    if options["transport"]:
        add_land_transport(n, costs)

    if options["heating"]:
        add_heat(n=n, costs=costs, cop=xr.open_dataarray(snakemake.input.cop_profiles))

    if options["biomass"]:
        add_biomass(n, costs)

    if options["ammonia"]:
        add_ammonia(n, costs)

    if options["industry"]:
        add_industry(n, costs)

    if options["heating"]:
        add_waste_heat(n)

    if options["agriculture"]:  # requires H and I
        add_agriculture(n, costs)

    if options["dac"]:
        add_dac(n, costs)

    if not options["electricity_transmission_grid"]:
        decentral(n)

    if not options["H2_network"]:
        remove_h2_network(n)

    if options["co2network"]:
        add_co2_network(n, costs)

    if options["allam_cycle"]:
        add_allam(n, costs)

    n = set_temporal_aggregation(
        n, snakemake.params.time_resolution, snakemake.input.snapshot_weightings
    )

    co2_budget = snakemake.params.co2_budget
    if isinstance(co2_budget, str) and co2_budget.startswith("cb"):
        fn = "results/" + snakemake.params.RDIR + "/csvs/carbon_budget_distribution.csv"
        if not os.path.exists(fn):
            emissions_scope = snakemake.params.emissions_scope
            input_co2 = snakemake.input.co2
            build_carbon_budget(
                co2_budget,
                snakemake.input.eurostat,
                fn,
                emissions_scope,
                input_co2,
                options,
            )
        co2_cap = pd.read_csv(fn, index_col=0).squeeze()
        limit = co2_cap.loc[investment_year]
    else:
        limit = get(co2_budget, investment_year)
    add_co2limit(n, options, nyears, limit)

    maxext = snakemake.params["lines"]["max_extension"]
    if maxext is not None:
        limit_individual_line_extension(n, maxext)

    if options["electricity_distribution_grid"]:
        insert_electricity_distribution_grid(n, costs)

    if options["enhanced_geothermal"].get("enable", False):
        logger.info("Adding Enhanced Geothermal Systems (EGS).")
        add_enhanced_geothermal(
            n, snakemake.input["egs_potentials"], snakemake.input["egs_overlap"], costs
        )

    maybe_adjust_costs_and_potentials(n, snakemake.params["adjustments"])

    if options["gas_distribution_grid"]:
        insert_gas_distribution_costs(n, costs)

    if options["electricity_grid_connection"]:
        add_electricity_grid_connection(n, costs)

    for k, v in options["transmission_efficiency"].items():
        lossy_bidirectional_links(n, k, v)

    # Workaround: Remove lines with conflicting (and unrealistic) properties
    # cf. https://github.com/PyPSA/pypsa-eur/issues/444
    if snakemake.config["solving"]["options"]["transmission_losses"]:
        idx = n.lines.query("num_parallel == 0").index
        logger.info(
            f"Removing {len(idx)} line(s) with properties conflicting with transmission losses functionality."
        )
        n.mremove("Line", idx)

    first_year_myopic = (snakemake.params.foresight in ["myopic", "perfect"]) and (
        snakemake.params.planning_horizons[0] == investment_year
    )

    if options.get("cluster_heat_buses", False) and not first_year_myopic:
        cluster_heat_buses(n)

    n.meta = dict(snakemake.config, **dict(wildcards=dict(snakemake.wildcards)))

    sanitize_carriers(n, snakemake.config)
    sanitize_locations(n)

    n.export_to_netcdf(snakemake.output[0])<|MERGE_RESOLUTION|>--- conflicted
+++ resolved
@@ -110,17 +110,10 @@
         or options.get("co2_spatial", options["co2network"])
         or options.get("biomass_spatial", options["biomass_transport"])
     ):
-<<<<<<< HEAD
-        spatial.gas.biogas = nodes + " biogas"
-        spatial.gas.biogas_locations = nodes
-        spatial.gas.biogas_to_gas = nodes + " biogas to gas"
-        spatial.gas.biogas_to_gas_cc = nodes + " biogas to gas CC"
-=======
         spatial.biogas.nodes = nodes + " biogas"
         spatial.biogas.locations = nodes
         spatial.biogas.biogas_to_gas = nodes + " biogas to gas"
         spatial.biogas.biogas_to_gas_cc = nodes + " biogas to gas CC"
->>>>>>> 29daa839
     else:
         spatial.biogas.nodes = ["EU biogas"]
         spatial.biogas.locations = ["EU"]
@@ -648,24 +641,6 @@
 
         if carrier == "oil" and cf_industry["oil_refining_emissions"] > 0:
 
-<<<<<<< HEAD
-        n.madd(
-            "Link",
-            nodes + " refining",
-            bus0=nodes + " primary",
-            bus1=nodes,
-            bus2="co2 atmosphere",
-            location=location,
-            carrier=carrier + " refining",
-            p_nom=1e6,
-            efficiency=1
-            - (
-                cf_industry["fuel_refining"][carrier]["emissions"]
-                / costs.at[carrier, "CO2 intensity"]
-            ),
-            efficiency2=cf_industry["fuel_refining"][carrier]["emissions"],
-        )
-=======
             n.madd(
                 "Bus",
                 nodes + " primary",
@@ -673,7 +648,6 @@
                 carrier=carrier + " primary",
                 unit=unit,
             )
->>>>>>> 29daa839
 
             n.madd(
                 "Link",
@@ -2043,7 +2017,6 @@
 
     heat_demand = build_heat_demand(n)
 
-
     district_heat_info = pd.read_csv(snakemake.input.district_heat_share, index_col=0)
     dist_fraction = district_heat_info["district fraction of node"]
     urban_fraction = district_heat_info["urban fraction"]
@@ -2072,7 +2045,9 @@
         HeatSystem
     ):  # this loops through all heat systems defined in _entities.HeatSystem
 
-        overdim_factor = options["overdimension_heat_generators"][heat_system.central_or_decentral]
+        overdim_factor = options["overdimension_heat_generators"][
+            heat_system.central_or_decentral
+        ]
         if heat_system == HeatSystem.URBAN_CENTRAL:
             nodes = dist_fraction.index[dist_fraction > 0]
         else:
@@ -2689,7 +2664,6 @@
             e_max_pu=e_max_pu,
         )
 
-
         e_max_pu = pd.DataFrame(
             1, index=n.snapshots, columns=spatial.biomass.nodes_unsustainable
         )
@@ -2992,10 +2966,14 @@
                 efficiency=costs.at["biomass boiler", "efficiency"],
                 capital_cost=costs.at["biomass boiler", "efficiency"]
                 * costs.at["biomass boiler", "fixed"]
-                * options["overdimension_heat_generators"][HeatSystem(name).central_or_decentral],
+                * options["overdimension_heat_generators"][
+                    HeatSystem(name).central_or_decentral
+                ],
                 overnight_cost=costs.at["biomass boiler", "efficiency"]
                 * costs.at["biomass boiler", "investment"]
-                * options["overdimension_heat_generators"][HeatSystem(name).central_or_decentral],
+                * options["overdimension_heat_generators"][
+                    HeatSystem(name).central_or_decentral
+                ],
                 marginal_cost=costs.at["biomass boiler", "pelletizing cost"],
                 lifetime=costs.at["biomass boiler", "lifetime"],
             )
@@ -3539,10 +3517,14 @@
                     efficiency2=costs.at["oil", "CO2 intensity"],
                     capital_cost=costs.at["decentral oil boiler", "efficiency"]
                     * costs.at["decentral oil boiler", "fixed"]
-                    * options["overdimension_heat_generators"][heat_system.central_or_decentral],
+                    * options["overdimension_heat_generators"][
+                        heat_system.central_or_decentral
+                    ],
                     overnight_cost=costs.at["decentral oil boiler", "efficiency"]
                     * costs.at["decentral oil boiler", "investment"]
-                    * options["overdimension_heat_generators"][heat_system.central_or_decentral],
+                    * options["overdimension_heat_generators"][
+                        heat_system.central_or_decentral
+                    ],
                     lifetime=costs.at["decentral oil boiler", "lifetime"],
                 )
 
