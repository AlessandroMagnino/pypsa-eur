--- conflicted
+++ resolved
@@ -605,17 +605,6 @@
         overnight_cost=overnight_cost,
     )
 
-<<<<<<< HEAD
-    if carrier in costs.index and costs.at[carrier, "fuel"] > 0:
-        n.madd(
-            "Generator",
-            nodes,
-            bus=nodes,
-            p_nom_extendable=True,
-            carrier=carrier,
-            marginal_cost=costs.at[carrier, "fuel"],
-        )
-=======
     generator_nodes = nodes
     generator_carrier = carrier
 
@@ -653,7 +642,6 @@
         carrier=generator_carrier,
         marginal_cost=costs.at[carrier, "fuel"],
     )
->>>>>>> 0d480052
 
 
 def remove_elec_base_techs(n):
@@ -5475,20 +5463,12 @@
             "prepare_sector_network",
             # configfiles="test/config.overnight.yaml",
             simpl="",
-<<<<<<< HEAD
             clusters="37",
             opts="",
             ll="vopt",
             sector_opts="none",
             planning_horizons="2030",
             run="all_import_le-20"
-=======
-            opts="",
-            clusters="22",
-            ll="vopt",
-            sector_opts="none",
-            planning_horizons="2020",
->>>>>>> 0d480052
         )
 
     configure_logging(snakemake)
