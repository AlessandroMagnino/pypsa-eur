# SPDX-FileCopyrightText: Contributors to PyPSA-Eur <https://github.com/pypsa/pypsa-eur>
#
# SPDX-License-Identifier: MIT
"""
Adds all sector-coupling components to the network, including demand and supply
technologies for the buildings, transport and industry sectors.
"""

import logging
import os
from itertools import product
from types import SimpleNamespace

import networkx as nx
import numpy as np
import pandas as pd
import pypsa
import xarray as xr
from networkx.algorithms import complement
from networkx.algorithms.connectivity.edge_augmentation import k_edge_augmentation
from pypsa.geo import haversine_pts
from scipy.stats import beta

from scripts._helpers import (
    configure_logging,
    get,
    set_scenario_config,
    update_config_from_wildcards,
)
from scripts.add_electricity import (
    calculate_annuity,
    flatten,
    load_costs,
    sanitize_carriers,
    sanitize_locations,
)
from scripts.build_energy_totals import (
    build_co2_totals,
    build_eea_co2,
    build_eurostat,
    build_eurostat_co2,
)
from scripts.build_transport_demand import transport_degree_factor
from scripts.definitions.heat_sector import HeatSector
from scripts.definitions.heat_system import HeatSystem
from scripts.prepare_network import maybe_adjust_costs_and_potentials

spatial = SimpleNamespace()
logger = logging.getLogger(__name__)


def define_spatial(nodes, options):
    """
    Namespace for spatial.

    Parameters
    ----------
    nodes : list-like
    """

    spatial.nodes = nodes

    # biomass

    spatial.biomass = SimpleNamespace()
    spatial.msw = SimpleNamespace()

    if options.get("biomass_spatial", options["biomass_transport"]):
        spatial.biomass.nodes = nodes + " solid biomass"
        spatial.biomass.nodes_unsustainable = nodes + " unsustainable solid biomass"
        spatial.biomass.bioliquids = nodes + " unsustainable bioliquids"
        spatial.biomass.locations = nodes
        spatial.biomass.industry = nodes + " solid biomass for industry"
        spatial.biomass.industry_cc = nodes + " solid biomass for industry CC"
        spatial.msw.nodes = nodes + " municipal solid waste"
        spatial.msw.locations = nodes
    else:
        spatial.biomass.nodes = ["EU solid biomass"]
        spatial.biomass.nodes_unsustainable = ["EU unsustainable solid biomass"]
        spatial.biomass.bioliquids = ["EU unsustainable bioliquids"]
        spatial.biomass.locations = ["EU"]
        spatial.biomass.industry = ["solid biomass for industry"]
        spatial.biomass.industry_cc = ["solid biomass for industry CC"]
        spatial.msw.nodes = ["EU municipal solid waste"]
        spatial.msw.locations = ["EU"]

    spatial.biomass.df = pd.DataFrame(vars(spatial.biomass), index=nodes)
    spatial.msw.df = pd.DataFrame(vars(spatial.msw), index=nodes)

    # co2

    spatial.co2 = SimpleNamespace()

    if options["co2_spatial"]:
        spatial.co2.nodes = nodes + " co2 stored"
        spatial.co2.locations = nodes
        spatial.co2.vents = nodes + " co2 vent"
        spatial.co2.process_emissions = nodes + " process emissions"
    else:
        spatial.co2.nodes = ["co2 stored"]
        spatial.co2.locations = ["EU"]
        spatial.co2.vents = ["co2 vent"]
        spatial.co2.process_emissions = ["process emissions"]

    spatial.co2.df = pd.DataFrame(vars(spatial.co2), index=nodes)

    # gas

    spatial.gas = SimpleNamespace()

    if options["gas_network"]:
        spatial.gas.nodes = nodes + " gas"
        spatial.gas.locations = nodes
        spatial.gas.biogas = nodes + " biogas"
        spatial.gas.industry = nodes + " gas for industry"
        spatial.gas.industry_cc = nodes + " gas for industry CC"
        spatial.gas.biogas_to_gas = nodes + " biogas to gas"
        spatial.gas.biogas_to_gas_cc = nodes + " biogas to gas CC"
    else:
        spatial.gas.nodes = ["EU gas"]
        spatial.gas.locations = ["EU"]
        spatial.gas.biogas = ["EU biogas"]
        spatial.gas.industry = ["gas for industry"]
        spatial.gas.biogas_to_gas = ["EU biogas to gas"]
        if options.get("biomass_spatial", options["biomass_transport"]):
            spatial.gas.biogas_to_gas_cc = nodes + " biogas to gas CC"
        else:
            spatial.gas.biogas_to_gas_cc = ["EU biogas to gas CC"]
        if options.get("co2_spatial", options["co2_network"]):
            spatial.gas.industry_cc = nodes + " gas for industry CC"
        else:
            spatial.gas.industry_cc = ["gas for industry CC"]

    spatial.gas.df = pd.DataFrame(vars(spatial.gas), index=nodes)

    # ammonia

    if options["ammonia"]:
        spatial.ammonia = SimpleNamespace()
        if options["ammonia"] == "regional":
            spatial.ammonia.nodes = nodes + " NH3"
            spatial.ammonia.locations = nodes
        else:
            spatial.ammonia.nodes = ["EU NH3"]
            spatial.ammonia.locations = ["EU"]

        spatial.ammonia.df = pd.DataFrame(vars(spatial.ammonia), index=nodes)

    # hydrogen
    spatial.h2 = SimpleNamespace()
    spatial.h2.nodes = nodes + " H2"
    spatial.h2.locations = nodes

    # methanol

    # beware: unlike other carriers, uses locations rather than locations+carriername
    # this allows to avoid separation between nodes and locations

    spatial.methanol = SimpleNamespace()

    spatial.methanol.nodes = ["EU methanol"]
    spatial.methanol.locations = ["EU"]

    if options["methanol"]["regional_methanol_demand"]:
        spatial.methanol.demand_locations = nodes
        spatial.methanol.industry = nodes + " industry methanol"
        spatial.methanol.shipping = nodes + " shipping methanol"
    else:
        spatial.methanol.demand_locations = ["EU"]
        spatial.methanol.shipping = ["EU shipping methanol"]
        spatial.methanol.industry = ["EU industry methanol"]

    # oil
    spatial.oil = SimpleNamespace()

    spatial.oil.nodes = ["EU oil"]
    spatial.oil.locations = ["EU"]

    if options["regional_oil_demand"]:
        spatial.oil.demand_locations = nodes
        spatial.oil.naphtha = nodes + " naphtha for industry"
        spatial.oil.non_sequestered_hvc = nodes + " non-sequestered HVC"
        spatial.oil.kerosene = nodes + " kerosene for aviation"
        spatial.oil.shipping = nodes + " shipping oil"
        spatial.oil.agriculture_machinery = nodes + " agriculture machinery oil"
        spatial.oil.land_transport = nodes + " land transport oil"
    else:
        spatial.oil.demand_locations = ["EU"]
        spatial.oil.naphtha = ["EU naphtha for industry"]
        spatial.oil.non_sequestered_hvc = ["EU non-sequestered HVC"]
        spatial.oil.kerosene = ["EU kerosene for aviation"]
        spatial.oil.shipping = ["EU shipping oil"]
        spatial.oil.agriculture_machinery = ["EU agriculture machinery oil"]
        spatial.oil.land_transport = ["EU land transport oil"]

    # uranium
    spatial.uranium = SimpleNamespace()
    spatial.uranium.nodes = ["EU uranium"]
    spatial.uranium.locations = ["EU"]

    # coal
    spatial.coal = SimpleNamespace()
    spatial.coal.nodes = ["EU coal"]
    spatial.coal.locations = ["EU"]

    if options["regional_coal_demand"]:
        spatial.coal.demand_locations = nodes
        spatial.coal.industry = nodes + " coal for industry"
    else:
        spatial.coal.demand_locations = ["EU"]
        spatial.coal.industry = ["EU coal for industry"]

    # lignite
    spatial.lignite = SimpleNamespace()
    spatial.lignite.nodes = ["EU lignite"]
    spatial.lignite.locations = ["EU"]

    # deep geothermal
    spatial.geothermal_heat = SimpleNamespace()
    spatial.geothermal_heat.nodes = ["EU enhanced geothermal systems"]
    spatial.geothermal_heat.locations = ["EU"]

    return spatial


spatial = SimpleNamespace()


def determine_emission_sectors(options):
    sectors = ["electricity"]
    if options["transport"]:
        sectors += ["rail non-elec", "road non-elec"]
    if options["heating"]:
        sectors += ["residential non-elec", "services non-elec"]
    if options["industry"]:
        sectors += [
            "industrial non-elec",
            "industrial processes",
            "domestic aviation",
            "international aviation",
            "domestic navigation",
            "international navigation",
        ]
    if options["agriculture"]:
        sectors += ["agriculture"]

    return sectors


def co2_emissions_year(
    countries, input_eurostat, options, emissions_scope, input_co2, year
):
    """
    Calculate CO2 emissions in one specific year (e.g. 1990 or 2018).
    """
    eea_co2 = build_eea_co2(input_co2, year, emissions_scope)

    eurostat = build_eurostat(input_eurostat, countries)

    # this only affects the estimation of CO2 emissions for BA, RS, AL, ME, MK, XK
    eurostat_co2 = build_eurostat_co2(eurostat, year)

    co2_totals = build_co2_totals(countries, eea_co2, eurostat_co2)

    sectors = determine_emission_sectors(options)

    co2_emissions = co2_totals.loc[countries, sectors].sum().sum()

    # convert MtCO2 to GtCO2
    co2_emissions *= 0.001

    return co2_emissions


# TODO: move to own rule with sector-opts wildcard?
def build_carbon_budget(
    o,
    input_eurostat,
    fn,
    emissions_scope,
    input_co2,
    options,
    countries,
    planning_horizons,
):
    """
    Distribute carbon budget following beta or exponential transition path.
    """

    if "be" in o:
        # beta decay
        carbon_budget = float(o[o.find("cb") + 2 : o.find("be")])
        be = float(o[o.find("be") + 2 :])
    if "ex" in o:
        # exponential decay
        carbon_budget = float(o[o.find("cb") + 2 : o.find("ex")])
        r = float(o[o.find("ex") + 2 :])

    e_1990 = co2_emissions_year(
        countries,
        input_eurostat,
        options,
        emissions_scope,
        input_co2,
        year=1990,
    )

    # emissions at the beginning of the path (last year available 2018)
    e_0 = co2_emissions_year(
        countries,
        input_eurostat,
        options,
        emissions_scope,
        input_co2,
        year=2018,
    )

    if not isinstance(planning_horizons, list):
        planning_horizons = [planning_horizons]
    t_0 = planning_horizons[0]

    if "be" in o:
        # final year in the path
        t_f = t_0 + (2 * carbon_budget / e_0).round(0)

        def beta_decay(t):
            cdf_term = (t - t_0) / (t_f - t_0)
            return (e_0 / e_1990) * (1 - beta.cdf(cdf_term, be, be))

        # emissions (relative to 1990)
        co2_cap = pd.Series({t: beta_decay(t) for t in planning_horizons}, name=o)

    elif "ex" in o:
        T = carbon_budget / e_0
        m = (1 + np.sqrt(1 + r * T)) / T

        def exponential_decay(t):
            return (e_0 / e_1990) * (1 + (m + r) * (t - t_0)) * np.exp(-m * (t - t_0))

        co2_cap = pd.Series(
            {t: exponential_decay(t) for t in planning_horizons}, name=o
        )
    else:
        raise ValueError("Transition path must be either beta or exponential decay")

    # TODO log in Snakefile
    csvs_folder = fn.rsplit("/", 1)[0]
    if not os.path.exists(csvs_folder):
        os.makedirs(csvs_folder)
    co2_cap.to_csv(fn, float_format="%.3f")


def add_lifetime_wind_solar(n, costs):
    """
    Add lifetime for solar and wind generators.
    """
    for carrier in ["solar", "onwind", "offwind"]:
        gen_i = n.generators.index.str.contains(carrier)
        n.generators.loc[gen_i, "lifetime"] = costs.at[carrier, "lifetime"]


def haversine(p, n):
    coord0 = n.buses.loc[p.bus0, ["x", "y"]].values
    coord1 = n.buses.loc[p.bus1, ["x", "y"]].values
    return 1.5 * haversine_pts(coord0, coord1)


def create_network_topology(
    n, prefix, carriers=["DC"], connector=" -> ", bidirectional=True
):
    """
    Create a network topology from transmission lines and link carrier
    selection.

    Parameters
    ----------
    n : pypsa.Network
    prefix : str
    carriers : list-like
    connector : str
    bidirectional : bool, default True
        True: one link for each connection
        False: one link for each connection and direction (back and forth)

    Returns
    -------
    pd.DataFrame with columns bus0, bus1, length, underwater_fraction
    """

    ln_attrs = ["bus0", "bus1", "length"]
    lk_attrs = ["bus0", "bus1", "length", "underwater_fraction"]
    lk_attrs = n.links.columns.intersection(lk_attrs)

    candidates = pd.concat(
        [n.lines[ln_attrs], n.links.loc[n.links.carrier.isin(carriers), lk_attrs]]
    ).fillna(0)

    # base network topology purely on location not carrier
    candidates["bus0"] = candidates.bus0.map(n.buses.location)
    candidates["bus1"] = candidates.bus1.map(n.buses.location)

    positive_order = candidates.bus0 < candidates.bus1
    candidates_p = candidates[positive_order]
    swap_buses = {"bus0": "bus1", "bus1": "bus0"}
    candidates_n = candidates[~positive_order].rename(columns=swap_buses)
    candidates = pd.concat([candidates_p, candidates_n])

    def make_index(c):
        return prefix + c.bus0 + connector + c.bus1

    topo = candidates.groupby(["bus0", "bus1"], as_index=False).mean()
    topo.index = topo.apply(make_index, axis=1)

    if not bidirectional:
        topo_reverse = topo.copy()
        topo_reverse.rename(columns=swap_buses, inplace=True)
        topo_reverse.index = topo_reverse.apply(make_index, axis=1)
        topo = pd.concat([topo, topo_reverse])

    return topo


def update_wind_solar_costs(
    n: pypsa.Network,
    costs: pd.DataFrame,
    profiles: dict[str, str],
    landfall_lengths: dict = None,
    line_length_factor: int | float = 1,
) -> None:
    """
    Update costs for wind and solar generators added with pypsa-eur to those
    cost in the planning year.

    Parameters
    ----------
    n : pypsa.Network
        Network to update generator costs
    costs : pd.DataFrame
        Cost assumptions DataFrame
    line_length_factor : int | float, optional
        Factor to multiply line lengths by, by default 1
    landfall_lengths : dict, optional
        Dictionary of landfall lengths per technology, by default None
    profiles : dict[str, str]
        Dictionary mapping technology names to profile file paths
        e.g. {'offwind-dc': 'path/to/profile.nc'}
    """

    if landfall_lengths is None:
        landfall_lengths = {}

    # NB: solar costs are also manipulated for rooftop
    # when distribution grid is inserted
    n.generators.loc[n.generators.carrier == "solar", "capital_cost"] = costs.at[
        "solar-utility", "capital_cost"
    ]

    n.generators.loc[n.generators.carrier == "onwind", "capital_cost"] = costs.at[
        "onwind", "capital_cost"
    ]

    # for offshore wind, need to calculated connection costs
    for key, fn in profiles.items():
        tech = key[len("profile_") :]
        landfall_length = landfall_lengths.get(tech, 0.0)

        if tech not in n.generators.carrier.values:
            continue

        with xr.open_dataset(fn) as ds:
            # if-statement for compatibility with old profiles
            if "year" in ds.indexes:
                ds = ds.sel(year=ds.year.min(), drop=True)

            ds = ds.stack(bus_bin=["bus", "bin"])

            distance = ds["average_distance"].to_pandas()
            distance.index = distance.index.map(flatten)
            submarine_cost = costs.at[tech + "-connection-submarine", "capital_cost"]
            underground_cost = costs.at[
                tech + "-connection-underground", "capital_cost"
            ]
            connection_cost = line_length_factor * (
                distance * submarine_cost + landfall_length * underground_cost
            )

            # Take 'offwind-float' capital cost for 'float', and 'offwind' capital cost for the rest ('ac' and 'dc')
            midtech = tech.split("-", 2)[1]
            if midtech == "float":
                capital_cost = (
                    costs.at[tech, "capital_cost"]
                    + costs.at[tech + "-station", "capital_cost"]
                    + connection_cost
                )
            else:
                capital_cost = (
                    costs.at["offwind", "capital_cost"]
                    + costs.at[tech + "-station", "capital_cost"]
                    + connection_cost
                )

            logger.info(
                f"Added connection cost of {connection_cost.min():0.0f}-{connection_cost.max():0.0f} Eur/MW/a to {tech}"
            )

            n.generators.loc[n.generators.carrier == tech, "capital_cost"] = (
                capital_cost.rename(index=lambda node: node + " " + tech)
            )


def add_carrier_buses(
    n: pypsa.Network,
    carrier: str,
    costs: pd.DataFrame,
    spatial: SimpleNamespace,
    options: dict,
    cf_industry: dict | None = None,
    nodes: pd.Index | list | set | None = None,
) -> None:
    """
    Add buses and associated components for a specific carrier to the network.

    Creates a new carrier type in the network and adds corresponding buses, stores,
    and potentially generators depending on the carrier type. Special handling is
    implemented for fossil fuels, particularly oil which may include refining processes.

    Parameters
    ----------
    n : pypsa.Network
        The PyPSA network container object
    carrier : str
        Name of the energy carrier (e.g., 'gas', 'oil', 'coal', 'nuclear')
    costs : pd.DataFrame
        DataFrame containing cost assumptions for different technologies and fuels
    spatial : SimpleNamespace
        Namespace containing spatial information for different carriers, including
        nodes and locations
    options : dict
        Configuration dictionary, must contain 'fossil_fuels' boolean
    cf_industry : dict, optional
        Dictionary of industrial conversion factors, must contain 'oil_refining_emissions'
        if carrier is 'oil'
    nodes : pd.Index or list or set, optional
        Nodes where the carrier should be added. If None, nodes are taken from
        spatial data for the carrier

    Returns
    -------
    None
        Modifies the network object in-place by adding new components

    Notes
    -----
    - For gas carriers, energy is tracked in MWh_LHV (Lower Heating Value)
    - For other carriers, energy is tracked in MWh_th (thermal)
    - Special handling is implemented for oil refining emissions
    - Storage costs are technology-specific and based on volumetric capacity
    """
    if nodes is None:
        nodes = vars(spatial)[carrier].nodes
    location = vars(spatial)[carrier].locations

    # skip if carrier already exists
    if carrier in n.carriers.index:
        return

    if not isinstance(nodes, pd.Index):
        nodes = pd.Index(nodes)

    n.add("Carrier", carrier)

    unit = "MWh_LHV" if carrier == "gas" else "MWh_th"

    # Calculate carrier-specific storage costs
    if carrier == "gas":
        capital_cost = costs.at["gas storage", "capital_cost"]
    elif carrier == "oil":
        # based on https://www.engineeringtoolbox.com/fuels-higher-calorific-values-d_169.html
        mwh_per_m3 = 44.9 * 724 * 0.278 * 1e-3  # MJ/kg * kg/m3 * kWh/MJ * MWh/kWh
        capital_cost = (
            costs.at["General liquid hydrocarbon storage (product)", "capital_cost"]
            / mwh_per_m3
        )
    elif carrier == "methanol":
        # based on https://www.engineeringtoolbox.com/fossil-fuels-energy-content-d_1298.html
        mwh_per_m3 = 5.54 * 791 * 1e-3  # kWh/kg * kg/m3 * MWh/kWh
        capital_cost = (
            costs.at["General liquid hydrocarbon storage (product)", "capital_cost"]
            / mwh_per_m3
        )
    else:
        capital_cost = 0.1

    n.add("Bus", nodes, location=location, carrier=carrier, unit=unit)

    n.add(
        "Store",
        nodes + " Store",
        bus=nodes,
        e_nom_extendable=True,
        e_cyclic=True,
        carrier=carrier,
        capital_cost=capital_cost,
    )

    fossils = ["coal", "gas", "oil", "lignite"]
    if options["fossil_fuels"] and carrier in fossils:
        suffix = ""

        if carrier == "oil" and cf_industry["oil_refining_emissions"] > 0:
            n.add(
                "Bus",
                nodes + " primary",
                location=location,
                carrier=carrier + " primary",
                unit=unit,
            )

            n.add(
                "Link",
                nodes + " refining",
                bus0=nodes + " primary",
                bus1=nodes,
                bus2="co2 atmosphere",
                location=location,
                carrier=carrier + " refining",
                p_nom=1e6,
                efficiency=1
                - (
                    cf_industry["oil_refining_emissions"]
                    / costs.at[carrier, "CO2 intensity"]
                ),
                efficiency2=cf_industry["oil_refining_emissions"],
            )

            suffix = " primary"

        n.add(
            "Generator",
            nodes + suffix,
            bus=nodes + suffix,
            p_nom_extendable=True,
            carrier=carrier + suffix,
            marginal_cost=costs.at[carrier, "fuel"],
        )


# TODO: PyPSA-Eur merge issue
def remove_elec_base_techs(n: pypsa.Network, carriers_to_keep: dict) -> None:
    """
    Remove conventional generators (e.g. OCGT) and storage units (e.g.
    batteries and H2) from base electricity-only network, since they're added
    here differently using links.

    Parameters
    ----------
    n : pypsa.Network
        Network to remove components from
    carriers_to_keep : dict
        Dictionary specifying which carriers to keep for each component type
        e.g. {'Generator': ['hydro'], 'StorageUnit': ['PHS']}
    """
    for c in n.iterate_components(carriers_to_keep):
        to_keep = carriers_to_keep[c.name]
        to_remove = pd.Index(c.df.carrier.unique()).symmetric_difference(to_keep)
        if to_remove.empty:
            continue
        logger.info(f"Removing {c.list_name} with carrier {list(to_remove)}")
        names = c.df.index[c.df.carrier.isin(to_remove)]
        n.remove(c.name, names)
        n.carriers.drop(to_remove, inplace=True, errors="ignore")


# TODO: PyPSA-Eur merge issue
def remove_non_electric_buses(n):
    """
    Remove buses from pypsa-eur with carriers which are not AC buses.
    """
    if to_drop := list(n.buses.query("carrier not in ['AC', 'DC']").carrier.unique()):
        logger.info(f"Drop buses from PyPSA-Eur with carrier: {to_drop}")
        n.buses = n.buses[n.buses.carrier.isin(["AC", "DC"])]


def patch_electricity_network(n, costs, carriers_to_keep, profiles, landfall_lengths):
    remove_elec_base_techs(n, carriers_to_keep)
    remove_non_electric_buses(n)
    update_wind_solar_costs(
        n, costs, landfall_lengths=landfall_lengths, profiles=profiles
    )
    n.loads["carrier"] = "electricity"
    n.buses["location"] = n.buses.index
    n.buses["unit"] = "MWh_el"
    # remove trailing white space of load index until new PyPSA version after v0.18.
    n.loads.rename(lambda x: x.strip(), inplace=True)
    n.loads_t.p_set.rename(lambda x: x.strip(), axis=1, inplace=True)


def add_eu_bus(n, x=-5.5, y=46):
    """
    Add EU bus to the network.

    This cosmetic bus serves as a reference point for the location of
    the EU buses in the plots and summaries.
    """
    n.add("Bus", "EU", location="EU", x=x, y=y, carrier="none")
    n.add("Carrier", "none")


def add_co2_tracking(n, costs, options, sequestration_potential_file=None):
    """
    Add CO2 tracking components to the network including atmospheric CO2,
    CO2 storage, and sequestration infrastructure.

    Parameters
    ----------
    n : pypsa.Network
        The PyPSA network container object
    costs : pd.DataFrame
        Cost assumptions for different technologies, must include
        'CO2 storage tank' with 'capital_cost' column
    options : dict
        Configuration options containing at least:
        - regional_co2_sequestration_potential: dict with keys
            - enable: bool
            - max_size: float
            - years_of_storage: float
        - co2_sequestration_cost: float
        - co2_sequestration_lifetime: float
        - co2_vent: bool
    sequestration_potential_file : str, optional
        Path to CSV file containing regional CO2 sequestration potentials.
        Required if options['regional_co2_sequestration_potential']['enable'] is True.

    Returns
    -------
    None
        Modifies the network object in-place by adding CO2-related components.

    Notes
    -----
    Adds several components to track CO2:
    - Atmospheric CO2 store
    - CO2 storage tanks
    - CO2 sequestration infrastructure
    - Optional CO2 venting facilities
    """
    # minus sign because opposite to how fossil fuels used:
    # CH4 burning puts CH4 down, atmosphere up
    n.add("Carrier", "co2", co2_emissions=-1.0)

    # this tracks CO2 in the atmosphere
    n.add("Bus", "co2 atmosphere", location="EU", carrier="co2", unit="t_co2")

    # can also be negative
    n.add(
        "Store",
        "co2 atmosphere",
        e_nom_extendable=True,
        e_min_pu=-1,
        carrier="co2",
        bus="co2 atmosphere",
    )

    # add CO2 tanks
    n.add(
        "Bus",
        spatial.co2.nodes,
        location=spatial.co2.locations,
        carrier="co2 stored",
        unit="t_co2",
    )

    n.add(
        "Store",
        spatial.co2.nodes,
        e_nom_extendable=True,
        capital_cost=costs.at["CO2 storage tank", "capital_cost"],
        carrier="co2 stored",
        e_cyclic=True,
        bus=spatial.co2.nodes,
    )
    n.add("Carrier", "co2 stored")

    # this tracks CO2 sequestered, e.g. underground
    sequestration_buses = pd.Index(spatial.co2.nodes).str.replace(
        " stored", " sequestered"
    )
    n.add(
        "Bus",
        sequestration_buses,
        location=spatial.co2.locations,
        carrier="co2 sequestered",
        unit="t_co2",
    )

    n.add(
        "Link",
        sequestration_buses,
        bus0=spatial.co2.nodes,
        bus1=sequestration_buses,
        carrier="co2 sequestered",
        efficiency=1.0,
        p_nom_extendable=True,
    )

    if options["regional_co2_sequestration_potential"]["enable"]:
        if sequestration_potential_file is None:
            raise ValueError(
                "sequestration_potential_file must be provided when "
                "regional_co2_sequestration_potential is enabled"
            )
        upper_limit = (
            options["regional_co2_sequestration_potential"]["max_size"] * 1e3
        )  # Mt
        annualiser = options["regional_co2_sequestration_potential"]["years_of_storage"]
        e_nom_max = pd.read_csv(sequestration_potential_file, index_col=0).squeeze()
        e_nom_max = (
            e_nom_max.reindex(spatial.co2.locations)
            .fillna(0.0)
            .clip(upper=upper_limit)
            .mul(1e6)
            / annualiser
        )  # t
        e_nom_max = e_nom_max.rename(index=lambda x: x + " co2 sequestered")
    else:
        e_nom_max = np.inf

    n.add(
        "Store",
        sequestration_buses,
        e_nom_extendable=True,
        e_nom_max=e_nom_max,
        capital_cost=options["co2_sequestration_cost"],
        marginal_cost=-0.1,
        bus=sequestration_buses,
        lifetime=options["co2_sequestration_lifetime"],
        carrier="co2 sequestered",
    )

    n.add("Carrier", "co2 sequestered")

    if options["co2_vent"]:
        n.add(
            "Link",
            spatial.co2.vents,
            bus0=spatial.co2.nodes,
            bus1="co2 atmosphere",
            carrier="co2 vent",
            efficiency=1.0,
            p_nom_extendable=True,
        )


def add_co2_network(n, costs, co2_network_cost_factor=1.0):
    """
    Add CO2 transport network to the PyPSA network.

    Creates a CO2 pipeline network with both onshore and submarine pipeline segments,
    considering different costs for each type. The network allows bidirectional flow
    and is extendable.

    Parameters
    ----------
    n : pypsa.Network
        The PyPSA network container object
    costs : pd.DataFrame
        Cost assumptions for different technologies. Must contain entries for
        'CO2 pipeline' and 'CO2 submarine pipeline' with 'capital_cost' and 'lifetime'
        columns
    co2_network_cost_factor : float, optional
        Factor to scale the capital costs of the CO2 network, default 1.0

    Returns
    -------
    None
        Modifies the network object in-place by adding CO2 pipeline links

    Notes
    -----
    The function creates bidirectional CO2 pipeline links between nodes, with costs
    depending on the underwater fraction of the pipeline. The network topology is
    created using the create_network_topology helper function.
    """
    logger.info("Adding CO2 network.")
    co2_links = create_network_topology(n, "CO2 pipeline ")

    if "underwater_fraction" not in co2_links.columns:
        co2_links["underwater_fraction"] = 0.0

    cost_onshore = (
        (1 - co2_links.underwater_fraction)
        * costs.at["CO2 pipeline", "capital_cost"]
        * co2_links.length
    )
    cost_submarine = (
        co2_links.underwater_fraction
        * costs.at["CO2 submarine pipeline", "capital_cost"]
        * co2_links.length
    )
    capital_cost = cost_onshore + cost_submarine
    capital_cost *= co2_network_cost_factor

    n.add(
        "Link",
        co2_links.index,
        bus0=co2_links.bus0.values + " co2 stored",
        bus1=co2_links.bus1.values + " co2 stored",
        p_min_pu=-1,
        p_nom_extendable=True,
        length=co2_links.length.values,
        capital_cost=capital_cost.values,
        carrier="CO2 pipeline",
        lifetime=costs.at["CO2 pipeline", "lifetime"],
    )


def add_allam_gas(
    n: pypsa.Network,
    costs: pd.DataFrame,
    pop_layout: pd.DataFrame,
    spatial: SimpleNamespace,
) -> None:
    """
    Add Allam cycle gas power plants to the network as Link components.

    Allam cycle plants are modeled as links with four buses:
    - Input: natural gas
    - Output: electricity
    - Output: CO2 for storage/usage (98% of emissions)
    - Output: CO2 to atmosphere (2% of emissions)

    Parameters
    ----------
    n : pypsa.Network
        The PyPSA network container object
    costs : pd.DataFrame
        Costs and parameters for different technologies. Must contain 'allam' and 'gas'
        entries with columns for 'fixed', 'VOM', 'efficiency', 'lifetime', and
        'CO2 intensity' parameters
    pop_layout : pd.DataFrame
        DataFrame containing population layout data with nodes as index
    spatial : SimpleNamespace
        Container for spatial data with attributes:
        - gas.df: DataFrame with gas network nodes
        - co2.df: DataFrame with CO2 network nodes
        Both DataFrames must have a 'nodes' column

    Returns
    -------
    None
        Modifies the network object in-place by adding Allam cycle plants as Links

    Notes
    -----
    The Allam cycle is a novel natural gas power plant design with integrated
    carbon capture. It captures approximately 98% of CO2 emissions, with 2%
    going to the atmosphere.
    """
    logger.info("Adding Allam cycle gas power plants.")

    nodes = pop_layout.index

    n.add(
        "Link",
        nodes,
        suffix=" allam gas",
        bus0=spatial.gas.df.loc[nodes, "nodes"].values,
        bus1=nodes,
        bus2=spatial.co2.df.loc[nodes, "nodes"].values,
        bus3="co2 atmosphere",
        carrier="allam gas",
        p_nom_extendable=True,
        capital_cost=costs.at["allam", "capital_cost"]
        * costs.at["allam", "efficiency"],
        marginal_cost=costs.at["allam", "VOM"] * costs.at["allam", "efficiency"],
        efficiency=costs.at["allam", "efficiency"],
        efficiency2=0.98 * costs.at["gas", "CO2 intensity"],
        efficiency3=0.02 * costs.at["gas", "CO2 intensity"],
        lifetime=costs.at["allam", "lifetime"],
    )


def add_biomass_to_methanol(n, costs):
    n.add(
        "Link",
        spatial.biomass.nodes,
        suffix=" biomass-to-methanol",
        bus0=spatial.biomass.nodes,
        bus1=spatial.methanol.nodes,
        bus2="co2 atmosphere",
        carrier="biomass-to-methanol",
        lifetime=costs.at["biomass-to-methanol", "lifetime"],
        efficiency=costs.at["biomass-to-methanol", "efficiency"],
        efficiency2=-costs.at["solid biomass", "CO2 intensity"]
        + costs.at["biomass-to-methanol", "CO2 stored"],
        p_nom_extendable=True,
        capital_cost=costs.at["biomass-to-methanol", "capital_cost"]
        / costs.at["biomass-to-methanol", "efficiency"],
        marginal_cost=costs.loc["biomass-to-methanol", "VOM"]
        / costs.at["biomass-to-methanol", "efficiency"],
    )


def add_biomass_to_methanol_cc(n, costs):
    n.add(
        "Link",
        spatial.biomass.nodes,
        suffix=" biomass-to-methanol CC",
        bus0=spatial.biomass.nodes,
        bus1=spatial.methanol.nodes,
        bus2="co2 atmosphere",
        bus3=spatial.co2.nodes,
        carrier="biomass-to-methanol CC",
        lifetime=costs.at["biomass-to-methanol", "lifetime"],
        efficiency=costs.at["biomass-to-methanol", "efficiency"],
        efficiency2=-costs.at["solid biomass", "CO2 intensity"]
        + costs.at["biomass-to-methanol", "CO2 stored"]
        * (1 - costs.at["biomass-to-methanol", "capture rate"]),
        efficiency3=costs.at["biomass-to-methanol", "CO2 stored"]
        * costs.at["biomass-to-methanol", "capture rate"],
        p_nom_extendable=True,
        capital_cost=costs.at["biomass-to-methanol", "capital_cost"]
        / costs.at["biomass-to-methanol", "efficiency"]
        + costs.at["biomass CHP capture", "capital_cost"]
        * costs.at["biomass-to-methanol", "CO2 stored"],
        marginal_cost=costs.loc["biomass-to-methanol", "VOM"]
        / costs.at["biomass-to-methanol", "efficiency"],
    )


def add_methanol_to_power(n, costs, pop_layout, types=None):
    if types is None:
        types = {}

    nodes = pop_layout.index

    if types["allam"]:
        logger.info("Adding Allam cycle methanol power plants.")

        n.add(
            "Link",
            nodes,
            suffix=" allam methanol",
            bus0=spatial.methanol.nodes,
            bus1=nodes,
            bus2=spatial.co2.df.loc[nodes, "nodes"].values,
            bus3="co2 atmosphere",
            carrier="allam methanol",
            p_nom_extendable=True,
            capital_cost=costs.at["allam", "capital_cost"]
            * costs.at["allam", "efficiency"],
            marginal_cost=costs.at["allam", "VOM"] * costs.at["allam", "efficiency"],
            efficiency=costs.at["allam", "efficiency"],
            efficiency2=0.98 * costs.at["methanolisation", "carbondioxide-input"],
            efficiency3=0.02 * costs.at["methanolisation", "carbondioxide-input"],
            lifetime=25,
        )

    if types["ccgt"]:
        logger.info("Adding methanol CCGT power plants.")

        # efficiency * EUR/MW * (annuity + FOM)
        capital_cost = costs.at["CCGT", "efficiency"] * costs.at["CCGT", "capital_cost"]

        n.add(
            "Link",
            nodes,
            suffix=" CCGT methanol",
            bus0=spatial.methanol.nodes,
            bus1=nodes,
            bus2="co2 atmosphere",
            carrier="CCGT methanol",
            p_nom_extendable=True,
            capital_cost=capital_cost,
            marginal_cost=costs.at["CCGT", "VOM"],
            efficiency=costs.at["CCGT", "efficiency"],
            efficiency2=costs.at["methanolisation", "carbondioxide-input"],
            lifetime=costs.at["CCGT", "lifetime"],
        )

    if types["ccgt_cc"]:
        logger.info(
            "Adding methanol CCGT power plants with post-combustion carbon capture."
        )

        # TODO consider efficiency changes / energy inputs for CC

        # efficiency * EUR/MW * (annuity + FOM)
        capital_cost = costs.at["CCGT", "efficiency"] * costs.at["CCGT", "capital_cost"]

        capital_cost_cc = (
            capital_cost
            + costs.at["cement capture", "capital_cost"]
            * costs.at["methanolisation", "carbondioxide-input"]
        )

        n.add(
            "Link",
            nodes,
            suffix=" CCGT methanol CC",
            bus0=spatial.methanol.nodes,
            bus1=nodes,
            bus2=spatial.co2.df.loc[nodes, "nodes"].values,
            bus3="co2 atmosphere",
            carrier="CCGT methanol CC",
            p_nom_extendable=True,
            capital_cost=capital_cost_cc,
            marginal_cost=costs.at["CCGT", "VOM"],
            efficiency=costs.at["CCGT", "efficiency"],
            efficiency2=costs.at["cement capture", "capture_rate"]
            * costs.at["methanolisation", "carbondioxide-input"],
            efficiency3=(1 - costs.at["cement capture", "capture_rate"])
            * costs.at["methanolisation", "carbondioxide-input"],
            lifetime=costs.at["CCGT", "lifetime"],
        )

    if types["ocgt"]:
        logger.info("Adding methanol OCGT power plants.")

        n.add(
            "Link",
            nodes,
            suffix=" OCGT methanol",
            bus0=spatial.methanol.nodes,
            bus1=nodes,
            bus2="co2 atmosphere",
            carrier="OCGT methanol",
            p_nom_extendable=True,
            capital_cost=costs.at["OCGT", "capital_cost"]
            * costs.at["OCGT", "efficiency"],
            marginal_cost=costs.at["OCGT", "VOM"] * costs.at["OCGT", "efficiency"],
            efficiency=costs.at["OCGT", "efficiency"],
            efficiency2=costs.at["methanolisation", "carbondioxide-input"],
            lifetime=costs.at["OCGT", "lifetime"],
        )


def add_methanol_reforming(n, costs):
    logger.info("Adding methanol steam reforming.")

    tech = "Methanol steam reforming"

    capital_cost = costs.at[tech, "capital_cost"] / costs.at[tech, "methanol-input"]

    n.add(
        "Link",
        spatial.h2.locations,
        suffix=f" {tech}",
        bus0=spatial.methanol.nodes,
        bus1=spatial.h2.nodes,
        bus2="co2 atmosphere",
        p_nom_extendable=True,
        capital_cost=capital_cost,
        efficiency=1 / costs.at[tech, "methanol-input"],
        efficiency2=costs.at["methanolisation", "carbondioxide-input"],
        carrier=tech,
        lifetime=costs.at[tech, "lifetime"],
    )


def add_methanol_reforming_cc(n, costs):
    logger.info("Adding methanol steam reforming with carbon capture.")

    tech = "Methanol steam reforming"

    # TODO: heat release and electricity demand for process and carbon capture
    # but the energy demands for carbon capture have not yet been added for other CC processes
    # 10.1016/j.rser.2020.110171: 0.129 kWh_e/kWh_H2, -0.09 kWh_heat/kWh_H2

    capital_cost = costs.at[tech, "capital_cost"] / costs.at[tech, "methanol-input"]

    capital_cost_cc = (
        capital_cost
        + costs.at["cement capture", "capital_cost"]
        * costs.at["methanolisation", "carbondioxide-input"]
    )

    n.add(
        "Link",
        spatial.h2.locations,
        suffix=f" {tech} CC",
        bus0=spatial.methanol.nodes,
        bus1=spatial.h2.nodes,
        bus2="co2 atmosphere",
        bus3=spatial.co2.nodes,
        p_nom_extendable=True,
        capital_cost=capital_cost_cc,
        efficiency=1 / costs.at[tech, "methanol-input"],
        efficiency2=(1 - costs.at["cement capture", "capture_rate"])
        * costs.at["methanolisation", "carbondioxide-input"],
        efficiency3=costs.at["cement capture", "capture_rate"]
        * costs.at["methanolisation", "carbondioxide-input"],
        carrier=f"{tech} CC",
        lifetime=costs.at[tech, "lifetime"],
    )


def add_dac(n, costs):
    heat_carriers = ["urban central heat", "services urban decentral heat"]
    heat_buses = n.buses.index[n.buses.carrier.isin(heat_carriers)]
    locations = n.buses.location[heat_buses]

    electricity_input = (
        costs.at["direct air capture", "electricity-input"]
        + costs.at["direct air capture", "compression-electricity-input"]
    )  # MWh_el / tCO2
    heat_input = (
        costs.at["direct air capture", "heat-input"]
        - costs.at["direct air capture", "compression-heat-output"]
    )  # MWh_th / tCO2

    n.add(
        "Link",
        heat_buses.str.replace(" heat", " DAC"),
        bus0=locations.values,
        bus1=heat_buses,
        bus2="co2 atmosphere",
        bus3=spatial.co2.df.loc[locations, "nodes"].values,
        carrier="DAC",
        capital_cost=costs.at["direct air capture", "capital_cost"] / electricity_input,
        efficiency=-heat_input / electricity_input,
        efficiency2=-1 / electricity_input,
        efficiency3=1 / electricity_input,
        p_nom_extendable=True,
        lifetime=costs.at["direct air capture", "lifetime"],
    )


def add_co2limit(n, options, co2_totals_file, countries, nyears, limit):
    """
    Add a global CO2 emissions constraint to the network.

    Parameters
    ----------
    n : pypsa.Network
        The PyPSA network container object
    options : dict
        Dictionary of options determining which sectors to consider for emissions
    co2_totals_file : str
        Path to CSV file containing historical CO2 emissions data in Mt
        (megatonnes) per country and sector
    countries : list
        List of country codes to consider for the CO2 limit
    nyears : float, optional
        Number of years for the CO2 budget, by default 1.0
    limit : float, optional
        CO2 limit as a fraction of 1990 levels, by default 0.0

    Returns
    -------
    None
        The function modifies the network object in-place by adding a global
        CO2 constraint.

    Notes
    -----
    The function reads historical CO2 emissions data, calculates a total limit
    based on the specified countries and sectors, and adds a global constraint
    to the network. The limit is calculated as a fraction of historical emissions
    multiplied by the number of years.
    """
    logger.info(f"Adding CO2 budget limit as per unit of 1990 levels of {limit}")

    sectors = determine_emission_sectors(options)

    # convert Mt to tCO2
    co2_totals = 1e6 * pd.read_csv(co2_totals_file, index_col=0)

    co2_limit = co2_totals.loc[countries, sectors].sum().sum()

    co2_limit *= limit * nyears

    n.add(
        "GlobalConstraint",
        "CO2Limit",
        carrier_attribute="co2_emissions",
        sense="<=",
        type="co2_atmosphere",
        constant=co2_limit,
    )


def cycling_shift(df, steps=1):
    """
    Cyclic shift on index of pd.Series|pd.DataFrame by number of steps.
    """
    df = df.copy()
    new_index = np.roll(df.index, steps)
    df.values[:] = df.reindex(index=new_index).values
    return df


def add_generation(
    n: pypsa.Network,
    costs: pd.DataFrame,
    pop_layout: pd.DataFrame,
    conventionals: dict[str, str],
    spatial: SimpleNamespace,
    options: dict,
    cf_industry: dict,
) -> None:
    """
    Add conventional electricity generation to the network.

    Creates links between carrier buses and demand nodes for conventional generators,
    including their efficiency, costs, and CO2 emissions.

    Parameters
    ----------
    n : pypsa.Network
        The PyPSA network container object
    costs : pd.DataFrame
        DataFrame containing cost and technical parameters for different technologies
    pop_layout : pd.DataFrame
        DataFrame with population layout data, used for demand nodes
    conventionals : Dict[str, str]
        Dictionary mapping generator types to their energy carriers
        e.g., {'OCGT': 'gas', 'CCGT': 'gas', 'coal': 'coal'}
    spatial : SimpleNamespace
        Namespace containing spatial information for different carriers,
        including nodes and locations
    options : dict
        Configuration dictionary containing settings for the model
    cf_industry : dict
        Dictionary of industrial conversion factors, needed for carrier buses

    Returns
    -------
    None
        Modifies the network object in-place by adding generation components

    Notes
    -----
    - Costs (VOM and fixed) are given per MWel and automatically adjusted by efficiency
    - CO2 emissions are tracked through a link to the 'co2 atmosphere' bus
    - Generator lifetimes are considered in the capital cost calculation
    """
    logger.info("Adding electricity generation")

    nodes = pop_layout.index

    for generator, carrier in conventionals.items():
        carrier_nodes = vars(spatial)[carrier].nodes

        add_carrier_buses(
            n=n,
            carrier=carrier,
            costs=costs,
            spatial=spatial,
            options=options,
            cf_industry=cf_industry,
        )

        n.add(
            "Link",
            nodes + " " + generator,
            bus0=carrier_nodes,
            bus1=nodes,
            bus2="co2 atmosphere",
            marginal_cost=costs.at[generator, "efficiency"]
            * costs.at[generator, "VOM"],  # NB: VOM is per MWel
            capital_cost=costs.at[generator, "efficiency"]
            * costs.at[generator, "capital_cost"],  # NB: fixed cost is per MWel
            p_nom_extendable=True,
            carrier=generator,
            efficiency=costs.at[generator, "efficiency"],
            efficiency2=costs.at[carrier, "CO2 intensity"],
            lifetime=costs.at[generator, "lifetime"],
        )


def add_ammonia(
    n: pypsa.Network,
    costs: pd.DataFrame,
    pop_layout: pd.DataFrame,
    spatial: SimpleNamespace,
    cf_industry: dict,
) -> None:
    """
    Add ammonia synthesis, cracking, and storage infrastructure to the network.

    Creates the necessary components for an ammonia economy including Haber-Bosch
    synthesis plants, ammonia crackers, and storage facilities. Links are created
    between electricity, hydrogen, and ammonia buses.

    Parameters
    ----------
    n : pypsa.Network
        The PyPSA network container object
    costs : pd.DataFrame
        Technology cost assumptions with MultiIndex columns containing
        'fixed', 'VOM', 'efficiency', 'lifetime', etc.
    pop_layout : pd.DataFrame
        Population layout data with index of location nodes
    spatial : Namespace
        Configuration object containing ammonia-specific spatial information
        with attributes:
        - nodes: list of ammonia bus nodes
        - locations: list of geographical locations
    cf_industry : dict
        Industry-specific conversion factors including
        'MWh_NH3_per_MWh_H2_cracker' for ammonia cracking efficiency
    logger : logging.Logger
        Logger object for output messages

    Returns
    -------
    None
        Modifies the network object in-place by adding ammonia-related components

    Notes
    -----
    The function adds several components:
    - NH3 carrier
    - Ammonia buses at specified locations
    - Haber-Bosch synthesis plants linking electricity, hydrogen, and ammonia
    - Ammonia crackers for converting back to hydrogen
    - Ammonia storage facilities
    """
    logger.info("Adding ammonia carrier with synthesis, cracking and storage")

    nodes = pop_layout.index

    n.add("Carrier", "NH3")

    n.add(
        "Bus", spatial.ammonia.nodes, location=spatial.ammonia.locations, carrier="NH3"
    )

    n.add(
        "Link",
        nodes,
        suffix=" Haber-Bosch",
        bus0=nodes,
        bus1=spatial.ammonia.nodes,
        bus2=nodes + " H2",
        p_nom_extendable=True,
        carrier="Haber-Bosch",
        efficiency=1 / costs.at["Haber-Bosch", "electricity-input"],
        efficiency2=-costs.at["Haber-Bosch", "hydrogen-input"]
        / costs.at["Haber-Bosch", "electricity-input"],
        capital_cost=costs.at["Haber-Bosch", "capital_cost"]
        / costs.at["Haber-Bosch", "electricity-input"],
        marginal_cost=costs.at["Haber-Bosch", "VOM"]
        / costs.at["Haber-Bosch", "electricity-input"],
        lifetime=costs.at["Haber-Bosch", "lifetime"],
    )

    n.add(
        "Link",
        nodes,
        suffix=" ammonia cracker",
        bus0=spatial.ammonia.nodes,
        bus1=nodes + " H2",
        p_nom_extendable=True,
        carrier="ammonia cracker",
        efficiency=1 / cf_industry["MWh_NH3_per_MWh_H2_cracker"],
        capital_cost=costs.at["Ammonia cracker", "capital_cost"]
        / cf_industry["MWh_NH3_per_MWh_H2_cracker"],  # given per MW_H2
        lifetime=costs.at["Ammonia cracker", "lifetime"],
    )

    # Ammonia Storage
    n.add(
        "Store",
        spatial.ammonia.nodes,
        suffix=" ammonia store",
        bus=spatial.ammonia.nodes,
        e_nom_extendable=True,
        e_cyclic=True,
        carrier="ammonia store",
        capital_cost=costs.at[
            "NH3 (l) storage tank incl. liquefaction", "capital_cost"
        ],
        lifetime=costs.at["NH3 (l) storage tank incl. liquefaction", "lifetime"],
    )


def insert_electricity_distribution_grid(
    n: pypsa.Network,
    costs: pd.DataFrame,
    options: dict,
    pop_layout: pd.DataFrame,
    solar_rooftop_potentials_fn: str,
) -> None:
    """
    Insert electricity distribution grid components into the network.

    Adds low voltage buses, distribution grid links, rooftop solar potential,
    and home battery storage systems to the network. Also adjusts the connection
    points of various loads and distributed energy resources to the low voltage grid.

    Parameters
    ----------
    n : pypsa.Network
        The PyPSA network container object to be modified
    costs : pd.DataFrame
        Technology cost assumptions with technologies as index and cost parameters
        as columns, including 'fixed' costs, 'lifetime', and component-specific
        parameters like 'efficiency'
    options : dict
        Configuration options containing at least:
        - transmission_efficiency: dict with distribution grid parameters
        - marginal_cost_storage: float for storage operation costs
    pop_layout : pd.DataFrame
        Population data per node with at least:
        - 'total' column containing population in thousands
        Index should match network nodes

    Returns
    -------
    None
        Modifies the network object in-place by adding components

    Notes
    -----
    Components added to the network:
    - Low voltage buses for each node
    - Distribution grid links connecting high to low voltage
    - Rooftop solar potential based on population density
    - Home battery storage systems with separate charger/discharger links

    The function also adjusts the connection points of loads like:
    - Regular electricity demand
    - Electric vehicles (BEV chargers and V2G)
    - Heat pumps
    - Resistive heaters
    - Micro-CHP units
    """
    nodes = n.buses.query("carrier == 'AC'").index

    n.add(
        "Bus",
        nodes + " low voltage",
        location=nodes,
        carrier="low voltage",
        unit="MWh_el",
    )

    n.add(
        "Link",
        nodes + " electricity distribution grid",
        bus0=nodes,
        bus1=nodes + " low voltage",
        p_nom_extendable=True,
        p_min_pu=-1,
        carrier="electricity distribution grid",
        efficiency=1,
        lifetime=costs.at["electricity distribution grid", "lifetime"],
        capital_cost=costs.at["electricity distribution grid", "capital_cost"],
    )

    # deduct distribution losses from electricity demand as these are included in total load
    # https://nbviewer.org/github/Open-Power-System-Data/datapackage_timeseries/blob/2020-10-06/main.ipynb
    if (
        efficiency := options["transmission_efficiency"]
        .get("electricity distribution grid", {})
        .get("efficiency_static")
    ) and "electricity distribution grid" in options["transmission_efficiency"][
        "enable"
    ]:
        logger.info(
            f"Deducting distribution losses from electricity demand: {np.around(100 * (1 - efficiency), decimals=2)}%"
        )
        n.loads_t.p_set.loc[:, n.loads.carrier == "electricity"] *= efficiency

    # this catches regular electricity load and "industry electricity" and
    # "agriculture machinery electric" and "agriculture electricity"
    loads = n.loads.index[n.loads.carrier.str.contains("electric")]
    n.loads.loc[loads, "bus"] += " low voltage"

    bevs = n.links.index[n.links.carrier == "BEV charger"]
    n.links.loc[bevs, "bus0"] += " low voltage"

    v2gs = n.links.index[n.links.carrier == "V2G"]
    n.links.loc[v2gs, "bus1"] += " low voltage"

    hps = n.links.index[n.links.carrier.str.contains("heat pump")]
    n.links.loc[hps, "bus0"] += " low voltage"

    rh = n.links.index[n.links.carrier.str.contains("resistive heater")]
    n.links.loc[rh, "bus0"] += " low voltage"

    mchp = n.links.index[n.links.carrier.str.contains("micro gas")]
    n.links.loc[mchp, "bus1"] += " low voltage"

    # set existing solar to cost of utility cost rather the 50-50 rooftop-utility
    solar = n.generators.index[n.generators.carrier == "solar"]
    n.generators.loc[solar, "capital_cost"] = costs.at["solar-utility", "capital_cost"]

    fn = solar_rooftop_potentials_fn
    potential = pd.read_csv(fn, index_col=["bus", "bin"]).squeeze()
    potential.index = potential.index.map(flatten) + " solar"

    n.add(
        "Generator",
        solar,
        suffix=" rooftop",
        bus=n.generators.loc[solar, "bus"] + " low voltage",
        carrier="solar rooftop",
        p_nom_extendable=True,
        p_nom_max=potential.loc[solar],
        marginal_cost=n.generators.loc[solar, "marginal_cost"],
        capital_cost=costs.at["solar-rooftop", "capital_cost"],
        efficiency=n.generators.loc[solar, "efficiency"],
        p_max_pu=n.generators_t.p_max_pu[solar],
        lifetime=costs.at["solar-rooftop", "lifetime"],
    )

    n.add("Carrier", "home battery")

    n.add(
        "Bus",
        nodes + " home battery",
        location=nodes,
        carrier="home battery",
        unit="MWh_el",
    )

    n.add(
        "Store",
        nodes + " home battery",
        bus=nodes + " home battery",
        location=nodes,
        e_cyclic=True,
        e_nom_extendable=True,
        carrier="home battery",
        capital_cost=costs.at["home battery storage", "capital_cost"],
        lifetime=costs.at["battery storage", "lifetime"],
    )

    n.add(
        "Link",
        nodes + " home battery charger",
        bus0=nodes + " low voltage",
        bus1=nodes + " home battery",
        carrier="home battery charger",
        efficiency=costs.at["battery inverter", "efficiency"] ** 0.5,
        capital_cost=costs.at["home battery inverter", "capital_cost"],
        p_nom_extendable=True,
        lifetime=costs.at["battery inverter", "lifetime"],
    )

    n.add(
        "Link",
        nodes + " home battery discharger",
        bus0=nodes + " home battery",
        bus1=nodes + " low voltage",
        carrier="home battery discharger",
        efficiency=costs.at["battery inverter", "efficiency"] ** 0.5,
        marginal_cost=costs.at["home battery storage", "marginal_cost"],
        p_nom_extendable=True,
        lifetime=costs.at["battery inverter", "lifetime"],
    )


def insert_gas_distribution_costs(
    n: pypsa.Network,
    costs: pd.DataFrame,
    options: dict,
) -> None:
    """
    Insert gas distribution grid costs into gas-consuming components.

    Adds distribution grid costs to decentralized gas boilers and micro-CHP units
    by increasing their capital costs. The additional cost is calculated as a factor
    of electricity distribution grid costs.

    Parameters
    ----------
    n : pypsa.Network
        The PyPSA network container object to be modified
    costs : pd.DataFrame
        Technology cost assumptions with technologies as index and cost parameters
        as columns, must include 'electricity distribution grid' with 'fixed' costs
    options : dict
        Configuration options containing at least:
        - gas_distribution_grid_cost_factor: float
          Factor to multiply electricity distribution grid costs by

    Returns
    -------
    None
        Modifies the network object in-place by updating capital costs of gas
        components

    Notes
    -----
    The function adds distribution grid costs to:
    - Decentralized gas boilers (excluding urban central heating)
    - Micro-CHP units

    The additional cost is calculated by multiplying the electricity distribution
    grid fixed cost by the gas distribution grid cost factor.
    """
    f_costs = options["gas_distribution_grid_cost_factor"]

    logger.info(
        f"Inserting gas distribution grid with investment cost factor of {f_costs}"
    )

    capital_cost = costs.at["electricity distribution grid", "capital_cost"] * f_costs

    # Add costs to decentralized gas boilers
    gas_b = n.links.index[
        n.links.carrier.str.contains("gas boiler")
        & (~n.links.carrier.str.contains("urban central"))
    ]
    n.links.loc[gas_b, "capital_cost"] += capital_cost

    # Add costs to micro CHPs
    mchp = n.links.index[n.links.carrier.str.contains("micro gas")]
    n.links.loc[mchp, "capital_cost"] += capital_cost


def add_electricity_grid_connection(n, costs):
    carriers = ["onwind", "solar", "solar-hsat"]

    gens = n.generators.index[n.generators.carrier.isin(carriers)]

    n.generators.loc[gens, "capital_cost"] += costs.at[
        "electricity grid connection", "capital_cost"
    ]


def add_storage_and_grids(
    n,
    costs,
    pop_layout,
    h2_cavern_file,
    cavern_types,
    clustered_gas_network_file,
    gas_input_nodes,
    spatial,
    options,
):
    """
    Add storage and grid infrastructure to the network including hydrogen, gas, and battery systems.

    Parameters
    ----------
    n : pypsa.Network
        The PyPSA network container object
    costs : pd.DataFrame
        Technology cost assumptions
    pop_layout : pd.DataFrame
        Population layout with index of locations/nodes
    h2_cavern_file : str
        Path to CSV file containing hydrogen cavern storage potentials
    cavern_types : list
        List of underground storage types to consider
    clustered_gas_network_file : str, optional
        Path to CSV file containing gas network data
    gas_input_nodes : pd.DataFrame
        DataFrame containing gas input node information (LNG, pipeline, etc.)
    spatial : object, optional
        Object containing spatial information about nodes and their locations
    options : dict, optional
        Dictionary of configuration options. Defaults to empty dict if not provided.
        Key options include:
        - hydrogen_fuel_cell : bool
        - hydrogen_turbine : bool
        - hydrogen_underground_storage : bool
        - gas_network : bool
        - H2_retrofit : bool
        - H2_network : bool
        - methanation : bool
        - coal_cc : bool
        - SMR_cc : bool
        - SMR : bool
        - min_part_load_methanation : float
        - cc_fraction : float
    logger : logging.Logger, optional
        Logger for output messages. If None, no logging is performed.

    Returns
    -------
    None
        The function modifies the network object in-place by adding various
        storage and grid components.

    Notes
    -----
    This function adds multiple types of storage and grid infrastructure:
    - Hydrogen infrastructure (electrolysis, fuel cells, storage)
    - Gas network infrastructure
    - Battery storage systems
    - Carbon capture and conversion facilities (if enabled in options)
    """
    # Set defaults
    options = options or {}

    logger.info("Add hydrogen storage")

    nodes = pop_layout.index

    n.add("Carrier", "H2")

    n.add("Bus", nodes + " H2", location=nodes, carrier="H2", unit="MWh_LHV")

    n.add(
        "Link",
        nodes + " H2 Electrolysis",
        bus1=nodes + " H2",
        bus0=nodes,
        p_nom_extendable=True,
        carrier="H2 Electrolysis",
        efficiency=costs.at["electrolysis", "efficiency"],
        capital_cost=costs.at["electrolysis", "capital_cost"],
        lifetime=costs.at["electrolysis", "lifetime"],
    )

    if options["hydrogen_fuel_cell"]:
        logger.info("Adding hydrogen fuel cell for re-electrification.")

        n.add(
            "Link",
            nodes + " H2 Fuel Cell",
            bus0=nodes + " H2",
            bus1=nodes,
            p_nom_extendable=True,
            carrier="H2 Fuel Cell",
            efficiency=costs.at["fuel cell", "efficiency"],
            capital_cost=costs.at["fuel cell", "capital_cost"]
            * costs.at["fuel cell", "efficiency"],  # NB: fixed cost is per MWel
            lifetime=costs.at["fuel cell", "lifetime"],
        )

    if options["hydrogen_turbine"]:
        logger.info(
            "Adding hydrogen turbine for re-electrification. Assuming OCGT technology costs."
        )
        # TODO: perhaps replace with hydrogen-specific technology assumptions.

        n.add(
            "Link",
            nodes + " H2 turbine",
            bus0=nodes + " H2",
            bus1=nodes,
            p_nom_extendable=True,
            carrier="H2 turbine",
            efficiency=costs.at["OCGT", "efficiency"],
            capital_cost=costs.at["OCGT", "capital_cost"]
            * costs.at["OCGT", "efficiency"],  # NB: fixed cost is per MWel
            marginal_cost=costs.at["OCGT", "VOM"],
            lifetime=costs.at["OCGT", "lifetime"],
        )

    h2_caverns = pd.read_csv(h2_cavern_file, index_col=0)

    if (
        not h2_caverns.empty
        and options["hydrogen_underground_storage"]
        and set(cavern_types).intersection(h2_caverns.columns)
    ):
        h2_caverns = h2_caverns[cavern_types].sum(axis=1)

        # only use sites with at least 2 TWh potential
        h2_caverns = h2_caverns[h2_caverns > 2]

        # convert TWh to MWh
        h2_caverns = h2_caverns * 1e6

        # clip at 1000 TWh for one location
        h2_caverns.clip(upper=1e9, inplace=True)

        logger.info("Add hydrogen underground storage")

        h2_capital_cost = costs.at["hydrogen storage underground", "capital_cost"]

        n.add(
            "Store",
            h2_caverns.index + " H2 Store",
            bus=h2_caverns.index + " H2",
            e_nom_extendable=True,
            e_nom_max=h2_caverns.values,
            e_cyclic=True,
            carrier="H2 Store",
            capital_cost=h2_capital_cost,
            lifetime=costs.at["hydrogen storage underground", "lifetime"],
        )

    # hydrogen stored overground (where not already underground)
    tech = "hydrogen storage tank type 1 including compressor"
    nodes_overground = h2_caverns.index.symmetric_difference(nodes)

    n.add(
        "Store",
        nodes_overground + " H2 Store",
        bus=nodes_overground + " H2",
        e_nom_extendable=True,
        e_cyclic=True,
        carrier="H2 Store",
        capital_cost=costs.at[tech, "capital_cost"],
        lifetime=costs.at[tech, "lifetime"],
    )

    if options["H2_retrofit"]:
        gas_pipes = pd.read_csv(clustered_gas_network_file, index_col=0)

    if options["gas_network"]:
        logger.info(
            "Add natural gas infrastructure, incl. LNG terminals, production, storage and entry-points."
        )
        gas_pipes = pd.read_csv(clustered_gas_network_file, index_col=0)

        if options["H2_retrofit"]:
            gas_pipes["p_nom_max"] = gas_pipes.p_nom
            gas_pipes["p_nom_min"] = 0.0
            # 0.1 EUR/MWkm/a to prefer decommissioning to address degeneracy
            gas_pipes["capital_cost"] = 0.1 * gas_pipes.length
            gas_pipes["p_nom_extendable"] = True
        else:
            gas_pipes["p_nom_max"] = np.inf
            gas_pipes["p_nom_min"] = gas_pipes.p_nom
            gas_pipes["capital_cost"] = (
                gas_pipes.length * costs.at["CH4 (g) pipeline", "capital_cost"]
            )
            gas_pipes["p_nom_extendable"] = False

        n.add(
            "Link",
            gas_pipes.index,
            bus0=gas_pipes.bus0 + " gas",
            bus1=gas_pipes.bus1 + " gas",
            p_min_pu=gas_pipes.p_min_pu,
            p_nom=gas_pipes.p_nom,
            p_nom_extendable=gas_pipes.p_nom_extendable,
            p_nom_max=gas_pipes.p_nom_max,
            p_nom_min=gas_pipes.p_nom_min,
            length=gas_pipes.length,
            capital_cost=gas_pipes.capital_cost,
            tags=gas_pipes.name,
            carrier="gas pipeline",
            lifetime=np.inf,
        )

        # remove fossil generators where there is neither
        # production, LNG terminal, nor entry-point beyond system scope

        unique = gas_input_nodes.index.unique()
        gas_i = n.generators.carrier == "gas"
        internal_i = ~n.generators.bus.map(n.buses.location).isin(unique)

        remove_i = n.generators[gas_i & internal_i].index
        n.generators.drop(remove_i, inplace=True)

        input_types = ["lng", "pipeline", "production"]
        p_nom = gas_input_nodes[input_types].sum(axis=1).rename(lambda x: x + " gas")
        n.generators.loc[gas_i, "p_nom_extendable"] = False
        n.generators.loc[gas_i, "p_nom"] = p_nom

        # add existing gas storage capacity
        gas_i = n.stores.carrier == "gas"
        e_nom = (
            gas_input_nodes["storage"]
            .rename(lambda x: x + " gas Store")
            .reindex(n.stores.index)
            .fillna(0.0)
            * 1e3
        )  # MWh_LHV
        e_nom.clip(
            upper=e_nom.quantile(0.98), inplace=True
        )  # limit extremely large storage
        n.stores.loc[gas_i, "e_nom_min"] = e_nom

        # add candidates for new gas pipelines to achieve full connectivity

        G = nx.Graph()

        gas_buses = n.buses.loc[n.buses.carrier == "gas", "location"]
        G.add_nodes_from(np.unique(gas_buses.values))

        sel = gas_pipes.p_nom > 1500
        attrs = ["bus0", "bus1", "length"]
        G.add_weighted_edges_from(gas_pipes.loc[sel, attrs].values)

        # find all complement edges
        complement_edges = pd.DataFrame(complement(G).edges, columns=["bus0", "bus1"])
        complement_edges["length"] = complement_edges.apply(
            haversine, axis=1, args=(n,)
        )

        # apply k_edge_augmentation weighted by length of complement edges
        k_edge = options["gas_network_connectivity_upgrade"]
        if augmentation := list(
            k_edge_augmentation(G, k_edge, avail=complement_edges.values)
        ):
            new_gas_pipes = pd.DataFrame(augmentation, columns=["bus0", "bus1"])
            new_gas_pipes["length"] = new_gas_pipes.apply(haversine, axis=1, args=(n,))

            new_gas_pipes.index = new_gas_pipes.apply(
                lambda x: f"gas pipeline new {x.bus0} <-> {x.bus1}", axis=1
            )

            n.add(
                "Link",
                new_gas_pipes.index,
                bus0=new_gas_pipes.bus0 + " gas",
                bus1=new_gas_pipes.bus1 + " gas",
                p_min_pu=-1,  # new gas pipes are bidirectional
                p_nom_extendable=True,
                length=new_gas_pipes.length,
                capital_cost=new_gas_pipes.length
                * costs.at["CH4 (g) pipeline", "capital_cost"],
                carrier="gas pipeline new",
                lifetime=costs.at["CH4 (g) pipeline", "lifetime"],
            )

    if options["H2_retrofit"]:
        logger.info("Add retrofitting options of existing CH4 pipes to H2 pipes.")

        fr = "gas pipeline"
        to = "H2 pipeline retrofitted"
        h2_pipes = gas_pipes.rename(index=lambda x: x.replace(fr, to))

        n.add(
            "Link",
            h2_pipes.index,
            bus0=h2_pipes.bus0 + " H2",
            bus1=h2_pipes.bus1 + " H2",
            p_min_pu=-1.0,  # allow that all H2 retrofit pipelines can be used in both directions
            p_nom_max=h2_pipes.p_nom * options["H2_retrofit_capacity_per_CH4"],
            p_nom_extendable=True,
            length=h2_pipes.length,
            capital_cost=costs.at["H2 (g) pipeline repurposed", "capital_cost"]
            * h2_pipes.length,
            tags=h2_pipes.name,
            carrier="H2 pipeline retrofitted",
            lifetime=costs.at["H2 (g) pipeline repurposed", "lifetime"],
        )

    if options["H2_network"]:
        logger.info("Add options for new hydrogen pipelines.")

        h2_pipes = create_network_topology(
            n, "H2 pipeline ", carriers=["DC", "gas pipeline"]
        )

        # TODO Add efficiency losses
        n.add(
            "Link",
            h2_pipes.index,
            bus0=h2_pipes.bus0.values + " H2",
            bus1=h2_pipes.bus1.values + " H2",
            p_min_pu=-1,
            p_nom_extendable=True,
            length=h2_pipes.length.values,
            capital_cost=costs.at["H2 (g) pipeline", "capital_cost"]
            * h2_pipes.length.values,
            carrier="H2 pipeline",
            lifetime=costs.at["H2 (g) pipeline", "lifetime"],
        )

    n.add("Carrier", "battery")

    n.add("Bus", nodes + " battery", location=nodes, carrier="battery", unit="MWh_el")

    n.add(
        "Store",
        nodes + " battery",
        bus=nodes + " battery",
        e_cyclic=True,
        e_nom_extendable=True,
        carrier="battery",
        capital_cost=costs.at["battery storage", "capital_cost"],
        lifetime=costs.at["battery storage", "lifetime"],
    )

    n.add(
        "Link",
        nodes + " battery charger",
        bus0=nodes,
        bus1=nodes + " battery",
        carrier="battery charger",
        efficiency=costs.at["battery inverter", "efficiency"] ** 0.5,
        capital_cost=costs.at["battery inverter", "capital_cost"],
        p_nom_extendable=True,
        lifetime=costs.at["battery inverter", "lifetime"],
    )

    n.add(
        "Link",
        nodes + " battery discharger",
        bus0=nodes + " battery",
        bus1=nodes,
        carrier="battery discharger",
        efficiency=costs.at["battery inverter", "efficiency"] ** 0.5,
        p_nom_extendable=True,
        lifetime=costs.at["battery inverter", "lifetime"],
    )

    if options["methanation"]:
        n.add(
            "Link",
            spatial.nodes,
            suffix=" Sabatier",
            bus0=nodes + " H2",
            bus1=spatial.gas.nodes,
            bus2=spatial.co2.nodes,
            p_nom_extendable=True,
            carrier="Sabatier",
            p_min_pu=options["min_part_load_methanation"],
            efficiency=costs.at["methanation", "efficiency"],
            efficiency2=-costs.at["methanation", "efficiency"]
            * costs.at["gas", "CO2 intensity"],
            capital_cost=costs.at["methanation", "capital_cost"]
            * costs.at["methanation", "efficiency"],  # costs given per kW_gas
            lifetime=costs.at["methanation", "lifetime"],
        )

    if options["coal_cc"]:
        n.add(
            "Link",
            spatial.nodes,
            suffix=" coal CC",
            bus0=spatial.coal.nodes,
            bus1=spatial.nodes,
            bus2="co2 atmosphere",
            bus3=spatial.co2.nodes,
            marginal_cost=costs.at["coal", "efficiency"]
            * costs.at["coal", "VOM"],  # NB: VOM is per MWel
            capital_cost=costs.at["coal", "efficiency"]
            * costs.at["coal", "capital_cost"]
            + costs.at["biomass CHP capture", "capital_cost"]
            * costs.at["coal", "CO2 intensity"],  # NB: fixed cost is per MWel
            p_nom_extendable=True,
            carrier="coal",
            efficiency=costs.at["coal", "efficiency"],
            efficiency2=costs.at["coal", "CO2 intensity"]
            * (1 - costs.at["biomass CHP capture", "capture_rate"]),
            efficiency3=costs.at["coal", "CO2 intensity"]
            * costs.at["biomass CHP capture", "capture_rate"],
            lifetime=costs.at["coal", "lifetime"],
        )

    if options["SMR_cc"]:
        n.add(
            "Link",
            spatial.nodes,
            suffix=" SMR CC",
            bus0=spatial.gas.nodes,
            bus1=nodes + " H2",
            bus2="co2 atmosphere",
            bus3=spatial.co2.nodes,
            p_nom_extendable=True,
            carrier="SMR CC",
            efficiency=costs.at["SMR CC", "efficiency"],
            efficiency2=costs.at["gas", "CO2 intensity"] * (1 - options["cc_fraction"]),
            efficiency3=costs.at["gas", "CO2 intensity"] * options["cc_fraction"],
            capital_cost=costs.at["SMR CC", "capital_cost"],
            lifetime=costs.at["SMR CC", "lifetime"],
        )

    if options["SMR"]:
        n.add(
            "Link",
            nodes + " SMR",
            bus0=spatial.gas.nodes,
            bus1=nodes + " H2",
            bus2="co2 atmosphere",
            p_nom_extendable=True,
            carrier="SMR",
            efficiency=costs.at["SMR", "efficiency"],
            efficiency2=costs.at["gas", "CO2 intensity"],
            capital_cost=costs.at["SMR", "capital_cost"],
            lifetime=costs.at["SMR", "lifetime"],
        )


def check_land_transport_shares(shares):
    # Sums up the shares, ignoring None values
    total_share = sum(filter(None, shares))
    if total_share != 1:
        logger.warning(
            f"Total land transport shares sum up to {total_share:.2%},"
            "corresponding to increased or decreased demand assumptions."
        )


def get_temp_efficency(
    car_efficiency,
    temperature,
    deadband_lw,
    deadband_up,
    degree_factor_lw,
    degree_factor_up,
):
    """
    Correct temperature depending on heating and cooling for respective car
    type.
    """
    # temperature correction for EVs
    dd = transport_degree_factor(
        temperature,
        deadband_lw,
        deadband_up,
        degree_factor_lw,
        degree_factor_up,
    )

    temp_eff = 1 / (1 + dd)

    return car_efficiency * temp_eff


def add_EVs(
    n: pypsa.Network,
    avail_profile: pd.DataFrame,
    dsm_profile: pd.DataFrame,
    p_set: pd.Series,
    electric_share: pd.Series,
    number_cars: pd.Series,
    temperature: pd.DataFrame,
    spatial: SimpleNamespace,
    options: dict,
) -> None:
    """
    Add electric vehicle (EV) infrastructure to the network.

    Creates EV batteries, chargers, and optional vehicle-to-grid (V2G) components
    with temperature-dependent efficiency and demand-side management capabilities.

    Parameters
    ----------
    n : pypsa.Network
        The PyPSA network container object to be modified
    avail_profile : pd.DataFrame
        Availability profile for EV charging with snapshots as index and nodes as columns
    dsm_profile : pd.DataFrame
        Demand-side management profile defining minimum state of charge
        with snapshots as index and nodes as columns
    p_set : pd.Series
        Base power demand profile for EVs
    electric_share : pd.Series
        Share of electric vehicles per node
    number_cars : pd.Series
        Number of cars per node
    temperature : pd.DataFrame
        Ambient temperature per node and timestamp
    spatial : SimpleNamespace
        Spatial configuration containing at least:
        - nodes: list or Index of node names
    options : dict
        Configuration options containing at least:
        - transport_electric_efficiency: float
        - transport_heating_deadband_lower: float
        - transport_heating_deadband_upper: float
        - EV_lower_degree_factor: float
        - EV_upper_degree_factor: float
        - bev_charge_rate: float
        - bev_charge_efficiency: float
        - bev_dsm: bool
        - bev_energy: float
        - bev_dsm_availability: float
        - v2g: bool

    Returns
    -------
    None
        Modifies the network object in-place by adding EV components

    Notes
    -----
    Components added to the network:
    - EV battery buses for each node
    - EV loads with temperature-corrected efficiency
    - BEV chargers with availability profiles
    - Optional EV battery storage if DSM is enabled
    - Optional V2G links if V2G is enabled

    The function accounts for temperature effects on efficiency and implements
    a rolling average smoothing for the power profile.
    """
    # Add EV battery carrier and buses
    n.add("Carrier", "EV battery")

    n.add(
        "Bus",
        spatial.nodes,
        suffix=" EV battery",
        location=spatial.nodes,
        carrier="EV battery",
        unit="MWh_el",
    )

    # Calculate temperature-corrected efficiency
    car_efficiency = options["transport_electric_efficiency"]
    efficiency = get_temp_efficency(
        car_efficiency,
        temperature,
        options["transport_heating_deadband_lower"],
        options["transport_heating_deadband_upper"],
        options["EV_lower_degree_factor"],
        options["EV_upper_degree_factor"],
    )

    # Apply rolling average smoothing to power profile
    p_shifted = (p_set + cycling_shift(p_set, 1) + cycling_shift(p_set, 2)) / 3
    cyclic_eff = p_set.div(p_shifted)
    efficiency *= cyclic_eff

    # Calculate load profile
    profile = electric_share * p_set.div(efficiency)

    # Add EV load
    n.add(
        "Load",
        spatial.nodes,
        suffix=" land transport EV",
        bus=spatial.nodes + " EV battery",
        carrier="land transport EV",
        p_set=profile.loc[n.snapshots],
    )

    # Add BEV chargers
    p_nom = number_cars * options["bev_charge_rate"] * electric_share
    n.add(
        "Link",
        spatial.nodes,
        suffix=" BEV charger",
        bus0=spatial.nodes,
        bus1=spatial.nodes + " EV battery",
        p_nom=p_nom,
        carrier="BEV charger",
        p_max_pu=avail_profile.loc[n.snapshots, spatial.nodes],
        lifetime=1,
        efficiency=options["bev_charge_efficiency"],
    )

    # Add demand-side management components if enabled
    if options["bev_dsm"]:
        e_nom = (
            number_cars
            * options["bev_energy"]
            * options["bev_dsm_availability"]
            * electric_share
        )

        n.add(
            "Store",
            spatial.nodes,
            suffix=" EV battery",
            bus=spatial.nodes + " EV battery",
            carrier="EV battery",
            e_cyclic=True,
            e_nom=e_nom,
            e_max_pu=1,
            e_min_pu=dsm_profile.loc[n.snapshots, spatial.nodes],
        )

        # Add vehicle-to-grid if enabled
        if options["v2g"]:
            n.add(
                "Link",
                spatial.nodes,
                suffix=" V2G",
                bus1=spatial.nodes,
                bus0=spatial.nodes + " EV battery",
                p_nom=p_nom * options["bev_dsm_availability"],
                carrier="V2G",
                p_max_pu=avail_profile.loc[n.snapshots, spatial.nodes],
                lifetime=1,
                efficiency=options["bev_charge_efficiency"],
            )


def add_fuel_cell_cars(
    n: pypsa.Network,
    p_set: pd.Series,
    fuel_cell_share: float,
    temperature: pd.Series,
    options: dict,
    spatial: SimpleNamespace,
) -> None:
    """
    Add hydrogen fuel cell vehicles to the network as hydrogen loads.

    Creates temperature-dependent hydrogen demand profiles for fuel cell vehicles
    based on transport energy demand, fuel cell share, and temperature-dependent
    efficiency factors.

    Parameters
    ----------
    n : pypsa.Network
        The PyPSA network container object to be modified
    p_set : pd.Series
        Base transport energy demand profile
    fuel_cell_share : float
        Share of transport demand met by fuel cell vehicles (between 0 and 1)
    temperature : pd.Series
        Temperature time series used for efficiency correction
    options : dict
        Configuration options containing at least:
        - transport_fuel_cell_efficiency: float
          Base efficiency of fuel cell vehicles
        - transport_heating_deadband_lower: float
          Lower temperature threshold for efficiency correction
        - transport_heating_deadband_upper: float
          Upper temperature threshold for efficiency correction
        - ICE_lower_degree_factor: float
          Efficiency correction factor for low temperatures
        - ICE_upper_degree_factor: float
          Efficiency correction factor for high temperatures
    spatial : SimpleNamespace
        Spatial configuration containing at least:
        - nodes: list of network nodes
        - h2.nodes: list of hydrogen bus locations

    Returns
    -------
    None
        Modifies the network object in-place by adding fuel cell vehicle loads

    Notes
    -----
    The hydrogen demand is calculated by:
    1. Applying temperature-dependent efficiency corrections
    2. Converting transport energy demand to hydrogen demand
    3. Scaling by the fuel cell vehicle share
    """
    car_efficiency = options["transport_fuel_cell_efficiency"]

    # Calculate temperature-corrected efficiency
    efficiency = get_temp_efficency(
        car_efficiency,
        temperature,
        options["transport_heating_deadband_lower"],
        options["transport_heating_deadband_upper"],
        options["ICE_lower_degree_factor"],
        options["ICE_upper_degree_factor"],
    )

    # Calculate hydrogen demand profile
    profile = fuel_cell_share * p_set.div(efficiency)

    # Add hydrogen load for fuel cell vehicles
    n.add(
        "Load",
        spatial.nodes,
        suffix=" land transport fuel cell",
        bus=spatial.h2.nodes,
        carrier="land transport fuel cell",
        p_set=profile.loc[n.snapshots],
    )


def add_ice_cars(
    n: pypsa.Network,
    costs: pd.DataFrame,
    p_set: pd.DataFrame,
    ice_share: pd.DataFrame,
    temperature: pd.DataFrame,
    cf_industry: pd.DataFrame,
    spatial: SimpleNamespace,
    options: dict,
) -> None:
    """
    Add internal combustion engine (ICE) vehicles to the network.

    Creates the necessary infrastructure for representing ICE vehicles in the
    transport sector, including oil buses, temperature-dependent efficiency,
    and CO2 emissions. Can model demand either regionally or aggregated at EU level.

    Parameters
    ----------
    n : pypsa.Network
        The PyPSA network container object to be modified
    costs : pd.DataFrame
        Technology cost assumptions with technologies as index and cost parameters
        as columns, must include 'oil' with 'CO2 intensity'
    p_set : pd.DataFrame
        Transport demand time series
    ice_share : pd.DataFrame
        Share of internal combustion engines in transport demand
    temperature : pd.DataFrame
        Hourly temperature time series per node
    cf_industry : pd.DataFrame
        Industrial capacity factors for oil demand
    spatial : SimpleNamespace
        Spatial resolution configuration containing at least:
        - oil.land_transport: names for transport nodes
        - oil.demand_locations: locations of demand
        - oil.nodes: names of oil supply nodes
    options : dict
        Configuration options containing at least:
        - transport_ice_efficiency: float for baseline ICE efficiency
        - transport_heating_deadband_lower: float for lower temperature threshold
        - transport_heating_deadband_upper: float for upper temperature threshold
        - ICE_lower_degree_factor: float for low temperature efficiency impact
        - ICE_upper_degree_factor: float for high temperature efficiency impact
        - regional_oil_demand: bool for regional vs EU-wide demand modeling

    Returns
    -------
    None
        Modifies the network object in-place by adding ICE-related components

    Notes
    -----
    The function adds:
    - Oil carrier buses
    - Temperature-dependent transport oil demand
    - Links from oil supply to transport with CO2 emissions
    """
    add_carrier_buses(
        n=n,
        carrier="oil",
        costs=costs,
        spatial=spatial,
        options=options,
        cf_industry=cf_industry,
    )

    car_efficiency = options["transport_ice_efficiency"]

    # Calculate temperature-corrected efficiency
    efficiency = get_temp_efficency(
        car_efficiency,
        temperature,
        options["transport_heating_deadband_lower"],
        options["transport_heating_deadband_upper"],
        options["ICE_lower_degree_factor"],
        options["ICE_upper_degree_factor"],
    )

    # Calculate oil demand profile
    profile = ice_share * p_set.div(efficiency).rename(
        columns=lambda x: x + " land transport oil"
    )

    if not options["regional_oil_demand"]:
        profile = profile.sum(axis=1).to_frame(name="EU land transport oil")

    # Add transport oil buses
    n.add(
        "Bus",
        spatial.oil.land_transport,
        location=spatial.oil.demand_locations,
        carrier="land transport oil",
        unit="land transport",
    )

    # Add transport oil demand
    n.add(
        "Load",
        spatial.oil.land_transport,
        bus=spatial.oil.land_transport,
        carrier="land transport oil",
        p_set=profile.loc[n.snapshots],
    )

    # Add oil supply links with CO2 emissions
    n.add(
        "Link",
        spatial.oil.land_transport,
        bus0=spatial.oil.nodes,
        bus1=spatial.oil.land_transport,
        bus2="co2 atmosphere",
        carrier="land transport oil",
        efficiency2=costs.at["oil", "CO2 intensity"],
        p_nom_extendable=True,
    )


def add_land_transport(
    n,
    costs,
    transport_demand_file,
    transport_data_file,
    avail_profile_file,
    dsm_profile_file,
    temp_air_total_file,
    cf_industry,
    options,
    investment_year,
    nodes,
) -> None:
    """
    Add land transport demand and infrastructure to the network.

    Parameters
    ----------
    n : pypsa.Network
        The PyPSA network container object
    costs : pd.DataFrame
        Cost assumptions for different technologies
    transport_demand_file : str
        Path to CSV file containing transport demand in driven km [100 km]
    transport_data_file : str
        Path to CSV file containing number of cars per region
    avail_profile_file : str
        Path to CSV file containing availability profiles
    dsm_profile_file : str
        Path to CSV file containing demand-side management profiles
    temp_air_total_file : str
        Path to netCDF file containing air temperature data
    options : dict
        Dictionary containing configuration options, specifically:
        - land_transport_fuel_cell_share
        - land_transport_electric_share
        - land_transport_ice_share
    investment_year : int
        Year for which to get the transport shares
    nodes : list-like
        List of spatial nodes to consider

    Returns
    -------
    None
        Modifies the network object in-place by adding transport-related
        components and their properties.

    Notes
    -----
    The function adds different types of land transport (electric vehicles,
    fuel cell vehicles, and internal combustion engines) to the network
    based on specified shares and profiles.
    """
    if logger:
        logger.info("Add land transport")

    # read in transport demand in units driven km [100 km]
    transport = pd.read_csv(transport_demand_file, index_col=0, parse_dates=True)
    number_cars = pd.read_csv(transport_data_file, index_col=0)["number cars"]
    avail_profile = pd.read_csv(avail_profile_file, index_col=0, parse_dates=True)
    dsm_profile = pd.read_csv(dsm_profile_file, index_col=0, parse_dates=True)

    # exogenous share of passenger car type
    engine_types = ["fuel_cell", "electric", "ice"]
    shares = pd.Series()
    for engine in engine_types:
        share_key = f"land_transport_{engine}_share"
        shares[engine] = get(options[share_key], investment_year)
        if logger:
            logger.info(f"{engine} share: {shares[engine] * 100}%")

    check_land_transport_shares(shares)

    p_set = transport[nodes]

    # temperature for correction factor for heating/cooling
    temperature = xr.open_dataarray(temp_air_total_file).to_pandas()

    if shares["electric"] > 0:
        add_EVs(
            n,
            avail_profile,
            dsm_profile,
            p_set,
            shares["electric"],
            number_cars,
            temperature,
            spatial,
            options,
        )

    if shares["fuel_cell"] > 0:
        add_fuel_cell_cars(
            n=n,
            p_set=p_set,
            fuel_cell_share=shares["fuel_cell"],
            temperature=temperature,
            options=options,
            spatial=spatial,
        )
    if shares["ice"] > 0:
        add_ice_cars(
            n,
            costs,
            p_set,
            shares["ice"],
            temperature,
            cf_industry,
            spatial,
            options,
        )


def build_heat_demand(
    n, hourly_heat_demand_file, pop_weighted_energy_totals, heating_efficiencies
):
    """
    Build heat demand time series and adjust electricity load to account for electric heating.

    Parameters
    ----------
    n : pypsa.Network
        The PyPSA network container object
    hourly_heat_demand_file : str
        Path to netCDF file containing hourly heat demand data
    pop_weighted_energy_totals : pd.DataFrame
        Population-weighted energy totals containing columns for total and
        electricity consumption for different sectors and uses
    heating_efficiencies : dict
        Dictionary mapping sector and use combinations to their heating efficiencies

    Returns
    -------
    pd.DataFrame
        Heat demand time series with hierarchical columns for different sectors
        and uses (residential/services, water/space)

    Notes
    -----
    The function:
    - Constructs heat demand profiles for different sectors and uses
    - Adjusts the electricity load profiles by subtracting electric heating
    - Modifies the network object in-place by updating n.loads_t.p_set
    """
    heat_demand_shape = (
        xr.open_dataset(hourly_heat_demand_file).to_dataframe().unstack(level=1)
    )

    sectors = [sector.value for sector in HeatSector]
    uses = ["water", "space"]

    heat_demand = {}
    electric_heat_supply = {}
    for sector, use in product(sectors, uses):
        name = f"{sector} {use}"

        # efficiency for final energy to thermal energy service
        eff = pop_weighted_energy_totals.index.str[:2].map(
            heating_efficiencies[f"total {sector} {use} efficiency"]
        )

        heat_demand[name] = (
            heat_demand_shape[name] / heat_demand_shape[name].sum()
        ).multiply(pop_weighted_energy_totals[f"total {sector} {use}"] * eff) * 1e6
        electric_heat_supply[name] = (
            heat_demand_shape[name] / heat_demand_shape[name].sum()
        ).multiply(pop_weighted_energy_totals[f"electricity {sector} {use}"]) * 1e6

    heat_demand = pd.concat(heat_demand, axis=1)
    electric_heat_supply = pd.concat(electric_heat_supply, axis=1)

    # subtract from electricity load since heat demand already in heat_demand
    electric_nodes = n.loads.index[n.loads.carrier == "electricity"]
    n.loads_t.p_set[electric_nodes] = (
        n.loads_t.p_set[electric_nodes]
        - electric_heat_supply.T.groupby(level=1).sum().T[electric_nodes]
    )

    return heat_demand


def add_heat(
    n: pypsa.Network,
    costs: pd.DataFrame,
    cop_profiles_file: str,
    direct_heat_source_utilisation_profile_file: str,
    hourly_heat_demand_total_file: str,
    ptes_e_max_pu_file: str,
    ptes_direct_utilisation_profile: str,
    ates_e_nom_max: str,
    ates_capex_as_fraction_of_geothermal_heat_source: float,
    ates_recovery_factor: float,
    enable_ates: bool,
    ates_marginal_cost_charger: float,
    district_heat_share_file: str,
    solar_thermal_total_file: str,
    retro_cost_file: str,
    floor_area_file: str,
    heat_source_profile_files: dict[str, str],
    params: dict,
    pop_weighted_energy_totals: pd.DataFrame,
    heating_efficiencies: pd.DataFrame,
    pop_layout: pd.DataFrame,
    spatial: object,
    options: dict,
    investment_year: int,
):
    """
    Add heat sector to the network including heat demand, heat pumps, storage, and conversion technologies.

    Parameters
    ----------
    n : pypsa.Network
        The PyPSA network object
    costs : pd.DataFrame
        DataFrame containing cost information for different technologies
    cop_profiles_file : str
        Path to NetCDF file containing coefficient of performance (COP) values for heat pumps
    direct_heat_source_utilisation_profile_file : str
        Path to NetCDF file containing direct heat source utilisation profiles
    hourly_heat_demand_total_file : str
        Path to CSV file containing hourly heat demand data
    ptes_supplemental_heating_required_file: str
        Path to CSV file indicating when supplemental heating for thermal energy storage (TES) is needed
    district_heat_share_file : str
        Path to CSV file containing district heating share information
    solar_thermal_total_file : str
        Path to NetCDF file containing solar thermal generation data
    retro_cost_file : str
        Path to CSV file containing retrofitting costs
    floor_area_file : str
        Path to CSV file containing floor area data
    heat_source_profile_files : dict[str, str]
        Dictionary mapping heat source names to their data file paths
    params : dict
        Dictionary containing parameters including:
        - heat_pump_sources
        - heat_utilisation_potentials
        - direct_utilisation_heat_sources
    pop_weighted_energy_totals : pd.DataFrame
        Population-weighted energy totals by region
    heating_efficiencies : pd.DataFrame
        Heating system efficiencies
    pop_layout : pd.DataFrame
        Population layout data with columns for fraction and country
    spatial : object
        Object containing spatial data with attributes for different carriers (gas, co2, etc.)
    options : dict
        Dictionary containing configuration options for heat sector components
    investment_year : int
        Year for which to get the heat sector components and costs

    Returns
    -------
    None
        Modifies the network object in-place by adding heat sector components

    Notes
    -----
    The function adds various heat sector components to the network including:
    - Heat demand for different sectors (residential, services)
    - Heat pumps with different heat sources
    - Thermal energy storage if enabled
    - Gas boilers if enabled
    - Solar thermal if enabled
    - Combined heat and power (CHP) plants if enabled
    - Building retrofitting options if enabled
    """
    logger.info("Add heat sector")

    sectors = [sector.value for sector in HeatSector]

    heat_demand = build_heat_demand(
        n,
        hourly_heat_demand_total_file,
        pop_weighted_energy_totals,
        heating_efficiencies,
    )

    cop = xr.open_dataarray(cop_profiles_file)
    direct_heat_profile = xr.open_dataarray(direct_heat_source_utilisation_profile_file)
    district_heat_info = pd.read_csv(district_heat_share_file, index_col=0)
    dist_fraction = district_heat_info["district fraction of node"]
    urban_fraction = district_heat_info["urban fraction"]

    # NB: must add costs of central heating afterwards (EUR 400 / kWpeak, 50a, 1% FOM from Fraunhofer ISE)

    # exogenously reduce space heat demand
    if options["reduce_space_heat_exogenously"]:
        dE = get(options["reduce_space_heat_exogenously_factor"], investment_year)
        logger.info(f"Assumed space heat reduction of {dE:.2%}")
        for sector in sectors:
            heat_demand[sector + " space"] = (1 - dE) * heat_demand[sector + " space"]

    if options["solar_thermal"]:
        solar_thermal = (
            xr.open_dataarray(solar_thermal_total_file)
            .to_pandas()
            .reindex(index=n.snapshots)
        )
        # 1e3 converts from W/m^2 to MW/(1000m^2) = kW/m^2
        solar_thermal = options["solar_cf_correction"] * solar_thermal / 1e3

    for heat_system in (
        HeatSystem
    ):  # this loops through all heat systems defined in _entities.HeatSystem
        overdim_factor = options["overdimension_heat_generators"][
            heat_system.central_or_decentral
        ]
        if heat_system == HeatSystem.URBAN_CENTRAL:
            nodes = dist_fraction.index[dist_fraction > 0]
        else:
            nodes = pop_layout.index

        n.add("Carrier", f"{heat_system} heat")

        n.add(
            "Bus",
            nodes + f" {heat_system.value} heat",
            location=nodes,
            carrier=f"{heat_system.value} heat",
            unit="MWh_th",
        )

        # if heat_system == HeatSystem.URBAN_CENTRAL and options["central_heat_vent"]:
        if options["heat_vent"][heat_system.system_type.value]:
            n.add(
                "Generator",
                nodes + f" {heat_system} heat vent",
                bus=nodes + f" {heat_system} heat",
                location=nodes,
                carrier=f"{heat_system} heat vent",
                p_nom_extendable=True,
                p_max_pu=0,
                p_min_pu=-1,
                unit="MWh_th",
                marginal_cost=-params["sector"]["marginal_cost_heat_vent"],
            )

        ## Add heat load
        factor = heat_system.heat_demand_weighting(
            urban_fraction=urban_fraction[nodes], dist_fraction=dist_fraction[nodes]
        )
        if heat_system != HeatSystem.URBAN_CENTRAL:
            heat_load = (
                heat_demand[
                    [
                        heat_system.sector.value + " water",
                        heat_system.sector.value + " space",
                    ]
                ]
                .T.groupby(level=1)
                .sum()
                .T[nodes]
                .multiply(factor)
            )

        else:
            heat_load = (
                heat_demand.T.groupby(level=1)
                .sum()
                .T[nodes]
                .multiply(
                    factor * (1 + options["district_heating"]["district_heating_loss"])
                )
            )

        n.add(
            "Load",
            nodes,
            suffix=f" {heat_system} heat",
            bus=nodes + f" {heat_system} heat",
            carrier=f"{heat_system} heat",
            p_set=heat_load.loc[n.snapshots],
        )

<<<<<<< HEAD
        ## Add heat pumps
        for heat_source in params.heat_pump_sources[heat_system.system_type.value]:
            costs_name_heat_pump = heat_system.heat_pump_costs_name(heat_source)
            cop_heat_pump = (
                pd.DataFrame(
                    {
                        region: cop.sel(
                            heat_system=heat_system.system_type.value,
                            heat_source=heat_source,
                            name=region,
                        )
                        .to_pandas()
                        .reindex(index=n.snapshots)
                        for region in nodes
                    }
                )
                if options["time_dep_hp_cop"]
                else costs.at[costs_name_heat_pump, "efficiency"]
            )

            if heat_source in params.limited_heat_sources:
                # get potential
                p_max_source = pd.read_csv(
                    heat_source_profile_files[heat_source],
                    index_col=0,
                    parse_dates=True,
                ).squeeze()[nodes]

                # add resource
                heat_carrier = f"{heat_system} {heat_source} heat"
                n.add("Carrier", heat_carrier)
                n.add(
                    "Bus",
                    nodes,
                    suffix=f" {heat_carrier}",
                    carrier=heat_carrier,
                )

                if heat_source in params.direct_utilisation_heat_sources:
                    capital_cost = (
                        costs.at[
                            heat_system.heat_source_costs_name(heat_source),
                            "capital_cost",
                        ]
                        * overdim_factor
                    )
                    lifetime = costs.at[
                        heat_system.heat_source_costs_name(heat_source), "lifetime"
                    ]
                else:
                    capital_cost = 0.0
                    lifetime = np.inf

                n.add(
                    "Generator",
                    nodes,
                    suffix=f" {heat_carrier}",
                    bus=nodes + f" {heat_carrier}",
                    carrier=heat_carrier,
                    p_nom_extendable=True,
                    capital_cost=capital_cost,
                    lifetime=lifetime,
                    p_nom_max=p_max_source.max(),
                    p_max_pu=p_max_source / p_max_source.max(),
                )
                # add heat pump converting source heat + electricity to urban central heat
                n.add(
                    "Link",
                    nodes,
                    suffix=f" {heat_system} {heat_source} heat pump",
                    bus0=nodes,
                    bus1=nodes + f" {heat_carrier}",
                    bus2=nodes + f" {heat_system} heat",
                    carrier=f"{heat_system} {heat_source} heat pump",
                    efficiency=-(cop_heat_pump - 1),
                    efficiency2=cop_heat_pump,
                    capital_cost=costs.at[costs_name_heat_pump, "efficiency"]
                    * costs.at[costs_name_heat_pump, "capital_cost"]
                    * overdim_factor,
                    p_nom_extendable=True,
                    lifetime=costs.at[costs_name_heat_pump, "lifetime"],
                )

                if heat_source in params.direct_utilisation_heat_sources:
                    # 1 if source temperature exceeds forward temperature, 0 otherwise:
                    efficiency_direct_utilisation = (
                        direct_heat_profile.sel(
                            heat_source=heat_source,
                            name=nodes,
                        )
                        .to_pandas()
                        .reindex(index=n.snapshots)
                    )
                    # add link for direct usage of heat source when source temperature exceeds forward temperature
                    n.add(
                        "Link",
                        nodes,
                        suffix=f" {heat_system} {heat_source} heat direct utilisation",
                        bus0=nodes + f" {heat_carrier}",
                        bus1=nodes + f" {heat_system} heat",
                        efficiency=efficiency_direct_utilisation,
                        carrier=f"{heat_system} {heat_source} heat direct utilisation",
                        p_nom_extendable=True,
                    )
            else:
                n.add(
                    "Link",
                    nodes,
                    suffix=f" {heat_system} {heat_source} heat pump",
                    bus0=nodes,
                    bus1=nodes + f" {heat_system} heat",
                    carrier=f"{heat_system} {heat_source} heat pump",
                    efficiency=cop_heat_pump,
                    capital_cost=costs.at[costs_name_heat_pump, "efficiency"]
                    * costs.at[costs_name_heat_pump, "capital_cost"]
                    * overdim_factor,
                    p_nom_extendable=True,
                    lifetime=costs.at[costs_name_heat_pump, "lifetime"],
                )

=======
>>>>>>> c9cd14e2
        if options["tes"]:
            n.add("Carrier", f"{heat_system} water tanks")

            n.add(
                "Bus",
                nodes + f" {heat_system} water tanks",
                location=nodes,
                carrier=f"{heat_system} water tanks",
                unit="MWh_th",
            )

            energy_to_power_ratio_water_tanks = costs.at[
                heat_system.central_or_decentral + " water tank storage",
                "energy to power ratio",
            ]

            n.add(
                "Link",
                nodes,
                suffix=f" {heat_system} water tanks charger",
                bus0=nodes + f" {heat_system} heat",
                bus1=nodes + f" {heat_system} water tanks",
                efficiency=costs.at[
                    heat_system.central_or_decentral + " water tank charger",
                    "efficiency",
                ],
                carrier=f"{heat_system} water tanks charger",
                p_nom_extendable=True,
                marginal_cost=costs.at["water tank charger", "marginal_cost"],
                lifetime=costs.at[
                    heat_system.central_or_decentral + " water tank storage", "lifetime"
                ],
            )

            n.add(
                "Link",
                nodes,
                suffix=f" {heat_system} water tanks discharger",
                bus0=nodes + f" {heat_system} water tanks",
                bus1=nodes + f" {heat_system} heat",
                carrier=f"{heat_system} water tanks discharger",
                efficiency=costs.at[
                    heat_system.central_or_decentral + " water tank discharger",
                    "efficiency",
                ],
                p_nom_extendable=True,
                lifetime=costs.at[
                    heat_system.central_or_decentral + " water tank storage", "lifetime"
                ],
            )

            n.links.loc[
                nodes + f" {heat_system} water tanks charger", "energy to power ratio"
            ] = energy_to_power_ratio_water_tanks

            tes_time_constant_days = options["tes_tau"][
                heat_system.central_or_decentral
            ]

            n.add(
                "Store",
                nodes,
                suffix=f" {heat_system} water tanks",
                bus=nodes + f" {heat_system} water tanks",
                e_cyclic=True,
                e_nom_extendable=True,
                carrier=f"{heat_system} water tanks",
                standing_loss=1 - np.exp(-1 / 24 / tes_time_constant_days),
                capital_cost=costs.at[
                    heat_system.central_or_decentral + " water tank storage",
                    "capital_cost",
                ],
                lifetime=costs.at[
                    heat_system.central_or_decentral + " water tank storage", "lifetime"
                ],
            )

            if heat_system == HeatSystem.URBAN_CENTRAL:
                n.add("Carrier", f"{heat_system} water pits")

                n.add(
                    "Bus",
                    nodes + f" {heat_system} water pits",
                    location=nodes,
                    carrier=f"{heat_system} water pits",
                    unit="MWh_th",
                )

                energy_to_power_ratio_water_pit = costs.at[
                    "central water pit storage", "energy to power ratio"
                ]

                n.add(
                    "Link",
                    nodes,
                    suffix=f" {heat_system} water pits charger",
                    bus0=nodes + f" {heat_system} heat",
                    bus1=nodes + f" {heat_system} water pits",
                    efficiency=costs.at[
                        "central water pit charger",
                        "efficiency",
                    ],
                    carrier=f"{heat_system} water pits charger",
                    p_nom_extendable=True,
                    lifetime=costs.at["central water pit storage", "lifetime"],
                    marginal_cost=costs.at[
                        "central water pit charger", "marginal_cost"
                    ],
                )

                if options["district_heating"]["ptes"]["supplemental_heating"][
                    "enable"
                ]:
                    ptes_supplemental_heating_required = (
                        xr.open_dataarray(ptes_direct_utilisation_profile)
                        .sel(name=nodes)
                        .to_pandas()
                        .reindex(index=n.snapshots)
                    )
                else:
                    ptes_supplemental_heating_required = 1

                n.add(
                    "Link",
                    nodes,
                    suffix=f" {heat_system} water pits discharger",
                    bus0=nodes + f" {heat_system} water pits",
                    bus1=nodes + f" {heat_system} heat",
                    carrier=f"{heat_system} water pits discharger",
                    efficiency=costs.at[
                        "central water pit discharger",
                        "efficiency",
                    ]
                    * ptes_supplemental_heating_required,
                    p_nom_extendable=True,
                    lifetime=costs.at["central water pit storage", "lifetime"],
                )
                n.links.loc[
                    nodes + f" {heat_system} water pits charger",
                    "energy to power ratio",
                ] = energy_to_power_ratio_water_pit

                if options["district_heating"]["ptes"]["dynamic_capacity"]:
                    # Load pre-calculated e_max_pu profiles
                    e_max_pu_data = xr.open_dataarray(ptes_e_max_pu_file)
                    e_max_pu = (
                        e_max_pu_data.sel(name=nodes)
                        .to_pandas()
                        .reindex(index=n.snapshots)
                    )
                else:
                    e_max_pu = 1

                n.add(
                    "Store",
                    nodes,
                    suffix=f" {heat_system} water pits",
                    bus=nodes + f" {heat_system} water pits",
                    e_cyclic=True,
                    e_nom_extendable=True,
                    e_max_pu=e_max_pu,
                    carrier=f"{heat_system} water pits",
                    standing_loss=1 - np.exp(-1 / 24 / tes_time_constant_days),
                    capital_cost=costs.at["central water pit storage", "capital_cost"],
                    lifetime=costs.at["central water pit storage", "lifetime"],
                )

        if enable_ates and heat_system == HeatSystem.URBAN_CENTRAL:
            n.add("Carrier", f"{heat_system} aquifer thermal energy storage")

            n.add(
                "Bus",
                nodes + f" {heat_system} aquifer thermal energy storage",
                location=nodes,
                carrier=f"{heat_system} aquifer thermal energy storage",
                unit="MWh_th",
            )

            n.add(
                "Link",
                nodes + f" {heat_system} aquifer thermal energy storage charger",
                bus0=nodes + f" {heat_system} heat",
                bus1=nodes + f" {heat_system} aquifer thermal energy storage",
                efficiency=1.0,
                carrier=f"{heat_system} aquifer thermal energy storage charger",
                p_nom_extendable=True,
                lifetime=costs.at["central geothermal heat source", "lifetime"],
                marginal_cost=ates_marginal_cost_charger,
                capital_cost=costs.at["central geothermal heat source", "capital_cost"]
                * ates_capex_as_fraction_of_geothermal_heat_source
                / 2,
            )

            n.add(
                "Link",
                nodes + f" {heat_system} aquifer thermal energy storage discharger",
                bus1=nodes + f" {heat_system} heat",
                bus0=nodes + f" {heat_system} aquifer thermal energy storage",
                efficiency=1.0,
                carrier=f"{heat_system} aquifer thermal energy storage discharger",
                p_nom_extendable=True,
                lifetime=costs.at["central geothermal heat source", "lifetime"],
                capital_cost=costs.at["central geothermal heat source", "capital_cost"]
                * ates_capex_as_fraction_of_geothermal_heat_source
                / 2,
            )

            ates_e_nom_max = pd.read_csv(ates_e_nom_max, index_col=0)["ates_potential"]
            n.add(
                "Store",
                nodes,
                suffix=f" {heat_system} aquifer thermal energy storage",
                bus=nodes + f" {heat_system} aquifer thermal energy storage",
                e_cyclic=True,
                e_nom_extendable=True,
                e_nom_max=ates_e_nom_max[nodes],
                carrier=f"{heat_system} aquifer thermal energy storage",
                standing_loss=1 - ates_recovery_factor ** (1 / 8760),
                lifetime=costs.at["central geothermal heat source", "lifetime"],
            )

        ## Add heat pumps
        for heat_source in params.heat_pump_sources[heat_system.system_type.value]:
            costs_name_heat_pump = heat_system.heat_pump_costs_name(heat_source)

            cop_heat_pump = (
                cop.sel(
                    heat_system=heat_system.system_type.value,
                    heat_source=heat_source,
                    name=nodes,
                )
                .to_pandas()
                .reindex(index=n.snapshots)
                if options["time_dep_hp_cop"]
                else costs.at[costs_name_heat_pump, "efficiency"]
            )

            if heat_source in params.limited_heat_sources:
                # get potential
                p_max_source = pd.read_csv(
                    heat_source_profile_files[heat_source],
                    index_col=0,
                ).squeeze()[nodes]

                # add resource
                heat_carrier = f"{heat_system} {heat_source} heat"
                n.add("Carrier", heat_carrier)
                n.add(
                    "Bus",
                    nodes,
                    suffix=f" {heat_carrier}",
                    carrier=heat_carrier,
                )

                if heat_source in params.direct_utilisation_heat_sources:
                    capital_cost = (
                        costs.at[
                            heat_system.heat_source_costs_name(heat_source),
                            "capital_cost",
                        ]
                        * overdim_factor
                    )
                    lifetime = costs.at[
                        heat_system.heat_source_costs_name(heat_source), "lifetime"
                    ]
                else:
                    capital_cost = 0.0
                    lifetime = np.inf
                n.add(
                    "Generator",
                    nodes,
                    suffix=f" {heat_carrier}",
                    bus=nodes + f" {heat_carrier}",
                    carrier=heat_carrier,
                    p_nom_extendable=True,
                    capital_cost=capital_cost,
                    lifetime=lifetime,
                    p_nom_max=p_max_source,
                )

                # add heat pump converting source heat + electricity to urban central heat
                n.add(
                    "Link",
                    nodes,
                    suffix=f" {heat_system} {heat_source} heat pump",
                    bus0=nodes,
                    bus1=nodes + f" {heat_carrier}",
                    bus2=nodes + f" {heat_system} heat",
                    carrier=f"{heat_system} {heat_source} heat pump",
                    efficiency=(-(cop_heat_pump - 1)).clip(upper=0),
                    efficiency2=cop_heat_pump,
                    capital_cost=costs.at[costs_name_heat_pump, "efficiency"]
                    * costs.at[costs_name_heat_pump, "capital_cost"]
                    * overdim_factor,
                    p_nom_extendable=True,
                    lifetime=costs.at[costs_name_heat_pump, "lifetime"],
                )

                if heat_source in params.direct_utilisation_heat_sources:
                    # 1 if source temperature exceeds forward temperature, 0 otherwise:
                    efficiency_direct_utilisation = (
                        direct_heat_profile.sel(
                            heat_source=heat_source,
                            name=nodes,
                        )
                        .to_pandas()
                        .reindex(index=n.snapshots)
                    )
                    # add link for direct usage of heat source when source temperature exceeds forward temperature
                    n.add(
                        "Link",
                        nodes,
                        suffix=f" {heat_system} {heat_source} heat direct utilisation",
                        bus0=nodes + f" {heat_carrier}",
                        bus1=nodes + f" {heat_system} heat",
                        efficiency=efficiency_direct_utilisation,
                        carrier=f"{heat_system} {heat_source} heat direct utilisation",
                        p_nom_extendable=True,
                    )

            if (
                not options["district_heating"]["ptes"]["supplemental_heating"][
                    "enable"
                ]
                and options["district_heating"]["ptes"]["supplemental_heating"][
                    "booster_heat_pump"
                ]
            ):
                raise ValueError(
                    "'booster_heat_pump' is true, but 'enable' is false in 'supplemental_heating'."
                )

            if (
                heat_source in params.temperature_limited_stores
                and options["district_heating"]["ptes"]["supplemental_heating"][
                    "enable"
                ]
                and options["district_heating"]["ptes"]["supplemental_heating"][
                    "booster_heat_pump"
                ]
            ):
                n.add(
                    "Link",
                    nodes,
                    suffix=f" {heat_system} {heat_source} heat pump",
                    bus0=nodes,
                    bus1=nodes + f" {heat_system} water pits",
                    bus2=nodes + f" {heat_system} heat",
                    carrier=f"{heat_system} {heat_source} heat pump",
                    efficiency=(-(cop_heat_pump - 1)).clip(upper=0),
                    efficiency2=cop_heat_pump,
                    capital_cost=costs.at[costs_name_heat_pump, "efficiency"]
                    * costs.at[costs_name_heat_pump, "capital_cost"]
                    * overdim_factor,
                    p_nom_extendable=True,
                    lifetime=costs.at[costs_name_heat_pump, "lifetime"],
                )

            else:
                n.add(
                    "Link",
                    nodes,
                    suffix=f" {heat_system} {heat_source} heat pump",
                    bus0=nodes,
                    bus1=nodes + f" {heat_system} heat",
                    carrier=f"{heat_system} {heat_source} heat pump",
                    efficiency=cop_heat_pump,
                    capital_cost=costs.at[costs_name_heat_pump, "efficiency"]
                    * costs.at[costs_name_heat_pump, "capital_cost"]
                    * overdim_factor,
                    p_nom_extendable=True,
                    lifetime=costs.at[costs_name_heat_pump, "lifetime"],
                )

        if options["resistive_heaters"]:
            key = f"{heat_system.central_or_decentral} resistive heater"

            n.add(
                "Link",
                nodes + f" {heat_system} resistive heater",
                bus0=nodes,
                bus1=nodes + f" {heat_system} heat",
                carrier=f"{heat_system} resistive heater",
                efficiency=costs.at[key, "efficiency"],
                capital_cost=costs.at[key, "efficiency"]
                * costs.at[key, "capital_cost"]
                * overdim_factor,
                p_nom_extendable=True,
                lifetime=costs.at[key, "lifetime"],
            )

        if options["boilers"]:
            key = f"{heat_system.central_or_decentral} gas boiler"

            n.add(
                "Link",
                nodes + f" {heat_system} gas boiler",
                p_nom_extendable=True,
                bus0=spatial.gas.df.loc[nodes, "nodes"].values,
                bus1=nodes + f" {heat_system} heat",
                bus2="co2 atmosphere",
                carrier=f"{heat_system} gas boiler",
                efficiency=costs.at[key, "efficiency"],
                efficiency2=costs.at["gas", "CO2 intensity"],
                capital_cost=costs.at[key, "efficiency"]
                * costs.at[key, "capital_cost"]
                * overdim_factor,
                lifetime=costs.at[key, "lifetime"],
            )

        if options["solar_thermal"]:
            n.add("Carrier", f"{heat_system} solar thermal")

            n.add(
                "Generator",
                nodes,
                suffix=f" {heat_system} solar thermal collector",
                bus=nodes + f" {heat_system} heat",
                carrier=f"{heat_system} solar thermal",
                p_nom_extendable=True,
                capital_cost=costs.at[
                    heat_system.central_or_decentral + " solar thermal", "capital_cost"
                ]
                * overdim_factor,
                p_max_pu=solar_thermal[nodes],
                lifetime=costs.at[
                    heat_system.central_or_decentral + " solar thermal", "lifetime"
                ],
            )

        if options["chp"]["enable"] and heat_system == HeatSystem.URBAN_CENTRAL:
            # add non-biomass CHP; biomass CHP is added in biomass section
            for fuel in options["chp"]["fuel"]:
                if fuel == "solid biomass":
                    # Solid biomass CHP is added in add_biomass
                    continue
                fuel_nodes = getattr(spatial, fuel).df
                n.add(
                    "Link",
                    nodes + f" urban central {fuel} CHP",
                    bus0=fuel_nodes.loc[nodes, "nodes"].values,
                    bus1=nodes,
                    bus2=nodes + " urban central heat",
                    bus3="co2 atmosphere",
                    carrier=f"urban central {fuel} CHP",
                    p_nom_extendable=True,
                    capital_cost=costs.at["central gas CHP", "capital_cost"]
                    * costs.at["central gas CHP", "efficiency"],
                    marginal_cost=costs.at["central gas CHP", "VOM"],
                    efficiency=costs.at["central gas CHP", "efficiency"],
                    efficiency2=costs.at["central gas CHP", "efficiency"]
                    / costs.at["central gas CHP", "c_b"],
                    efficiency3=costs.at[fuel, "CO2 intensity"],
                    lifetime=costs.at["central gas CHP", "lifetime"],
                )

                n.add(
                    "Link",
                    nodes + f" urban central {fuel} CHP CC",
                    bus0=fuel_nodes.loc[nodes, "nodes"].values,
                    bus1=nodes,
                    bus2=nodes + " urban central heat",
                    bus3="co2 atmosphere",
                    bus4=spatial.co2.df.loc[nodes, "nodes"].values,
                    carrier=f"urban central {fuel} CHP CC",
                    p_nom_extendable=True,
                    capital_cost=costs.at["central gas CHP", "capital_cost"]
                    * costs.at["central gas CHP", "efficiency"]
                    + costs.at["biomass CHP capture", "capital_cost"]
                    * costs.at[fuel, "CO2 intensity"],
                    marginal_cost=costs.at["central gas CHP", "VOM"],
                    efficiency=costs.at["central gas CHP", "efficiency"]
                    - costs.at[fuel, "CO2 intensity"]
                    * (
                        costs.at["biomass CHP capture", "electricity-input"]
                        + costs.at[
                            "biomass CHP capture", "compression-electricity-input"
                        ]
                    ),
                    efficiency2=costs.at["central gas CHP", "efficiency"]
                    / costs.at["central gas CHP", "c_b"]
                    + costs.at[fuel, "CO2 intensity"]
                    * (
                        costs.at["biomass CHP capture", "heat-output"]
                        + costs.at["biomass CHP capture", "compression-heat-output"]
                        - costs.at["biomass CHP capture", "heat-input"]
                    ),
                    efficiency3=costs.at[fuel, "CO2 intensity"]
                    * (1 - costs.at["biomass CHP capture", "capture_rate"]),
                    efficiency4=costs.at[fuel, "CO2 intensity"]
                    * costs.at["biomass CHP capture", "capture_rate"],
                    lifetime=costs.at["central gas CHP", "lifetime"],
                )

        if (
            options["chp"]["enable"]
            and options["chp"]["micro_chp"]
            and heat_system.value != "urban central"
        ):
            n.add(
                "Link",
                nodes + f" {heat_system} micro gas CHP",
                p_nom_extendable=True,
                bus0=spatial.gas.df.loc[nodes, "nodes"].values,
                bus1=nodes,
                bus2=nodes + f" {heat_system} heat",
                bus3="co2 atmosphere",
                carrier=heat_system.value + " micro gas CHP",
                efficiency=costs.at["micro CHP", "efficiency"],
                efficiency2=costs.at["micro CHP", "efficiency-heat"],
                efficiency3=costs.at["gas", "CO2 intensity"],
                capital_cost=costs.at["micro CHP", "capital_cost"],
                lifetime=costs.at["micro CHP", "lifetime"],
            )

    if options["retrofitting"]["retro_endogen"]:
        logger.info("Add retrofitting endogenously")

        # retrofitting data 'retro_data' with 'costs' [EUR/m^2] and heat
        # demand 'dE' [per unit of original heat demand] for each country and
        # different retrofitting strengths [additional insulation thickness in m]
        retro_data = pd.read_csv(
            retro_cost_file,
            index_col=[0, 1],
            skipinitialspace=True,
            header=[0, 1],
        )
        # heated floor area [10^6 * m^2] per country
        floor_area_file = pd.read_csv(floor_area_file, index_col=[0, 1])

        n.add("Carrier", "retrofitting")

        # share of space heat demand 'w_space' of total heat demand
        w_space = {}
        for sector in sectors:
            w_space[sector] = heat_demand[sector + " space"] / (
                heat_demand[sector + " space"] + heat_demand[sector + " water"]
            )
        w_space["tot"] = (
            heat_demand["services space"] + heat_demand["residential space"]
        ) / heat_demand.T.groupby(level=[1]).sum().T

        for name in n.loads[
            n.loads.carrier.isin([x + " heat" for x in HeatSystem])
        ].index:
            node = n.buses.loc[name, "location"]
            ct = pop_layout.loc[node, "ct"]

            # weighting 'f' depending on the size of the population at the node
            if "urban central" in name:
                f = dist_fraction[node]
            elif "urban decentral" in name:
                f = urban_fraction[node] - dist_fraction[node]
            else:
                f = 1 - urban_fraction[node]
            if f == 0:
                continue
            # get sector name ("residential"/"services"/or both "tot" for urban central)
            if "services" in name:
                sec = "services"
            elif "residential" in name:
                sec = "residential"
            elif "urban central" in name:
                sec = "tot"
            else:
                raise ValueError(f"Unknown sector in {name}")

            # get floor aread at node and region (urban/rural) in m^2
            floor_area_node = (
                pop_layout.loc[node].fraction * floor_area_file.loc[ct, "value"] * 10**6
            ).loc[sec] * f
            # total heat demand at node [MWh]
            demand = n.loads_t.p_set[name]

            # space heat demand at node [MWh]
            space_heat_demand = demand * w_space[sec][node]
            # normed time profile of space heat demand 'space_pu' (values between 0-1),
            # p_max_pu/p_min_pu of retrofitting generators
            space_pu = (
                (space_heat_demand / space_heat_demand.max())
                .to_frame(name=node)
                .fillna(0)
            )

            # minimum heat demand 'dE' after retrofitting in units of original heat demand (values between 0-1)
            dE = retro_data.loc[(ct, sec), ("dE")]
            # get additional energy savings 'dE_diff' between the different retrofitting strengths/generators at one node
            dE_diff = abs(dE.diff()).fillna(1 - dE.iloc[0])
            # convert costs Euro/m^2 -> Euro/MWh
            capital_cost = (
                retro_data.loc[(ct, sec), ("cost")]
                * floor_area_node
                / ((1 - dE) * space_heat_demand.max())
            )
            if space_heat_demand.max() == 0:
                capital_cost = capital_cost.apply(lambda b: 0 if b == np.inf else b)

            # number of possible retrofitting measures 'strengths' (set in list at config.yaml 'l_strength')
            # given in additional insulation thickness [m]
            # for each measure, a retrofitting generator is added at the node
            strengths = retro_data.columns.levels[1]

            # check that ambitious retrofitting has higher costs per MWh than moderate retrofitting
            if (capital_cost.diff() < 0).sum():
                logger.warning(f"Costs are not linear for {ct} {sec}")
                s = capital_cost[(capital_cost.diff() < 0)].index
                strengths = strengths.drop(s)

            # reindex normed time profile of space heat demand back to hourly resolution
            space_pu = space_pu.reindex(index=heat_demand.index).ffill()

            # add for each retrofitting strength a generator with heat generation profile following the profile of the heat demand
            for strength in strengths:
                node_name = " ".join(name.split(" ")[2::])
                n.add(
                    "Generator",
                    [node],
                    suffix=" retrofitting " + strength + " " + node_name,
                    bus=name,
                    carrier="retrofitting",
                    p_nom_extendable=True,
                    p_nom_max=dE_diff[strength]
                    * space_heat_demand.max(),  # maximum energy savings for this renovation strength
                    p_max_pu=space_pu,
                    p_min_pu=space_pu,
                    country=ct,
                    capital_cost=capital_cost[strength]
                    * options["retrofitting"]["cost_factor"],
                )


def add_methanol(
    n: pypsa.Network,
    costs: pd.DataFrame,
    options: dict,
    spatial: SimpleNamespace,
    pop_layout: pd.DataFrame,
) -> None:
    """
    Add methanol-related components to the network.

    Adds methanol infrastructure including production, conversion, and power
    generation facilities based on specified options. Components can include
    biomass-to-methanol plants (with and without carbon capture), methanol
    power plants, and methanol reforming facilities.

    Parameters
    ----------
    n : pypsa.Network
        The PyPSA network container object to be modified
    costs : pd.DataFrame
        Technology cost assumptions with technologies as index and cost parameters
        as columns
    options : dict
        Configuration options containing at least:
        - methanol: dict with boolean flags for different methanol technologies
        - biomass: bool indicating if biomass technologies are enabled
    spatial : SimpleNamespace
        Spatial resolution and location-specific parameters for component placement
    pop_layout : pd.DataFrame
        Population data per node used for methanol power plant placement

    Returns
    -------
    None
        Modifies the network object in-place by adding methanol-related components

    Notes
    -----
    The function checks the following methanol options:
    - biomass_to_methanol: Enables biomass to methanol conversion
    - biomass_to_methanol_cc: Enables biomass to methanol with carbon capture
    - methanol_to_power: Enables methanol power plants
    - methanol_reforming: Enables methanol reforming
    - methanol_reforming_cc: Enables methanol reforming with carbon capture
    """
    methanol_options = options["methanol"]
    if not any(
        v if isinstance(v, bool) else any(v.values()) for v in methanol_options.values()
    ):
        return

    logger.info("Add methanol")
    add_carrier_buses(
        n=n,
        carrier="methanol",
        costs=costs,
        spatial=spatial,
        options=options,
    )

    if options["biomass"]:
        if methanol_options["biomass_to_methanol"]:
            add_biomass_to_methanol(n=n, costs=costs)

        if methanol_options["biomass_to_methanol_cc"]:
            add_biomass_to_methanol_cc(n=n, costs=costs)

    if methanol_options["methanol_to_power"]:
        add_methanol_to_power(
            n=n,
            costs=costs,
            pop_layout=pop_layout,
            types=methanol_options["methanol_to_power"],
        )

    if methanol_options["methanol_reforming"]:
        add_methanol_reforming(n=n, costs=costs)

    if methanol_options["methanol_reforming_cc"]:
        add_methanol_reforming_cc(n=n, costs=costs)


def add_biomass(
    n,
    costs,
    options,
    spatial,
    cf_industry,
    pop_layout,
    biomass_potentials_file,
    biomass_transport_costs_file=None,
    nyears=1,
):
    """
    Add biomass-related components to the PyPSA network.

    This function adds various biomass-related components including biogas,
    solid biomass, municipal solid waste, biomass transport, and different
    biomass conversion technologies (CHP, boilers, BtL, BioSNG, etc.).

    Parameters
    ----------
    n : pypsa.Network
        The PyPSA network container object
    costs : pd.DataFrame
        DataFrame containing technology cost assumptions
    options : dict
        Dictionary of configuration options including keys like:
        - gas_network : bool
        - biomass_transport : bool
        - biomass_spatial : bool
        - municipal_solid_waste : bool
        - biomass_to_liquid : bool
        - etc.
    spatial : object
        Object containing spatial information about different carriers (gas, biomass, etc.)
    cf_industry : dict
        Dictionary containing industrial sector configuration
    pop_layout : pd.DataFrame
        DataFrame containing population layout information
    biomass_potentials_file : str
        Path to CSV file containing biomass potentials data
    biomass_transport_costs_file : str, optional
        Path to CSV file containing biomass transport costs data.
        Required if biomass_transport or biomass_spatial options are True.
    nyears : float
        Number of years for which to scale the biomass potentials.

    Returns
    -------
    None
        The function modifies the network object in-place by adding
        biomass-related components.

    Notes
    -----
    The function adds various types of biomass-related components depending
    on the options provided, including:
    - Biogas and solid biomass generators
    - Municipal solid waste if enabled
    - Biomass transport infrastructure
    - Biomass conversion technologies (CHP, boilers, BtL, BioSNG)
    - Carbon capture options for different processes
    """
    logger.info("Add biomass")

    biomass_potentials = pd.read_csv(biomass_potentials_file, index_col=0) * nyears

    # need to aggregate potentials if gas not nodally resolved
    if options["gas_network"]:
        biogas_potentials_spatial = biomass_potentials["biogas"].rename(
            index=lambda x: x + " biogas"
        )
        unsustainable_biogas_potentials_spatial = biomass_potentials[
            "unsustainable biogas"
        ].rename(index=lambda x: x + " biogas")
    else:
        biogas_potentials_spatial = biomass_potentials["biogas"].sum()
        unsustainable_biogas_potentials_spatial = biomass_potentials[
            "unsustainable biogas"
        ].sum()

    if options.get("biomass_spatial", options["biomass_transport"]):
        solid_biomass_potentials_spatial = biomass_potentials["solid biomass"].rename(
            index=lambda x: x + " solid biomass"
        )
        msw_biomass_potentials_spatial = biomass_potentials[
            "municipal solid waste"
        ].rename(index=lambda x: x + " municipal solid waste")
        unsustainable_solid_biomass_potentials_spatial = biomass_potentials[
            "unsustainable solid biomass"
        ].rename(index=lambda x: x + " unsustainable solid biomass")
        unsustainable_liquid_biofuel_potentials_spatial = biomass_potentials[
            "unsustainable bioliquids"
        ].rename(index=lambda x: x + " unsustainable bioliquids")

    else:
        solid_biomass_potentials_spatial = biomass_potentials["solid biomass"].sum()
        msw_biomass_potentials_spatial = biomass_potentials[
            "municipal solid waste"
        ].sum()
        unsustainable_solid_biomass_potentials_spatial = biomass_potentials[
            "unsustainable solid biomass"
        ].sum()
        unsustainable_liquid_biofuel_potentials_spatial = biomass_potentials[
            "unsustainable bioliquids"
        ].sum()

    n.add("Carrier", "biogas")
    n.add("Carrier", "solid biomass")

    if (
        options["municipal_solid_waste"]
        and not options["industry"]
        and not (cf_industry["waste_to_energy"] or cf_industry["waste_to_energy_cc"])
    ):
        logger.warning(
            "Flag municipal_solid_waste can be only used with industry "
            "sector waste to energy."
            "Setting municipal_solid_waste=False."
        )
        options["municipal_solid_waste"] = False

    if options["municipal_solid_waste"]:
        n.add("Carrier", "municipal solid waste")

        n.add(
            "Bus",
            spatial.msw.nodes,
            location=spatial.msw.locations,
            carrier="municipal solid waste",
        )

        n.add(
            "Generator",
            spatial.msw.nodes,
            bus=spatial.msw.nodes,
            carrier="municipal solid waste",
            p_nom=msw_biomass_potentials_spatial,
            marginal_cost=0,  # costs.at["municipal solid waste", "fuel"],
            e_sum_min=msw_biomass_potentials_spatial,
            e_sum_max=msw_biomass_potentials_spatial,
        )

    n.add(
        "Bus",
        spatial.gas.biogas,
        location=spatial.gas.locations,
        carrier="biogas",
        unit="MWh_LHV",
    )

    n.add(
        "Bus",
        spatial.biomass.nodes,
        location=spatial.biomass.locations,
        carrier="solid biomass",
        unit="MWh_LHV",
    )

    n.add(
        "Generator",
        spatial.gas.biogas,
        bus=spatial.gas.biogas,
        carrier="biogas",
        p_nom=biogas_potentials_spatial,
        marginal_cost=costs.at["biogas", "fuel"],
        e_sum_min=0,
        e_sum_max=biogas_potentials_spatial,
    )

    n.add(
        "Generator",
        spatial.biomass.nodes,
        bus=spatial.biomass.nodes,
        carrier="solid biomass",
        p_nom=solid_biomass_potentials_spatial,
        marginal_cost=costs.at["solid biomass", "fuel"],
        e_sum_min=0,
        e_sum_max=solid_biomass_potentials_spatial,
    )

    if options["solid_biomass_import"].get("enable", False):
        biomass_import_price = options["solid_biomass_import"]["price"]
        # convert TWh in MWh
        biomass_import_max_amount = (
            options["solid_biomass_import"]["max_amount"] * 1e6 * nyears
        )
        biomass_import_upstream_emissions = options["solid_biomass_import"][
            "upstream_emissions_factor"
        ]

        logger.info(
            "Adding biomass import with cost %.2f EUR/MWh, a limit of %.2f TWh, and embedded emissions of %.2f%%",
            biomass_import_price,
            options["solid_biomass_import"]["max_amount"],
            biomass_import_upstream_emissions * 100,
        )

        n.add("Carrier", "solid biomass import")

        n.add(
            "Bus",
            ["EU solid biomass import"],
            location="EU",
            carrier="solid biomass import",
        )

        n.add(
            "Store",
            ["solid biomass import"],
            bus=["EU solid biomass import"],
            carrier="solid biomass import",
            e_nom=biomass_import_max_amount,
            marginal_cost=biomass_import_price,
            e_initial=biomass_import_max_amount,
        )

        n.add(
            "Link",
            spatial.biomass.nodes,
            suffix=" solid biomass import",
            bus0=["EU solid biomass import"],
            bus1=spatial.biomass.nodes,
            bus2="co2 atmosphere",
            carrier="solid biomass import",
            efficiency=1.0,
            efficiency2=biomass_import_upstream_emissions
            * costs.at["solid biomass", "CO2 intensity"],
            p_nom_extendable=True,
        )

    if biomass_potentials.filter(like="unsustainable").sum().sum() > 0:
        n.add(
            "Generator",
            spatial.gas.biogas,
            suffix=" unsustainable",
            bus=spatial.gas.biogas,
            carrier="unsustainable biogas",
            p_nom=unsustainable_biogas_potentials_spatial,
            p_nom_extendable=False,
            marginal_cost=costs.at["biogas", "fuel"],
            e_sum_min=unsustainable_biogas_potentials_spatial,
            e_sum_max=unsustainable_biogas_potentials_spatial,
        )

        n.add(
            "Generator",
            spatial.biomass.nodes_unsustainable,
            bus=spatial.biomass.nodes,
            carrier="unsustainable solid biomass",
            p_nom=unsustainable_solid_biomass_potentials_spatial,
            p_nom_extendable=False,
            marginal_cost=costs.at["fuelwood", "fuel"],
            e_sum_min=unsustainable_solid_biomass_potentials_spatial,
            e_sum_max=unsustainable_solid_biomass_potentials_spatial,
        )

        n.add(
            "Bus",
            spatial.biomass.bioliquids,
            location=spatial.biomass.locations,
            carrier="unsustainable bioliquids",
            unit="MWh_LHV",
        )

        n.add(
            "Generator",
            spatial.biomass.bioliquids,
            bus=spatial.biomass.bioliquids,
            carrier="unsustainable bioliquids",
            p_nom=unsustainable_liquid_biofuel_potentials_spatial,
            p_nom_extendable=False,
            marginal_cost=costs.at["biodiesel crops", "fuel"],
            e_sum_min=unsustainable_liquid_biofuel_potentials_spatial,
            e_sum_max=unsustainable_liquid_biofuel_potentials_spatial,
        )

        add_carrier_buses(
            n,
            carrier="oil",
            costs=costs,
            spatial=spatial,
            options=options,
            cf_industry=cf_industry,
        )

        n.add(
            "Link",
            spatial.biomass.bioliquids,
            bus0=spatial.biomass.bioliquids,
            bus1=spatial.oil.nodes,
            bus2="co2 atmosphere",
            carrier="unsustainable bioliquids",
            efficiency=1,
            efficiency2=-costs.at["oil", "CO2 intensity"],
            p_nom=unsustainable_liquid_biofuel_potentials_spatial,
            marginal_cost=costs.at["BtL", "VOM"],
        )

    n.add(
        "Link",
        spatial.gas.biogas_to_gas,
        bus0=spatial.gas.biogas,
        bus1=spatial.gas.nodes,
        bus2="co2 atmosphere",
        carrier="biogas to gas",
        capital_cost=costs.at["biogas", "capital_cost"]
        + costs.at["biogas upgrading", "capital_cost"],
        marginal_cost=costs.at["biogas upgrading", "VOM"],
        efficiency=costs.at["biogas", "efficiency"],
        efficiency2=-costs.at["gas", "CO2 intensity"],
        p_nom_extendable=True,
        lifetime=costs.at["biogas", "lifetime"],
    )

    if options["biogas_upgrading_cc"]:
        # Assuming for costs that the CO2 from upgrading is pure, such as in amine scrubbing. I.e., with and without CC is
        # equivalent. Adding biomass CHP capture because biogas is often small-scale and decentral so further
        # from e.g. CO2 grid or buyers. This is a proxy for the added cost for e.g. a raw biogas pipeline to a central upgrading facility
        n.add(
            "Link",
            spatial.gas.biogas_to_gas_cc,
            bus0=spatial.gas.biogas,
            bus1=spatial.gas.nodes,
            bus2=spatial.co2.nodes,
            bus3="co2 atmosphere",
            carrier="biogas to gas CC",
            capital_cost=costs.at["biogas CC", "capital_cost"]
            + costs.at["biogas upgrading", "capital_cost"]
            + costs.at["biomass CHP capture", "capital_cost"]
            * costs.at["biogas CC", "CO2 stored"],
            marginal_cost=costs.at["biogas CC", "VOM"]
            + costs.at["biogas upgrading", "VOM"],
            efficiency=costs.at["biogas CC", "efficiency"],
            efficiency2=costs.at["biogas CC", "CO2 stored"]
            * costs.at["biogas CC", "capture rate"],
            efficiency3=-costs.at["gas", "CO2 intensity"]
            - costs.at["biogas CC", "CO2 stored"]
            * costs.at["biogas CC", "capture rate"],
            p_nom_extendable=True,
            lifetime=costs.at["biogas CC", "lifetime"],
        )

    if options["biomass_transport"]:
        # add biomass transport
        transport_costs = pd.read_csv(biomass_transport_costs_file, index_col=0)
        transport_costs = transport_costs.squeeze()
        biomass_transport = create_network_topology(
            n, "biomass transport ", bidirectional=False
        )

        # costs
        bus0_costs = biomass_transport.bus0.apply(lambda x: transport_costs[x[:2]])
        bus1_costs = biomass_transport.bus1.apply(lambda x: transport_costs[x[:2]])
        biomass_transport["costs"] = pd.concat([bus0_costs, bus1_costs], axis=1).mean(
            axis=1
        )

        n.add(
            "Link",
            biomass_transport.index,
            bus0=biomass_transport.bus0 + " solid biomass",
            bus1=biomass_transport.bus1 + " solid biomass",
            p_nom_extendable=False,
            p_nom=5e4,
            length=biomass_transport.length.values,
            marginal_cost=biomass_transport.costs * biomass_transport.length.values,
            carrier="solid biomass transport",
        )

        if options["municipal_solid_waste"]:
            n.add(
                "Link",
                biomass_transport.index + " municipal solid waste",
                bus0=biomass_transport.bus0.values + " municipal solid waste",
                bus1=biomass_transport.bus1.values + " municipal solid waste",
                p_nom_extendable=False,
                p_nom=5e4,
                length=biomass_transport.length.values,
                marginal_cost=(
                    biomass_transport.costs * biomass_transport.length
                ).values,
                carrier="municipal solid waste transport",
            )

    elif options["biomass_spatial"]:
        # add artificial biomass generators at nodes which include transport costs
        transport_costs = pd.read_csv(biomass_transport_costs_file, index_col=0)
        transport_costs = transport_costs.squeeze()
        bus_transport_costs = spatial.biomass.nodes.to_series().apply(
            lambda x: transport_costs[x[:2]]
        )
        average_distance = 200  # km #TODO: validate this assumption

        n.add(
            "Generator",
            spatial.biomass.nodes,
            suffix=" transported",
            bus=spatial.biomass.nodes,
            carrier="solid biomass",
            p_nom=10000,
            marginal_cost=costs.at["solid biomass", "fuel"]
            + bus_transport_costs * average_distance,
        )
        n.add(
            "GlobalConstraint",
            "biomass limit",
            carrier_attribute="solid biomass",
            sense="<=",
            constant=biomass_potentials["solid biomass"].sum(),
            type="operational_limit",
        )
        if biomass_potentials["unsustainable solid biomass"].sum() > 0:
            n.add(
                "Generator",
                spatial.biomass.nodes_unsustainable,
                suffix=" transported",
                bus=spatial.biomass.nodes,
                carrier="unsustainable solid biomass",
                p_nom=10000,
                marginal_cost=costs.at["fuelwood", "fuel"]
                + bus_transport_costs.rename(
                    dict(
                        zip(spatial.biomass.nodes, spatial.biomass.nodes_unsustainable)
                    )
                )
                * average_distance,
            )
            # Set e_sum_min to 0 to allow for the faux biomass transport
            n.generators.loc[
                n.generators.carrier == "unsustainable solid biomass", "e_sum_min"
            ] = 0

            n.add(
                "GlobalConstraint",
                "unsustainable biomass limit",
                carrier_attribute="unsustainable solid biomass",
                sense="==",
                constant=biomass_potentials["unsustainable solid biomass"].sum(),
                type="operational_limit",
            )

        if options["municipal_solid_waste"]:
            # Add municipal solid waste
            n.add(
                "Generator",
                spatial.msw.nodes,
                suffix=" transported",
                bus=spatial.msw.nodes,
                carrier="municipal solid waste",
                p_nom=10000,
                marginal_cost=0  # costs.at["municipal solid waste", "fuel"]
                + bus_transport_costs.rename(
                    dict(zip(spatial.biomass.nodes, spatial.msw.nodes))
                )
                * average_distance,
            )
            n.generators.loc[
                n.generators.carrier == "municipal solid waste", "e_sum_min"
            ] = 0
            n.add(
                "GlobalConstraint",
                "msw limit",
                carrier_attribute="municipal solid waste",
                sense="==",
                constant=biomass_potentials["municipal solid waste"].sum(),
                type="operational_limit",
            )

    # AC buses with district heating
    urban_central = n.buses.index[n.buses.carrier == "urban central heat"]
    if (
        not urban_central.empty
        and options["chp"]["enable"]
        and ("solid biomass" in options["chp"]["fuel"])
    ):
        urban_central = urban_central.str[: -len(" urban central heat")]

        key = "central solid biomass CHP"

        n.add(
            "Link",
            urban_central + " urban central solid biomass CHP",
            bus0=spatial.biomass.df.loc[urban_central, "nodes"].values,
            bus1=urban_central,
            bus2=urban_central + " urban central heat",
            carrier="urban central solid biomass CHP",
            p_nom_extendable=True,
            capital_cost=costs.at[key, "capital_cost"] * costs.at[key, "efficiency"],
            marginal_cost=costs.at[key, "VOM"],
            efficiency=costs.at[key, "efficiency"],
            efficiency2=costs.at[key, "efficiency-heat"],
            lifetime=costs.at[key, "lifetime"],
        )

        n.add(
            "Link",
            urban_central + " urban central solid biomass CHP CC",
            bus0=spatial.biomass.df.loc[urban_central, "nodes"].values,
            bus1=urban_central,
            bus2=urban_central + " urban central heat",
            bus3="co2 atmosphere",
            bus4=spatial.co2.df.loc[urban_central, "nodes"].values,
            carrier="urban central solid biomass CHP CC",
            p_nom_extendable=True,
            capital_cost=costs.at[key + " CC", "capital_cost"]
            * costs.at[key + " CC", "efficiency"]
            + costs.at["biomass CHP capture", "capital_cost"]
            * costs.at["solid biomass", "CO2 intensity"],
            marginal_cost=costs.at[key + " CC", "VOM"],
            efficiency=costs.at[key + " CC", "efficiency"]
            - costs.at["solid biomass", "CO2 intensity"]
            * (
                costs.at["biomass CHP capture", "electricity-input"]
                + costs.at["biomass CHP capture", "compression-electricity-input"]
            ),
            efficiency2=costs.at[key + " CC", "efficiency-heat"],
            efficiency3=-costs.at["solid biomass", "CO2 intensity"]
            * costs.at["biomass CHP capture", "capture_rate"],
            efficiency4=costs.at["solid biomass", "CO2 intensity"]
            * costs.at["biomass CHP capture", "capture_rate"],
            lifetime=costs.at[key + " CC", "lifetime"],
        )

    if options["biomass_boiler"]:
        # TODO: Add surcharge for pellets
        nodes = pop_layout.index
        for name in [
            "residential rural",
            "services rural",
            "residential urban decentral",
            "services urban decentral",
        ]:
            n.add(
                "Link",
                nodes + f" {name} biomass boiler",
                p_nom_extendable=True,
                bus0=spatial.biomass.df.loc[nodes, "nodes"].values,
                bus1=nodes + f" {name} heat",
                carrier=name + " biomass boiler",
                efficiency=costs.at["biomass boiler", "efficiency"],
                capital_cost=costs.at["biomass boiler", "efficiency"]
                * costs.at["biomass boiler", "capital_cost"]
                * options["overdimension_heat_generators"][
                    HeatSystem(name).central_or_decentral
                ],
                marginal_cost=costs.at["biomass boiler", "pelletizing cost"],
                lifetime=costs.at["biomass boiler", "lifetime"],
            )

    # Solid biomass to liquid fuel
    if options["biomass_to_liquid"]:
        add_carrier_buses(
            n,
            carrier="oil",
            costs=costs,
            spatial=spatial,
            options=options,
            cf_industry=cf_industry,
        )
        n.add(
            "Link",
            spatial.biomass.nodes,
            suffix=" biomass to liquid",
            bus0=spatial.biomass.nodes,
            bus1=spatial.oil.nodes,
            bus2="co2 atmosphere",
            carrier="biomass to liquid",
            lifetime=costs.at["BtL", "lifetime"],
            efficiency=costs.at["BtL", "efficiency"],
            efficiency2=-costs.at["solid biomass", "CO2 intensity"]
            + costs.at["BtL", "CO2 stored"],
            p_nom_extendable=True,
            capital_cost=costs.at["BtL", "capital_cost"]
            * costs.at["BtL", "efficiency"],
            marginal_cost=costs.at["BtL", "VOM"] * costs.at["BtL", "efficiency"],
        )

    # Solid biomass to liquid fuel with carbon capture
    if options["biomass_to_liquid_cc"]:
        # Assuming that acid gas removal (incl. CO2) from syngas i performed with Rectisol
        # process (Methanol) and that electricity demand for this is included in the base process
        n.add(
            "Link",
            spatial.biomass.nodes,
            suffix=" biomass to liquid CC",
            bus0=spatial.biomass.nodes,
            bus1=spatial.oil.nodes,
            bus2="co2 atmosphere",
            bus3=spatial.co2.nodes,
            carrier="biomass to liquid CC",
            lifetime=costs.at["BtL", "lifetime"],
            efficiency=costs.at["BtL", "efficiency"],
            efficiency2=-costs.at["solid biomass", "CO2 intensity"]
            + costs.at["BtL", "CO2 stored"] * (1 - costs.at["BtL", "capture rate"]),
            efficiency3=costs.at["BtL", "CO2 stored"] * costs.at["BtL", "capture rate"],
            p_nom_extendable=True,
            capital_cost=costs.at["BtL", "capital_cost"] * costs.at["BtL", "efficiency"]
            + costs.at["biomass CHP capture", "capital_cost"]
            * costs.at["BtL", "CO2 stored"],
            marginal_cost=costs.at["BtL", "VOM"] * costs.at["BtL", "efficiency"],
        )

    # Electrobiofuels (BtL with hydrogen addition to make more use of biogenic carbon).
    # Combination of efuels and biomass to liquid, both based on Fischer-Tropsch.
    # Experimental version - use with caution
    if options["electrobiofuels"]:
        add_carrier_buses(
            n,
            carrier="oil",
            costs=costs,
            spatial=spatial,
            options=options,
            cf_industry=cf_industry,
        )
        efuel_scale_factor = costs.at["BtL", "C stored"]
        name = (
            pd.Index(spatial.biomass.nodes)
            + " "
            + pd.Index(spatial.h2.nodes.str.replace(" H2", ""))
        )
        n.add(
            "Link",
            name,
            suffix=" electrobiofuels",
            bus0=spatial.biomass.nodes,
            bus1=spatial.oil.nodes,
            bus2=spatial.h2.nodes,
            bus3="co2 atmosphere",
            carrier="electrobiofuels",
            lifetime=costs.at["electrobiofuels", "lifetime"],
            efficiency=costs.at["electrobiofuels", "efficiency-biomass"],
            efficiency2=-costs.at["electrobiofuels", "efficiency-biomass"]
            / costs.at["electrobiofuels", "efficiency-hydrogen"],
            efficiency3=-costs.at["solid biomass", "CO2 intensity"]
            + costs.at["BtL", "CO2 stored"]
            * (1 - costs.at["Fischer-Tropsch", "capture rate"]),
            p_nom_extendable=True,
            capital_cost=costs.at["BtL", "capital_cost"] * costs.at["BtL", "efficiency"]
            + efuel_scale_factor
            * costs.at["Fischer-Tropsch", "capital_cost"]
            * costs.at["Fischer-Tropsch", "efficiency"],
            marginal_cost=costs.at["BtL", "VOM"] * costs.at["BtL", "efficiency"]
            + efuel_scale_factor
            * costs.at["Fischer-Tropsch", "VOM"]
            * costs.at["Fischer-Tropsch", "efficiency"],
        )

    # BioSNG from solid biomass
    if options["biosng"]:
        n.add(
            "Link",
            spatial.biomass.nodes,
            suffix=" solid biomass to gas",
            bus0=spatial.biomass.nodes,
            bus1=spatial.gas.nodes,
            bus3="co2 atmosphere",
            carrier="BioSNG",
            lifetime=costs.at["BioSNG", "lifetime"],
            efficiency=costs.at["BioSNG", "efficiency"],
            efficiency3=-costs.at["solid biomass", "CO2 intensity"]
            + costs.at["BioSNG", "CO2 stored"],
            p_nom_extendable=True,
            capital_cost=costs.at["BioSNG", "capital_cost"]
            * costs.at["BioSNG", "efficiency"],
            marginal_cost=costs.at["BioSNG", "VOM"] * costs.at["BioSNG", "efficiency"],
        )

    # BioSNG from solid biomass with carbon capture
    if options["biosng_cc"]:
        # Assuming that acid gas removal (incl. CO2) from syngas i performed with Rectisol
        # process (Methanol) and that electricity demand for this is included in the base process
        n.add(
            "Link",
            spatial.biomass.nodes,
            suffix=" solid biomass to gas CC",
            bus0=spatial.biomass.nodes,
            bus1=spatial.gas.nodes,
            bus2=spatial.co2.nodes,
            bus3="co2 atmosphere",
            carrier="BioSNG CC",
            lifetime=costs.at["BioSNG", "lifetime"],
            efficiency=costs.at["BioSNG", "efficiency"],
            efficiency2=costs.at["BioSNG", "CO2 stored"]
            * costs.at["BioSNG", "capture rate"],
            efficiency3=-costs.at["solid biomass", "CO2 intensity"]
            + costs.at["BioSNG", "CO2 stored"]
            * (1 - costs.at["BioSNG", "capture rate"]),
            p_nom_extendable=True,
            capital_cost=costs.at["BioSNG", "capital_cost"]
            * costs.at["BioSNG", "efficiency"]
            + costs.at["biomass CHP capture", "capital_cost"]
            * costs.at["BioSNG", "CO2 stored"],
            marginal_cost=costs.at["BioSNG", "VOM"] * costs.at["BioSNG", "efficiency"],
        )

    if options["bioH2"]:
        name = (
            pd.Index(spatial.biomass.nodes)
            + " "
            + pd.Index(spatial.h2.nodes.str.replace(" H2", ""))
        )
        n.add(
            "Link",
            name,
            suffix=" solid biomass to hydrogen CC",
            bus0=spatial.biomass.nodes,
            bus1=spatial.h2.nodes,
            bus2=spatial.co2.nodes,
            bus3="co2 atmosphere",
            carrier="solid biomass to hydrogen",
            efficiency=costs.at["solid biomass to hydrogen", "efficiency"],
            efficiency2=costs.at["solid biomass", "CO2 intensity"]
            * options["cc_fraction"],
            efficiency3=-costs.at["solid biomass", "CO2 intensity"]
            * options["cc_fraction"],
            p_nom_extendable=True,
            capital_cost=costs.at["solid biomass to hydrogen", "capital_cost"]
            * costs.at["solid biomass to hydrogen", "efficiency"]
            + costs.at["biomass CHP capture", "capital_cost"]
            * costs.at["solid biomass", "CO2 intensity"],
            marginal_cost=0.0,
            lifetime=25,  # TODO: add value to technology-data
        )


def add_industry(
    n: pypsa.Network,
    costs: pd.DataFrame,
    industrial_demand_file: str,
    pop_layout: pd.DataFrame,
    pop_weighted_energy_totals: pd.DataFrame,
    options: dict,
    spatial: SimpleNamespace,
    cf_industry: dict,
    investment_year: int,
):
    """
    Add industry and their corresponding carrier buses to the network.

    Parameters
    ----------
    n : pypsa.Network
        The PyPSA network container object
    costs : pd.DataFrame
        Costs data including carbon capture, fuel costs, etc.
    industrial_demand_file : str
        Path to CSV file containing industrial demand data
    pop_layout : pd.DataFrame
        Population layout data with index of nodes
    pop_weighted_energy_totals : pd.DataFrame
        Population-weighted energy totals including aviation and navigation data
    options : dict
        Dictionary of configuration options including:
        - biomass_spatial
        - biomass_transport
        - gas_network
        - methanol configuration
        - regional_oil_demand
        - shipping shares (hydrogen, methanol, oil)
        - and others
    spatial : object
        Object containing spatial configuration for different carriers
        (biomass, gas, oil, methanol, etc.)
    cf_industry : dict
        Industry-specific configuration parameters
    investment_year : int
        Year for which investment costs should be considered
    HeatSystem : Enum
        Enumeration defining different heat system types

    Returns
    -------
    None
        The function modifies the network object in-place by adding
        industry-related components.

    Notes
    -----
    This function adds multiple components to the network including:
    - Industrial demand for various carriers
    - Shipping and aviation infrastructure
    - Carbon capture facilities
    - Heat systems
    - Process emission handling
    """
    logger.info("Add industrial demand")
    # add oil buses for shipping, aviation and naptha for industry
    add_carrier_buses(
        n,
        carrier="oil",
        costs=costs,
        spatial=spatial,
        options=options,
        cf_industry=cf_industry,
    )
    add_carrier_buses(
        n,
        carrier="methanol",
        costs=costs,
        spatial=spatial,
        options=options,
        cf_industry=cf_industry,
    )

    nodes = pop_layout.index
    nhours = n.snapshot_weightings.generators.sum()
    nyears = nhours / 8760

    # 1e6 to convert TWh to MWh
    industrial_demand = pd.read_csv(industrial_demand_file, index_col=0) * 1e6 * nyears

    n.add(
        "Bus",
        spatial.biomass.industry,
        location=spatial.biomass.locations,
        carrier="solid biomass for industry",
        unit="MWh_LHV",
    )

    if options.get("biomass_spatial", options["biomass_transport"]):
        p_set = (
            industrial_demand.loc[spatial.biomass.locations, "solid biomass"].rename(
                index=lambda x: x + " solid biomass for industry"
            )
            / nhours
        )
    else:
        p_set = industrial_demand["solid biomass"].sum() / nhours

    n.add(
        "Load",
        spatial.biomass.industry,
        bus=spatial.biomass.industry,
        carrier="solid biomass for industry",
        p_set=p_set,
    )

    n.add(
        "Link",
        spatial.biomass.industry,
        bus0=spatial.biomass.nodes,
        bus1=spatial.biomass.industry,
        carrier="solid biomass for industry",
        p_nom_extendable=True,
        efficiency=1.0,
    )

    if len(spatial.biomass.industry_cc) <= 1 and len(spatial.co2.nodes) > 1:
        link_names = nodes + " " + spatial.biomass.industry_cc
    else:
        link_names = spatial.biomass.industry_cc

    n.add(
        "Link",
        link_names,
        bus0=spatial.biomass.nodes,
        bus1=spatial.biomass.industry,
        bus2="co2 atmosphere",
        bus3=spatial.co2.nodes,
        carrier="solid biomass for industry CC",
        p_nom_extendable=True,
        capital_cost=costs.at["cement capture", "capital_cost"]
        * costs.at["solid biomass", "CO2 intensity"],
        efficiency=0.9,  # TODO: make config option
        efficiency2=-costs.at["solid biomass", "CO2 intensity"]
        * costs.at["cement capture", "capture_rate"],
        efficiency3=costs.at["solid biomass", "CO2 intensity"]
        * costs.at["cement capture", "capture_rate"],
        lifetime=costs.at["cement capture", "lifetime"],
    )

    n.add(
        "Bus",
        spatial.gas.industry,
        location=spatial.gas.locations,
        carrier="gas for industry",
        unit="MWh_LHV",
    )

    gas_demand = industrial_demand.loc[nodes, "methane"] / nhours

    if options["gas_network"]:
        spatial_gas_demand = gas_demand.rename(index=lambda x: x + " gas for industry")
    else:
        spatial_gas_demand = gas_demand.sum()

    n.add(
        "Load",
        spatial.gas.industry,
        bus=spatial.gas.industry,
        carrier="gas for industry",
        p_set=spatial_gas_demand,
    )

    n.add(
        "Link",
        spatial.gas.industry,
        bus0=spatial.gas.nodes,
        bus1=spatial.gas.industry,
        bus2="co2 atmosphere",
        carrier="gas for industry",
        p_nom_extendable=True,
        efficiency=1.0,
        efficiency2=costs.at["gas", "CO2 intensity"],
    )

    n.add(
        "Link",
        spatial.gas.industry_cc,
        bus0=spatial.gas.nodes,
        bus1=spatial.gas.industry,
        bus2="co2 atmosphere",
        bus3=spatial.co2.nodes,
        carrier="gas for industry CC",
        p_nom_extendable=True,
        capital_cost=costs.at["cement capture", "capital_cost"]
        * costs.at["gas", "CO2 intensity"],
        efficiency=0.9,
        efficiency2=costs.at["gas", "CO2 intensity"]
        * (1 - costs.at["cement capture", "capture_rate"]),
        efficiency3=costs.at["gas", "CO2 intensity"]
        * costs.at["cement capture", "capture_rate"],
        lifetime=costs.at["cement capture", "lifetime"],
    )

    n.add(
        "Load",
        nodes,
        suffix=" H2 for industry",
        bus=nodes + " H2",
        carrier="H2 for industry",
        p_set=industrial_demand.loc[nodes, "hydrogen"] / nhours,
    )

    # methanol for industry

    n.add(
        "Bus",
        spatial.methanol.industry,
        carrier="industry methanol",
        location=spatial.methanol.demand_locations,
        unit="MWh_LHV",
    )

    p_set_methanol = (
        industrial_demand["methanol"].rename(lambda x: x + " industry methanol")
        / nhours
    )

    if not options["methanol"]["regional_methanol_demand"]:
        p_set_methanol = p_set_methanol.sum()

    n.add(
        "Load",
        spatial.methanol.industry,
        bus=spatial.methanol.industry,
        carrier="industry methanol",
        p_set=p_set_methanol,
    )

    n.add(
        "Link",
        spatial.methanol.industry,
        bus0=spatial.methanol.nodes,
        bus1=spatial.methanol.industry,
        bus2="co2 atmosphere",
        carrier="industry methanol",
        p_nom_extendable=True,
        efficiency2=1 / options["MWh_MeOH_per_tCO2"],
        # CO2 intensity methanol based on stoichiometric calculation with 22.7 GJ/t methanol (32 g/mol), CO2 (44 g/mol), 277.78 MWh/TJ = 0.218 t/MWh
    )

    n.add(
        "Link",
        spatial.h2.locations + " methanolisation",
        bus0=spatial.h2.nodes,
        bus1=spatial.methanol.nodes,
        bus2=nodes,
        bus3=spatial.co2.nodes,
        carrier="methanolisation",
        p_nom_extendable=True,
        p_min_pu=options["min_part_load_methanolisation"],
        capital_cost=costs.at["methanolisation", "capital_cost"]
        * options["MWh_MeOH_per_MWh_H2"],  # EUR/MW_H2/a
        marginal_cost=options["MWh_MeOH_per_MWh_H2"]
        * costs.at["methanolisation", "VOM"],
        lifetime=costs.at["methanolisation", "lifetime"],
        efficiency=options["MWh_MeOH_per_MWh_H2"],
        efficiency2=-options["MWh_MeOH_per_MWh_H2"] / options["MWh_MeOH_per_MWh_e"],
        efficiency3=-options["MWh_MeOH_per_MWh_H2"] / options["MWh_MeOH_per_tCO2"],
    )

    if options["oil_boilers"]:
        nodes = pop_layout.index

        for heat_system in HeatSystem:
            if not heat_system == HeatSystem.URBAN_CENTRAL:
                n.add(
                    "Link",
                    nodes + f" {heat_system} oil boiler",
                    p_nom_extendable=True,
                    bus0=spatial.oil.nodes,
                    bus1=nodes + f" {heat_system} heat",
                    bus2="co2 atmosphere",
                    carrier=f"{heat_system} oil boiler",
                    efficiency=costs.at["decentral oil boiler", "efficiency"],
                    efficiency2=costs.at["oil", "CO2 intensity"],
                    capital_cost=costs.at["decentral oil boiler", "efficiency"]
                    * costs.at["decentral oil boiler", "capital_cost"]
                    * options["overdimension_heat_generators"][
                        heat_system.central_or_decentral
                    ],
                    lifetime=costs.at["decentral oil boiler", "lifetime"],
                )

    n.add(
        "Link",
        nodes + " Fischer-Tropsch",
        bus0=nodes + " H2",
        bus1=spatial.oil.nodes,
        bus2=spatial.co2.nodes,
        carrier="Fischer-Tropsch",
        efficiency=costs.at["Fischer-Tropsch", "efficiency"],
        capital_cost=costs.at["Fischer-Tropsch", "capital_cost"]
        * costs.at["Fischer-Tropsch", "efficiency"],  # EUR/MW_H2/a
        marginal_cost=costs.at["Fischer-Tropsch", "efficiency"]
        * costs.at["Fischer-Tropsch", "VOM"],
        efficiency2=-costs.at["oil", "CO2 intensity"]
        * costs.at["Fischer-Tropsch", "efficiency"],
        p_nom_extendable=True,
        p_min_pu=options["min_part_load_fischer_tropsch"],
        lifetime=costs.at["Fischer-Tropsch", "lifetime"],
    )

    # naphtha
    demand_factor = options["HVC_demand_factor"]
    if demand_factor != 1:
        logger.warning(f"Changing HVC demand by {demand_factor * 100 - 100:+.2f}%.")

    p_set_naphtha = (
        demand_factor
        * industrial_demand.loc[nodes, "naphtha"].rename(
            lambda x: x + " naphtha for industry"
        )
        / nhours
    )

    if not options["regional_oil_demand"]:
        p_set_naphtha = p_set_naphtha.sum()

    n.add(
        "Bus",
        spatial.oil.naphtha,
        location=spatial.oil.demand_locations,
        carrier="naphtha for industry",
        unit="MWh_LHV",
    )

    n.add(
        "Load",
        spatial.oil.naphtha,
        bus=spatial.oil.naphtha,
        carrier="naphtha for industry",
        p_set=p_set_naphtha,
    )
    # some CO2 from naphtha are process emissions from steam cracker
    # rest of CO2 released to atmosphere either in waste-to-energy or decay
    process_co2_per_naphtha = (
        industrial_demand.loc[nodes, "process emission from feedstock"].sum()
        / industrial_demand.loc[nodes, "naphtha"].sum()
    )
    # link to supply the naphtha for industry load
    n.add(
        "Link",
        spatial.oil.naphtha,
        bus0=spatial.oil.nodes,
        bus1=spatial.oil.naphtha,
        bus2=spatial.co2.process_emissions,
        carrier="naphtha for industry",
        p_nom_extendable=True,
        efficiency2=process_co2_per_naphtha,
    )

    non_sequestered = 1 - get(
        cf_industry["HVC_environment_sequestration_fraction"],
        investment_year,
    )
    # energetic efficiency from naphtha to HVC
    HVC_per_naphtha = (
        costs.at["oil", "CO2 intensity"] - process_co2_per_naphtha
    ) / costs.at["oil", "CO2 intensity"]

    # distribute HVC waste across population
    if len(spatial.oil.non_sequestered_hvc) == 1:
        HVC_potential = p_set_naphtha.sum() * nhours * non_sequestered * HVC_per_naphtha
    else:
        HVC_potential_sum = (
            p_set_naphtha.sum() * nhours * non_sequestered * HVC_per_naphtha
        )
        shares = pop_layout.total / pop_layout.total.sum()
        HVC_potential = shares.mul(HVC_potential_sum)
        HVC_potential.index = HVC_potential.index + " non-sequestered HVC"

    n.add("Carrier", "non-sequestered HVC")

    n.add(
        "Bus",
        spatial.oil.non_sequestered_hvc,
        location=spatial.oil.demand_locations,
        carrier="non-sequestered HVC",
        unit="MWh_LHV",
    )
    # add stores with population distributed potential - must be zero at the last step
    e_max_pu = pd.DataFrame(
        1, index=n.snapshots, columns=spatial.oil.non_sequestered_hvc
    )
    e_max_pu.iloc[-1, :] = 0

    n.add(
        "Store",
        spatial.oil.non_sequestered_hvc,
        bus=spatial.oil.non_sequestered_hvc,
        carrier="non-sequestered HVC",
        e_nom=HVC_potential,
        marginal_cost=0,
        e_initial=HVC_potential,
        e_max_pu=e_max_pu,
    )

    n.add(
        "Link",
        spatial.oil.demand_locations,
        suffix=" HVC to air",
        bus0=spatial.oil.non_sequestered_hvc,
        bus1="co2 atmosphere",
        carrier="HVC to air",
        p_nom_extendable=True,
        efficiency=costs.at["oil", "CO2 intensity"],
    )

    if cf_industry["waste_to_energy"] or cf_industry["waste_to_energy_cc"]:
        if options["biomass"] and options["municipal_solid_waste"]:
            n.add(
                "Link",
                spatial.msw.locations,
                bus0=spatial.msw.nodes,
                bus1=spatial.oil.non_sequestered_hvc,
                bus2="co2 atmosphere",
                carrier="municipal solid waste",
                p_nom_extendable=True,
                efficiency=1.0,
                efficiency2=-costs.at[
                    "oil", "CO2 intensity"
                ],  # because msw is co2 neutral and will be burned in waste CHP or decomposed as oil
            )

        if cf_industry["waste_to_energy"]:
            urban_central = spatial.nodes + " urban central heat"
            existing_urban_central = n.buses.index[
                n.buses.carrier == "urban central heat"
            ]
            urban_central_nodes = urban_central.map(
                lambda x: x if x in existing_urban_central else ""
            )
            n.add(
                "Link",
                spatial.nodes + " waste CHP",
                bus0=spatial.oil.non_sequestered_hvc,
                bus1=spatial.nodes,
                bus2=urban_central_nodes,
                bus3="co2 atmosphere",
                carrier="waste CHP",
                p_nom_extendable=True,
                capital_cost=costs.at["waste CHP", "capital_cost"]
                * costs.at["waste CHP", "efficiency"],
                marginal_cost=costs.at["waste CHP", "VOM"],
                efficiency=costs.at["waste CHP", "efficiency"],
                efficiency2=costs.at["waste CHP", "efficiency-heat"],
                efficiency3=costs.at["oil", "CO2 intensity"],
                lifetime=costs.at["waste CHP", "lifetime"],
            )

        if cf_industry["waste_to_energy_cc"]:
            n.add(
                "Link",
                spatial.nodes + " waste CHP CC",
                bus0=spatial.oil.non_sequestered_hvc,
                bus1=spatial.nodes,
                bus2=urban_central_nodes,
                bus3="co2 atmosphere",
                bus4=spatial.co2.nodes,
                carrier="waste CHP CC",
                p_nom_extendable=True,
                capital_cost=costs.at["waste CHP CC", "capital_cost"]
                * costs.at["waste CHP CC", "efficiency"]
                + costs.at["biomass CHP capture", "capital_cost"]
                * costs.at["oil", "CO2 intensity"],
                marginal_cost=costs.at["waste CHP CC", "VOM"],
                efficiency=costs.at["waste CHP CC", "efficiency"],
                efficiency2=costs.at["waste CHP CC", "efficiency-heat"],
                efficiency3=costs.at["oil", "CO2 intensity"]
                * (1 - options["cc_fraction"]),
                efficiency4=costs.at["oil", "CO2 intensity"] * options["cc_fraction"],
                lifetime=costs.at["waste CHP CC", "lifetime"],
            )

    # TODO simplify bus expression
    n.add(
        "Load",
        nodes,
        suffix=" low-temperature heat for industry",
        bus=[
            (
                node + " urban central heat"
                if node + " urban central heat" in n.buses.index
                else node + " services urban decentral heat"
            )
            for node in nodes
        ],
        carrier="low-temperature heat for industry",
        p_set=industrial_demand.loc[nodes, "low-temperature heat"] / nhours,
    )

    # remove today's industrial electricity demand by scaling down total electricity demand
    for ct in n.buses.country.dropna().unique():
        # TODO map onto n.bus.country

        loads_i = n.loads.index[
            (n.loads.index.str[:2] == ct) & (n.loads.carrier == "electricity")
        ]
        if n.loads_t.p_set[loads_i].empty:
            continue
        factor = (
            1
            - industrial_demand.loc[loads_i, "current electricity"].sum()
            / n.loads_t.p_set[loads_i].sum().sum()
        )
        n.loads_t.p_set[loads_i] *= factor

    n.add(
        "Load",
        nodes,
        suffix=" industry electricity",
        bus=nodes,
        carrier="industry electricity",
        p_set=industrial_demand.loc[nodes, "electricity"] / nhours,
    )

    n.add(
        "Bus",
        spatial.co2.process_emissions,
        location=spatial.co2.locations,
        carrier="process emissions",
        unit="t_co2",
    )

    if options["co2_spatial"] or options["co2_network"]:
        p_set = (
            -industrial_demand.loc[nodes, "process emission"].rename(
                index=lambda x: x + " process emissions"
            )
            / nhours
        )
    else:
        p_set = -industrial_demand.loc[nodes, "process emission"].sum() / nhours

    n.add(
        "Load",
        spatial.co2.process_emissions,
        bus=spatial.co2.process_emissions,
        carrier="process emissions",
        p_set=p_set,
    )

    n.add(
        "Link",
        spatial.co2.process_emissions,
        bus0=spatial.co2.process_emissions,
        bus1="co2 atmosphere",
        carrier="process emissions",
        p_nom_extendable=True,
        efficiency=1.0,
    )

    # assume enough local waste heat for CC
    n.add(
        "Link",
        spatial.co2.locations,
        suffix=" process emissions CC",
        bus0=spatial.co2.process_emissions,
        bus1="co2 atmosphere",
        bus2=spatial.co2.nodes,
        carrier="process emissions CC",
        p_nom_extendable=True,
        capital_cost=costs.at["cement capture", "capital_cost"],
        efficiency=1 - costs.at["cement capture", "capture_rate"],
        efficiency2=costs.at["cement capture", "capture_rate"],
        lifetime=costs.at["cement capture", "lifetime"],
    )

    if options["ammonia"]:
        if options["ammonia"] == "regional":
            p_set = (
                industrial_demand.loc[spatial.ammonia.locations, "ammonia"].rename(
                    index=lambda x: x + " NH3"
                )
                / nhours
            )
        else:
            p_set = industrial_demand["ammonia"].sum() / nhours

        n.add(
            "Load",
            spatial.ammonia.nodes,
            bus=spatial.ammonia.nodes,
            carrier="NH3",
            p_set=p_set,
        )

    if industrial_demand[["coke", "coal"]].sum().sum() > 0:
        add_carrier_buses(
            n,
            carrier="coal",
            costs=costs,
            spatial=spatial,
            options=options,
            cf_industry=cf_industry,
        )

        mwh_coal_per_mwh_coke = 1.366  # from eurostat energy balance
        p_set = (
            industrial_demand["coal"]
            + mwh_coal_per_mwh_coke * industrial_demand["coke"]
        ) / nhours

        p_set.rename(lambda x: x + " coal for industry", inplace=True)

        if not options["regional_coal_demand"]:
            p_set = p_set.sum()

        n.add(
            "Bus",
            spatial.coal.industry,
            location=spatial.coal.demand_locations,
            carrier="coal for industry",
            unit="MWh_LHV",
        )

        n.add(
            "Load",
            spatial.coal.industry,
            bus=spatial.coal.industry,
            carrier="coal for industry",
            p_set=p_set,
        )

        n.add(
            "Link",
            spatial.coal.industry,
            bus0=spatial.coal.nodes,
            bus1=spatial.coal.industry,
            bus2="co2 atmosphere",
            carrier="coal for industry",
            p_nom_extendable=True,
            efficiency2=costs.at["coal", "CO2 intensity"],
        )


def add_aviation(
    n: pypsa.Network,
    costs: pd.DataFrame,
    pop_layout: pd.DataFrame,
    pop_weighted_energy_totals: pd.DataFrame,
    options: dict,
    spatial: SimpleNamespace,
) -> None:
    logger.info("Add aviation")

    nodes = pop_layout.index
    nhours = n.snapshot_weightings.generators.sum()

    demand_factor = options["aviation_demand_factor"]
    if demand_factor != 1:
        logger.warning(
            f"Changing aviation demand by {demand_factor * 100 - 100:+.2f}%."
        )

    all_aviation = ["total international aviation", "total domestic aviation"]

    p_set = (
        demand_factor
        * pop_weighted_energy_totals.loc[nodes, all_aviation].sum(axis=1)
        * 1e6
        / nhours
    ).rename(lambda x: x + " kerosene for aviation")

    if not options["regional_oil_demand"]:
        p_set = p_set.sum()

    n.add(
        "Bus",
        spatial.oil.kerosene,
        location=spatial.oil.demand_locations,
        carrier="kerosene for aviation",
        unit="MWh_LHV",
    )

    n.add(
        "Load",
        spatial.oil.kerosene,
        bus=spatial.oil.kerosene,
        carrier="kerosene for aviation",
        p_set=p_set,
    )

    n.add(
        "Link",
        spatial.oil.kerosene,
        bus0=spatial.oil.nodes,
        bus1=spatial.oil.kerosene,
        bus2="co2 atmosphere",
        carrier="kerosene for aviation",
        p_nom_extendable=True,
        efficiency2=costs.at["oil", "CO2 intensity"],
    )

    if options["methanol"]["methanol_to_kerosene"]:
        tech = "methanol-to-kerosene"

        logger.info(f"Adding {tech}.")

        capital_cost = costs.at[tech, "capital_cost"] / costs.at[tech, "methanol-input"]

        n.add(
            "Link",
            spatial.h2.locations,
            suffix=f" {tech}",
            carrier=tech,
            capital_cost=capital_cost,
            marginal_cost=costs.at[tech, "VOM"] / costs.at[tech, "methanol-input"],
            bus0=spatial.methanol.nodes,
            bus1=spatial.oil.kerosene,
            bus2=spatial.h2.nodes,
            bus3="co2 atmosphere",
            efficiency=1 / costs.at[tech, "methanol-input"],
            efficiency2=-costs.at[tech, "hydrogen-input"]
            / costs.at[tech, "methanol-input"],
            efficiency3=costs.at["oil", "CO2 intensity"]
            / costs.at[tech, "methanol-input"],
            p_nom_extendable=True,
            lifetime=costs.at[tech, "lifetime"],
        )


def add_shipping(
    n: pypsa.Network,
    costs: pd.DataFrame,
    shipping_demand_file: str,
    pop_layout: pd.DataFrame,
    pop_weighted_energy_totals: pd.DataFrame,
    options: dict,
    spatial: SimpleNamespace,
    investment_year: int,
) -> None:
    logger.info("Add shipping")

    nodes = pop_layout.index
    nhours = n.snapshot_weightings.generators.sum()
    nyears = nhours / 8760

    shipping_hydrogen_share = get(options["shipping_hydrogen_share"], investment_year)
    shipping_methanol_share = get(options["shipping_methanol_share"], investment_year)
    shipping_oil_share = get(options["shipping_oil_share"], investment_year)

    total_share = shipping_hydrogen_share + shipping_methanol_share + shipping_oil_share
    if total_share != 1:
        logger.warning(
            f"Total shipping shares sum up to {total_share:.2%}, corresponding to increased or decreased demand assumptions."
        )

    domestic_navigation = pop_weighted_energy_totals.loc[
        nodes, ["total domestic navigation"]
    ].squeeze()
    international_navigation = (
        pd.read_csv(shipping_demand_file, index_col=0).squeeze(axis=1) * nyears
    )
    all_navigation = domestic_navigation + international_navigation
    p_set = all_navigation * 1e6 / nhours

    if shipping_hydrogen_share:
        oil_efficiency = options.get(
            "shipping_oil_efficiency", options.get("shipping_average_efficiency", 0.4)
        )
        efficiency = oil_efficiency / costs.at["fuel cell", "efficiency"]
        shipping_hydrogen_share = get(
            options["shipping_hydrogen_share"], investment_year
        )

        if options["shipping_hydrogen_liquefaction"]:
            n.add(
                "Bus",
                nodes,
                suffix=" H2 liquid",
                carrier="H2 liquid",
                location=nodes,
                unit="MWh_LHV",
            )

            n.add(
                "Link",
                nodes + " H2 liquefaction",
                bus0=nodes + " H2",
                bus1=nodes + " H2 liquid",
                carrier="H2 liquefaction",
                efficiency=costs.at["H2 liquefaction", "efficiency"],
                capital_cost=costs.at["H2 liquefaction", "capital_cost"],
                p_nom_extendable=True,
                lifetime=costs.at["H2 liquefaction", "lifetime"],
            )

            shipping_bus = nodes + " H2 liquid"
        else:
            shipping_bus = nodes + " H2"

        efficiency = (
            options["shipping_oil_efficiency"] / costs.at["fuel cell", "efficiency"]
        )
        p_set_hydrogen = shipping_hydrogen_share * p_set * efficiency

        n.add(
            "Load",
            nodes,
            suffix=" H2 for shipping",
            bus=shipping_bus,
            carrier="H2 for shipping",
            p_set=p_set_hydrogen,
        )

    if shipping_methanol_share:
        efficiency = (
            options["shipping_oil_efficiency"] / options["shipping_methanol_efficiency"]
        )

        p_set_methanol_shipping = (
            shipping_methanol_share
            * p_set.rename(lambda x: x + " shipping methanol")
            * efficiency
        )

        if not options["methanol"]["regional_methanol_demand"]:
            p_set_methanol_shipping = p_set_methanol_shipping.sum()

        n.add(
            "Bus",
            spatial.methanol.shipping,
            location=spatial.methanol.demand_locations,
            carrier="shipping methanol",
            unit="MWh_LHV",
        )

        n.add(
            "Load",
            spatial.methanol.shipping,
            bus=spatial.methanol.shipping,
            carrier="shipping methanol",
            p_set=p_set_methanol_shipping,
        )

        n.add(
            "Link",
            spatial.methanol.shipping,
            bus0=spatial.methanol.nodes,
            bus1=spatial.methanol.shipping,
            bus2="co2 atmosphere",
            carrier="shipping methanol",
            p_nom_extendable=True,
            efficiency2=1
            / options[
                "MWh_MeOH_per_tCO2"
            ],  # CO2 intensity methanol based on stoichiometric calculation with 22.7 GJ/t methanol (32 g/mol), CO2 (44 g/mol), 277.78 MWh/TJ = 0.218 t/MWh
        )

    if shipping_oil_share:
        p_set_oil = shipping_oil_share * p_set.rename(lambda x: x + " shipping oil")

        if not options["regional_oil_demand"]:
            p_set_oil = p_set_oil.sum()

        n.add(
            "Bus",
            spatial.oil.shipping,
            location=spatial.oil.demand_locations,
            carrier="shipping oil",
            unit="MWh_LHV",
        )

        n.add(
            "Load",
            spatial.oil.shipping,
            bus=spatial.oil.shipping,
            carrier="shipping oil",
            p_set=p_set_oil,
        )

        n.add(
            "Link",
            spatial.oil.shipping,
            bus0=spatial.oil.nodes,
            bus1=spatial.oil.shipping,
            bus2="co2 atmosphere",
            carrier="shipping oil",
            p_nom_extendable=True,
            efficiency2=costs.at["oil", "CO2 intensity"],
        )


def add_waste_heat(
    n: pypsa.Network,
    costs: pd.DataFrame,
    options: dict,
    cf_industry: dict,
) -> None:
    """
    Add industrial waste heat utilization capabilities to district heating systems.

    Modifies the network by adding waste heat outputs from various industrial processes
    to urban central heating systems. The amount of waste heat that can be utilized
    is controlled by efficiency parameters and option flags.

    Parameters
    ----------
    n : pypsa.Network
        The PyPSA network container object
    costs : pd.DataFrame
        DataFrame containing technology cost and efficiency parameters,
        particularly for methanolisation process
    options : dict
        Configuration dictionary containing boolean flags for different waste heat sources:
        - use_fischer_tropsch_waste_heat
        - use_methanation_waste_heat
        - use_haber_bosch_waste_heat
        - use_methanolisation_waste_heat
        - use_electrolysis_waste_heat
        - use_fuel_cell_waste_heat
    cf_industry : dict
        Dictionary containing conversion factors for industrial processes, including:
        - MWh_H2_per_tNH3_electrolysis
        - MWh_elec_per_tNH3_electrolysis
        - MWh_NH3_per_tNH3

    Returns
    -------
    None
        Modifies the network object in-place by adding waste heat connections

    Notes
    -----
    - Waste heat is only added to buses with carrier "urban central heat"
    - Default efficiency values (like 0.95 for Fischer-Tropsch) might need
      to be moved to configuration
    - The modification adds additional output buses (bus2, bus3, or bus4) to
      existing links representing industrial processes
    """
    logger.info("Add possibility to use industrial waste heat in district heating")

    # AC buses with district heating
    urban_central = n.buses.index[n.buses.carrier == "urban central heat"]
    if not urban_central.empty:
        urban_central = urban_central.str[: -len(" urban central heat")]

        link_carriers = n.links.carrier.unique()

        # Fischer-Tropsch waste heat
        if (
            options["use_fischer_tropsch_waste_heat"]
            and "Fischer-Tropsch" in link_carriers
        ):
            n.links.loc[urban_central + " Fischer-Tropsch", "bus3"] = (
                urban_central + " urban central heat"
            )
            n.links.loc[urban_central + " Fischer-Tropsch", "efficiency3"] = (
                0.95 - n.links.loc[urban_central + " Fischer-Tropsch", "efficiency"]
            ) * options["use_fischer_tropsch_waste_heat"]

        # Sabatier process waste heat
        if options["use_methanation_waste_heat"] and "Sabatier" in link_carriers:
            n.links.loc[urban_central + " Sabatier", "bus3"] = (
                urban_central + " urban central heat"
            )
            n.links.loc[urban_central + " Sabatier", "efficiency3"] = (
                0.95 - n.links.loc[urban_central + " Sabatier", "efficiency"]
            ) * options["use_methanation_waste_heat"]

        # Haber-Bosch process waste heat
        if options["use_haber_bosch_waste_heat"] and "Haber-Bosch" in link_carriers:
            n.links.loc[urban_central + " Haber-Bosch", "bus3"] = (
                urban_central + " urban central heat"
            )
            total_energy_input = (
                cf_industry["MWh_H2_per_tNH3_electrolysis"]
                + cf_industry["MWh_elec_per_tNH3_electrolysis"]
            ) / cf_industry["MWh_NH3_per_tNH3"]
            electricity_input = (
                cf_industry["MWh_elec_per_tNH3_electrolysis"]
                / cf_industry["MWh_NH3_per_tNH3"]
            )
            n.links.loc[urban_central + " Haber-Bosch", "efficiency3"] = (
                0.15 * total_energy_input / electricity_input
            ) * options["use_haber_bosch_waste_heat"]

        # Methanolisation waste heat
        if (
            options["use_methanolisation_waste_heat"]
            and "methanolisation" in link_carriers
        ):
            n.links.loc[urban_central + " methanolisation", "bus4"] = (
                urban_central + " urban central heat"
            )
            n.links.loc[urban_central + " methanolisation", "efficiency4"] = (
                costs.at["methanolisation", "heat-output"]
                / costs.at["methanolisation", "hydrogen-input"]
            ) * options["use_methanolisation_waste_heat"]

        # Electrolysis waste heat
        if (
            options["use_electrolysis_waste_heat"]
            and "H2 Electrolysis" in link_carriers
        ):
            n.links.loc[urban_central + " H2 Electrolysis", "bus2"] = (
                urban_central + " urban central heat"
            )
            n.links.loc[urban_central + " H2 Electrolysis", "efficiency2"] = (
                0.84 - n.links.loc[urban_central + " H2 Electrolysis", "efficiency"]
            ) * options["use_electrolysis_waste_heat"]

        # Fuel cell waste heat
        if options["use_fuel_cell_waste_heat"] and "H2 Fuel Cell" in link_carriers:
            n.links.loc[urban_central + " H2 Fuel Cell", "bus2"] = (
                urban_central + " urban central heat"
            )
            n.links.loc[urban_central + " H2 Fuel Cell", "efficiency2"] = (
                0.95 - n.links.loc[urban_central + " H2 Fuel Cell", "efficiency"]
            ) * options["use_fuel_cell_waste_heat"]


def add_agriculture(
    n: pypsa.Network,
    costs: pd.DataFrame,
    pop_layout: pd.DataFrame,
    pop_weighted_energy_totals: pd.DataFrame,
    investment_year: int,
    options: dict,
    spatial: SimpleNamespace,
) -> None:
    """
    Add agriculture, forestry and fishing sector loads to the network.

    Creates electrical loads, heat loads, and machinery-related components (both electric
    and oil-based) for the agricultural sector, distributed according to population weights.

    Parameters
    ----------
    n : pypsa.Network
        The PyPSA network container object
    costs : pd.DataFrame
        DataFrame containing cost parameters, must include 'oil' index with 'CO2 intensity'
    pop_layout : pd.DataFrame
        Population distribution by node
    pop_weighted_energy_totals : pd.DataFrame
        Energy totals weighted by population, must include columns:
        ['total agriculture electricity', 'total agriculture heat',
         'total agriculture machinery']
    investment_year : int
        Year for which to get time-dependent parameters
    options : dict
        Configuration dictionary containing:
        - agriculture_machinery_electric_share: float or dict
        - agriculture_machinery_oil_share: float or dict
        - agriculture_machinery_fuel_efficiency: float
        - agriculture_machinery_electric_efficiency: float
        - regional_oil_demand: bool
    spatial : SimpleNamespace
        Namespace containing spatial definitions, must include:
        - oil.agriculture_machinery
        - oil.demand_locations
        - oil.nodes

    Returns
    -------
    None
        Modifies the network object in-place by adding loads and components

    Notes
    -----
    The function adds three types of loads:
    1. Agricultural electricity consumption
    2. Agricultural heat demand
    3. Agricultural machinery energy demand (split between electricity and oil)
    """
    logger.info("Add agriculture, forestry and fishing sector.")

    nodes = pop_layout.index
    nhours = n.snapshot_weightings.generators.sum()

    # electricity
    n.add(
        "Load",
        nodes,
        suffix=" agriculture electricity",
        bus=nodes,
        carrier="agriculture electricity",
        p_set=pop_weighted_energy_totals.loc[nodes, "total agriculture electricity"]
        * 1e6
        / nhours,
    )

    # heat
    n.add(
        "Load",
        nodes,
        suffix=" agriculture heat",
        bus=nodes + " services rural heat",
        carrier="agriculture heat",
        p_set=pop_weighted_energy_totals.loc[nodes, "total agriculture heat"]
        * 1e6
        / nhours,
    )

    # machinery

    electric_share = get(
        options["agriculture_machinery_electric_share"], investment_year
    )
    oil_share = get(options["agriculture_machinery_oil_share"], investment_year)

    total_share = electric_share + oil_share
    if total_share != 1:
        logger.warning(
            f"Total agriculture machinery shares sum up to {total_share:.2%}, corresponding to increased or decreased demand assumptions."
        )

    machinery_nodal_energy = (
        pop_weighted_energy_totals.loc[nodes, "total agriculture machinery"] * 1e6
    )

    if electric_share > 0:
        efficiency_gain = (
            options["agriculture_machinery_fuel_efficiency"]
            / options["agriculture_machinery_electric_efficiency"]
        )

        n.add(
            "Load",
            nodes,
            suffix=" agriculture machinery electric",
            bus=nodes,
            carrier="agriculture machinery electric",
            p_set=electric_share / efficiency_gain * machinery_nodal_energy / nhours,
        )

    if oil_share > 0:
        p_set = (
            oil_share
            * machinery_nodal_energy.rename(lambda x: x + " agriculture machinery oil")
            / nhours
        )

        if not options["regional_oil_demand"]:
            p_set = p_set.sum()

        n.add(
            "Bus",
            spatial.oil.agriculture_machinery,
            location=spatial.oil.demand_locations,
            carrier="agriculture machinery oil",
            unit="MWh_LHV",
        )

        n.add(
            "Load",
            spatial.oil.agriculture_machinery,
            bus=spatial.oil.agriculture_machinery,
            carrier="agriculture machinery oil",
            p_set=p_set,
        )

        n.add(
            "Link",
            spatial.oil.agriculture_machinery,
            bus0=spatial.oil.nodes,
            bus1=spatial.oil.agriculture_machinery,
            bus2="co2 atmosphere",
            carrier="agriculture machinery oil",
            p_nom_extendable=True,
            efficiency2=costs.at["oil", "CO2 intensity"],
        )


def decentral(n):
    """
    Removes the electricity transmission system.
    """
    n.lines.drop(n.lines.index, inplace=True)
    n.links.drop(n.links.index[n.links.carrier.isin(["DC", "B2B"])], inplace=True)


def remove_h2_network(n):
    n.links.drop(
        n.links.index[n.links.carrier.str.contains("H2 pipeline")], inplace=True
    )

    if "EU H2 Store" in n.stores.index:
        n.stores.drop("EU H2 Store", inplace=True)


def limit_individual_line_extension(n, maxext):
    logger.info(f"Limiting new HVAC and HVDC extensions to {maxext} MW")
    n.lines["s_nom_max"] = n.lines["s_nom"] + maxext
    hvdc = n.links.index[n.links.carrier == "DC"]
    n.links.loc[hvdc, "p_nom_max"] = n.links.loc[hvdc, "p_nom"] + maxext


aggregate_dict = {
    "p_nom": pd.Series.sum,
    "s_nom": pd.Series.sum,
    "v_nom": "max",
    "v_mag_pu_max": "min",
    "v_mag_pu_min": "max",
    "p_nom_max": pd.Series.sum,
    "s_nom_max": pd.Series.sum,
    "p_nom_min": pd.Series.sum,
    "s_nom_min": pd.Series.sum,
    "v_ang_min": "max",
    "v_ang_max": "min",
    "terrain_factor": "mean",
    "num_parallel": "sum",
    "p_set": "sum",
    "e_initial": "sum",
    "e_nom": pd.Series.sum,
    "e_nom_max": pd.Series.sum,
    "e_nom_min": pd.Series.sum,
    "state_of_charge_initial": "sum",
    "state_of_charge_set": "sum",
    "inflow": "sum",
    "p_max_pu": "first",
    "x": "mean",
    "y": "mean",
}


def cluster_heat_buses(n):
    """
    Cluster residential and service heat buses to one representative bus.

    This can be done to save memory and speed up optimisation
    """

    def define_clustering(attributes, aggregate_dict):
        """
        Define how attributes should be clustered.
        Input:
            attributes    : pd.Index()
            aggregate_dict: dictionary (key: name of attribute, value
                                        clustering method)

        Returns:
            agg           : clustering dictionary
        """
        keys = attributes.intersection(aggregate_dict.keys())
        agg = dict(
            zip(
                attributes.difference(keys),
                ["first"] * len(df.columns.difference(keys)),
            )
        )
        for key in keys:
            agg[key] = aggregate_dict[key]
        return agg

    logger.info("Cluster residential and service heat buses.")
    components = ["Bus", "Carrier", "Generator", "Link", "Load", "Store"]

    for c in n.iterate_components(components):
        df = c.df
        cols = df.columns[df.columns.str.contains("bus") | (df.columns == "carrier")]

        # rename columns and index
        df[cols] = df[cols].apply(
            lambda x: x.str.replace("residential ", "").str.replace("services ", ""),
            axis=1,
        )
        df = df.rename(
            index=lambda x: x.replace("residential ", "").replace("services ", "")
        )

        # cluster heat nodes
        # static dataframe
        agg = define_clustering(df.columns, aggregate_dict)
        df = df.groupby(level=0).agg(agg, numeric_only=False)
        # time-varying data
        pnl = c.pnl
        agg = define_clustering(pd.Index(pnl.keys()), aggregate_dict)
        for k in pnl.keys():

            def renamer(s):
                return s.replace("residential ", "").replace("services ", "")

            pnl[k] = pnl[k].T.groupby(renamer).agg(agg[k], numeric_only=False).T

        # remove unclustered assets of service/residential
        to_drop = c.df.index.difference(df.index)
        n.remove(c.name, to_drop)
        # add clustered assets
        to_add = df.index.difference(c.df.index)
        n.add(c.name, df.loc[to_add].index, **df.loc[to_add])


def set_temporal_aggregation(n, resolution, snapshot_weightings):
    """
    Aggregate time-varying data to the given snapshots.
    """
    if not resolution:
        logger.info("No temporal aggregation. Using native resolution.")
        return n
    elif "sn" in resolution.lower():
        # Representative snapshots are dealt with directly
        sn = int(resolution[:-2])
        logger.info("Use every %s snapshot as representative", sn)
        n.set_snapshots(n.snapshots[::sn])
        n.snapshot_weightings *= sn
        return n
    else:
        # Otherwise, use the provided snapshots
        snapshot_weightings = pd.read_csv(
            snapshot_weightings, index_col=0, parse_dates=True
        )

        # Define a series used for aggregation, mapping each hour in
        # n.snapshots to the closest previous timestep in
        # snapshot_weightings.index
        aggregation_map = (
            pd.Series(
                snapshot_weightings.index.get_indexer(n.snapshots), index=n.snapshots
            )
            .replace(-1, np.nan)
            .ffill()
            .astype(int)
            .map(lambda i: snapshot_weightings.index[i])
        )

        m = n.copy(with_time=False)
        m.set_snapshots(snapshot_weightings.index)
        m.snapshot_weightings = snapshot_weightings

        # Aggregation all time-varying data.
        for c in n.iterate_components():
            pnl = getattr(m, c.list_name + "_t")
            for k, df in c.pnl.items():
                if not df.empty:
                    if c.list_name == "stores" and k == "e_max_pu":
                        pnl[k] = df.groupby(aggregation_map).min()
                    elif c.list_name == "stores" and k == "e_min_pu":
                        pnl[k] = df.groupby(aggregation_map).max()
                    else:
                        pnl[k] = df.groupby(aggregation_map).mean()

        return m


def lossy_bidirectional_links(n, carrier, efficiencies={}):
    """Split bidirectional links into two unidirectional links to include transmission losses."""

    carrier_i = n.links.query("carrier == @carrier").index

    if (
        not any((v != 1.0) or (v >= 0) for v in efficiencies.values())
        or carrier_i.empty
    ):
        return

    efficiency_static = efficiencies.get("efficiency_static", 1)
    efficiency_per_1000km = efficiencies.get("efficiency_per_1000km", 1)
    compression_per_1000km = efficiencies.get("compression_per_1000km", 0)

    logger.info(
        f"Specified losses for {carrier} transmission "
        f"(static: {efficiency_static}, per 1000km: {efficiency_per_1000km}, compression per 1000km: {compression_per_1000km}). "
        "Splitting bidirectional links."
    )

    n.links.loc[carrier_i, "p_min_pu"] = 0
    n.links.loc[carrier_i, "efficiency"] = (
        efficiency_static
        * efficiency_per_1000km ** (n.links.loc[carrier_i, "length"] / 1e3)
    )
    rev_links = (
        n.links.loc[carrier_i].copy().rename({"bus0": "bus1", "bus1": "bus0"}, axis=1)
    )
    rev_links["length_original"] = rev_links["length"]
    rev_links["capital_cost"] = 0
    rev_links["length"] = 0
    rev_links["reversed"] = True
    rev_links.index = rev_links.index.map(lambda x: x + "-reversed")

    n.links["reversed"] = n.links.get("reversed", False)
    n.links = pd.concat([n.links, rev_links], sort=False)
    n.links["length_original"] = n.links["length_original"].fillna(n.links.length)

    # do compression losses after concatenation to take electricity consumption at bus0 in either direction
    carrier_i = n.links.query("carrier == @carrier").index
    if compression_per_1000km > 0:
        n.links.loc[carrier_i, "bus2"] = n.links.loc[carrier_i, "bus0"].map(
            n.buses.location
        )  # electricity
        n.links.loc[carrier_i, "efficiency2"] = (
            -compression_per_1000km * n.links.loc[carrier_i, "length_original"] / 1e3
        )


def add_enhanced_geothermal(
    n,
    costs,
    costs_config,
    egs_potentials,
    egs_overlap,
    egs_config,
    egs_capacity_factors=None,
):
    """
    Add Enhanced Geothermal System (EGS) potential to the network model.

    Parameters
    ----------
    n : pypsa.Network
        The PyPSA network container object.
    egs_potentials : str
        Path to CSV file containing EGS potential data.
    egs_overlap : str
        Path to CSV file defining overlap between gridded geothermal potential
        estimation and bus regions.
    costs : pd.DataFrame
        Technology cost assumptions including fields for lifetime, FOM, investment,
        and efficiency parameters.
    egs_config : dict
        Configuration for enhanced geothermal systems with keys:
        - var_cf : bool
            Whether to use time-varying capacity factors
        - flexible : bool
            Whether to add flexible operation using geothermal reservoir
        - max_hours : float
            Maximum hours of storage if flexible
        - max_boost : float
            Maximum power boost factor if flexible
    costs_config : dict
        General cost configuration containing:
        - fill_values : dict
            With key 'discount rate' for financial calculations
    egs_capacity_factors : str, optional
        Path to CSV file with time-varying capacity factors.
        Required if egs_config['var_cf'] is True.

    Returns
    -------
    None
        Modifies the network object in-place by adding EGS components.

    Notes
    -----
    Implements EGS with 2020 CAPEX from Aghahosseini et al 2021.
    The function adds various components to the network:
    - Geothermal heat generators and buses
    - Organic Rankine Cycle links for electricity generation
    - District heating links if urban central heat exists
    - Optional storage units for flexible operation
    """
    if len(spatial.geothermal_heat.nodes) > 1:
        logger.warning(
            "'add_enhanced_geothermal' not implemented for multiple geothermal nodes."
        )
    logger.info(
        "[EGS] implemented with 2020 CAPEX from Aghahosseini et al 2021: 'From hot rock to...'."
    )
    logger.info(
        "[EGS] Recommended usage scales CAPEX to future cost expectations using config 'adjustments'."
    )
    logger.info("[EGS] During this the relevant carriers are:")
    logger.info("[EGS] drilling part -> 'geothermal heat'")
    logger.info(
        "[EGS] electricity generation part -> 'geothermal organic rankine cycle'"
    )
    logger.info("[EGS] district heat distribution part -> 'geothermal district heat'")

    # matrix defining the overlap between gridded geothermal potential estimation, and bus regions
    overlap = pd.read_csv(egs_overlap, index_col=0)
    overlap.columns = overlap.columns.astype(int)
    egs_potentials = pd.read_csv(egs_potentials, index_col=0)

    Nyears = n.snapshot_weightings.generators.sum() / 8760
    dr = costs_config["fill_values"]["discount rate"]
    lt = costs.at["geothermal", "lifetime"]
    FOM = costs.at["geothermal", "FOM"]

    egs_annuity = calculate_annuity(lt, dr)

    # under egs optimism, the expected cost reductions also cover costs for ORC
    # hence, the ORC costs are no longer taken from technology-data
    orc_capex = costs.at["organic rankine cycle", "investment"]

    # cost for ORC is subtracted, as it is already included in the geothermal cost.
    # The orc cost are attributed to a separate link representing the ORC.
    # also capital_cost conversion Euro/kW -> Euro/MW

    egs_potentials["capital_cost"] = (
        (egs_annuity + FOM / (1.0 + FOM))
        * (egs_potentials["CAPEX"] * 1e3 - orc_capex)
        * Nyears
    )

    assert (egs_potentials["capital_cost"] > 0).all(), (
        "Error in EGS cost, negative values found."
    )

    orc_annuity = calculate_annuity(costs.at["organic rankine cycle", "lifetime"], dr)
    orc_capital_cost = (orc_annuity + FOM / (1 + FOM)) * orc_capex * Nyears

    efficiency_orc = costs.at["organic rankine cycle", "efficiency"]
    efficiency_dh = costs.at["geothermal", "district heat-input"]

    # p_nom_max conversion GW -> MW
    egs_potentials["p_nom_max"] = egs_potentials["p_nom_max"] * 1000.0

    # not using add_carrier_buses, as we are not interested in a Store
    n.add("Carrier", "geothermal heat")

    n.add(
        "Bus",
        spatial.geothermal_heat.nodes,
        carrier="geothermal heat",
        unit="MWh_th",
    )

    n.add(
        "Generator",
        spatial.geothermal_heat.nodes,
        bus=spatial.geothermal_heat.nodes,
        carrier="geothermal heat",
        p_nom_extendable=True,
    )

    if egs_config["var_cf"]:
        efficiency = pd.read_csv(egs_capacity_factors, parse_dates=True, index_col=0)
        logger.info("Adding Enhanced Geothermal with time-varying capacity factors.")
    else:
        efficiency = 1.0

    # if urban central heat exists, adds geothermal as CHP
    as_chp = "urban central heat" in n.loads.carrier.unique()

    if as_chp:
        logger.info("Adding EGS as Combined Heat and Power.")

    else:
        logger.info("Adding EGS for Electricity Only.")

    for bus, bus_overlap in overlap.iterrows():
        if not bus_overlap.sum():
            continue

        overlap = bus_overlap.loc[bus_overlap > 0.0]
        bus_egs = egs_potentials.loc[overlap.index]

        if not len(bus_egs):
            continue

        bus_egs["p_nom_max"] = bus_egs["p_nom_max"].multiply(bus_overlap)
        bus_egs = bus_egs.loc[bus_egs.p_nom_max > 0.0]

        appendix = " " + pd.Index(np.arange(len(bus_egs)).astype(str))

        # add surface bus
        n.add(
            "Bus",
            pd.Index([f"{bus} geothermal heat surface"]),
            location=bus,
            unit="MWh_th",
            carrier="geothermal heat",
        )

        bus_egs.index = np.arange(len(bus_egs)).astype(str)
        well_name = f"{bus} enhanced geothermal" + appendix

        if egs_config["var_cf"]:
            bus_eta = pd.concat(
                (efficiency[bus].rename(idx) for idx in well_name),
                axis=1,
            )
        else:
            bus_eta = efficiency

        p_nom_max = bus_egs["p_nom_max"]
        capital_cost = bus_egs["capital_cost"]
        bus1 = pd.Series(f"{bus} geothermal heat surface", well_name)

        # adding geothermal wells as multiple generators to represent supply curve
        n.add(
            "Link",
            well_name,
            bus0=spatial.geothermal_heat.nodes,
            bus1=bus1,
            carrier="geothermal heat",
            p_nom_extendable=True,
            p_nom_max=p_nom_max.set_axis(well_name) / efficiency_orc,
            capital_cost=capital_cost.set_axis(well_name) * efficiency_orc,
            efficiency=bus_eta.loc[n.snapshots],
            lifetime=costs.at["geothermal", "lifetime"],
        )

        # adding Organic Rankine Cycle as a single link
        n.add(
            "Link",
            bus + " geothermal organic rankine cycle",
            bus0=f"{bus} geothermal heat surface",
            bus1=bus,
            p_nom_extendable=True,
            carrier="geothermal organic rankine cycle",
            capital_cost=orc_capital_cost * efficiency_orc,
            efficiency=efficiency_orc,
            lifetime=costs.at["organic rankine cycle", "lifetime"],
        )

        if as_chp and bus + " urban central heat" in n.buses.index:
            n.add(
                "Link",
                bus + " geothermal heat district heat",
                bus0=f"{bus} geothermal heat surface",
                bus1=bus + " urban central heat",
                carrier="geothermal district heat",
                capital_cost=orc_capital_cost
                * efficiency_orc
                * costs.at["geothermal", "district heat surcharge"]
                / 100.0,
                efficiency=efficiency_dh,
                p_nom_extendable=True,
                lifetime=costs.at["geothermal", "lifetime"],
            )

        if egs_config["flexible"]:
            # this StorageUnit represents flexible operation using the geothermal reservoir.
            # Hence, it is counter-intuitive to install it at the surface bus,
            # this is however the more lean and computationally efficient solution.

            max_hours = egs_config["max_hours"]
            boost = egs_config["max_boost"]

            n.add(
                "StorageUnit",
                bus + " geothermal reservoir",
                bus=f"{bus} geothermal heat surface",
                carrier="geothermal heat",
                p_nom_extendable=True,
                p_min_pu=-boost,
                max_hours=max_hours,
                cyclic_state_of_charge=True,
            )


def add_import_options(
    n: pypsa.Network,
    costs: pd.DataFrame,
    options: dict,
    gas_input_nodes: pd.DataFrame,
):
    """
    Add green energy import options.

    Parameters
    ----------
    n : pypsa.Network
    costs : pd.DataFrame
    options : dict
        Options from snakemake.params["sector"].
    gas_input_nodes : pd.DataFrame
        Locations of gas input nodes split by LNG and pipeline.
    """

    import_config = options["imports"]
    import_options = import_config["price"]
    logger.info(f"Adding import options:\n{pd.Series(import_options)}")

    if "methanol" in import_options:
        co2_intensity = costs.at["methanolisation", "carbondioxide-input"]

        n.add(
            "Link",
            spatial.methanol.nodes,
            suffix=" import",
            carrier="import methanol",
            bus0="co2 atmosphere",
            bus1=spatial.methanol.nodes,
            efficiency=1 / co2_intensity,
            marginal_cost=import_options["methanol"] / co2_intensity,
            p_nom=1e7,
        )

    if "oil" in import_options:
        co2_intensity = costs.at["oil", "CO2 intensity"]

        n.add(
            "Link",
            spatial.oil.nodes,
            suffix=" import",
            carrier="import oil",
            bus0="co2 atmosphere",
            bus1=spatial.oil.nodes,
            efficiency=1 / co2_intensity,
            marginal_cost=import_options["oil"] / co2_intensity,
            p_nom=1e7,
        )

    if "gas" in import_options:
        co2_intensity = costs.at["gas", "CO2 intensity"]

        p_nom = gas_input_nodes["lng"].dropna()
        p_nom.rename(lambda x: x + " gas", inplace=True)  #
        if len(spatial.gas.nodes) == 1:
            p_nom = p_nom.sum()
            nodes = spatial.gas.nodes
        else:
            nodes = p_nom.index

        n.add(
            "Link",
            nodes,
            suffix=" import",
            carrier="import gas",
            bus0="co2 atmosphere",
            bus1=nodes,
            efficiency=1 / co2_intensity,
            marginal_cost=import_options["gas"] / co2_intensity,
            p_nom=p_nom / co2_intensity,
        )

    if "NH3" in import_options:
        if options["ammonia"]:
            n.add(
                "Generator",
                spatial.ammonia.nodes,
                suffix=" import",
                bus=spatial.ammonia.nodes,
                carrier="import NH3",
                p_nom=1e7,
                marginal_cost=import_options["NH3"],
            )

        else:
            logger.warning(
                "Skipping specified ammonia imports because ammonia carrier is not present."
            )

    if "H2" in import_options:
        p_nom = gas_input_nodes["pipeline"].dropna()
        p_nom.rename(lambda x: x + " H2", inplace=True)

        n.add(
            "Generator",
            p_nom.index,
            suffix=" import",
            bus=p_nom.index,
            carrier="import H2",
            p_nom=p_nom,
            marginal_cost=import_options["H2"],
        )


if __name__ == "__main__":
    if "snakemake" not in globals():
        from scripts._helpers import mock_snakemake

        snakemake = mock_snakemake(
            "prepare_sector_network",
            opts="",
            clusters="10",
            sector_opts="",
            planning_horizons="2050",
        )

    configure_logging(snakemake)  # pylint: disable=E0606
    set_scenario_config(snakemake)
    update_config_from_wildcards(snakemake.config, snakemake.wildcards)

    options = snakemake.params.sector
    cf_industry = snakemake.params.industry

    investment_year = int(snakemake.wildcards.planning_horizons)

    n = pypsa.Network(snakemake.input.network)

    pop_layout = pd.read_csv(snakemake.input.clustered_pop_layout, index_col=0)
    nhours = n.snapshot_weightings.generators.sum()
    nyears = nhours / 8760

    costs = load_costs(
        snakemake.input.costs,
        snakemake.params.costs,
        nyears=nyears,
    )

    pop_weighted_energy_totals = (
        pd.read_csv(snakemake.input.pop_weighted_energy_totals, index_col=0) * nyears
    )
    pop_weighted_heat_totals = (
        pd.read_csv(snakemake.input.pop_weighted_heat_totals, index_col=0) * nyears
    )
    pop_weighted_energy_totals.update(pop_weighted_heat_totals)

    fn = snakemake.input.gas_input_nodes_simplified
    gas_input_nodes = pd.read_csv(fn, index_col=0)

    carriers_to_keep = snakemake.params.pypsa_eur
    profiles = {
        key: snakemake.input[key]
        for key in snakemake.input.keys()
        if key.startswith("profile")
    }
    landfall_lengths = {
        tech: settings["landfall_length"]
        for tech, settings in snakemake.params.renewable.items()
        if "landfall_length" in settings.keys()
    }
    patch_electricity_network(n, costs, carriers_to_keep, profiles, landfall_lengths)

    fn = snakemake.input.heating_efficiencies
    year = int(snakemake.params["energy_totals_year"])
    heating_efficiencies = pd.read_csv(fn, index_col=[1, 0]).loc[year]

    spatial = define_spatial(pop_layout.index, options)

    if snakemake.params.foresight in ["myopic", "perfect"]:
        add_lifetime_wind_solar(n, costs)

        conventional = snakemake.params.conventional_carriers
        for carrier in conventional:
            add_carrier_buses(
                n=n,
                carrier=carrier,
                costs=costs,
                spatial=spatial,
                options=options,
                cf_industry=cf_industry,
            )

    add_eu_bus(n)

    add_co2_tracking(
        n,
        costs,
        options,
        sequestration_potential_file=snakemake.input.sequestration_potential,
    )

    add_generation(
        n=n,
        costs=costs,
        pop_layout=pop_layout,
        conventionals=options["conventional_generation"],
        spatial=spatial,
        options=options,
        cf_industry=cf_industry,
    )

    add_storage_and_grids(
        n=n,
        costs=costs,
        pop_layout=pop_layout,
        h2_cavern_file=snakemake.input.h2_cavern,
        cavern_types=snakemake.params.sector["hydrogen_underground_storage_locations"],
        clustered_gas_network_file=snakemake.input.clustered_gas_network,
        gas_input_nodes=gas_input_nodes,
        spatial=spatial,
        options=options,
    )

    if options["transport"]:
        add_land_transport(
            n=n,
            costs=costs,
            transport_demand_file=snakemake.input.transport_demand,
            transport_data_file=snakemake.input.transport_data,
            avail_profile_file=snakemake.input.avail_profile,
            dsm_profile_file=snakemake.input.dsm_profile,
            temp_air_total_file=snakemake.input.temp_air_total,
            cf_industry=cf_industry,
            options=options,
            investment_year=investment_year,
            nodes=spatial.nodes,
        )

    if options["heating"]:
        add_heat(
            n=n,
            costs=costs,
            cop_profiles_file=snakemake.input.cop_profiles,
            direct_heat_source_utilisation_profile_file=snakemake.input.direct_heat_source_utilisation_profiles,
            hourly_heat_demand_total_file=snakemake.input.hourly_heat_demand_total,
            ptes_e_max_pu_file=snakemake.input.ptes_e_max_pu_profiles,
            ates_e_nom_max=snakemake.input.ates_potentials,
            ates_capex_as_fraction_of_geothermal_heat_source=snakemake.params.sector[
                "district_heating"
            ]["ates"]["capex_as_fraction_of_geothermal_heat_source"],
            ates_marginal_cost_charger=snakemake.params.sector["district_heating"][
                "ates"
            ]["marginal_cost_charger"],
            ates_recovery_factor=snakemake.params.sector["district_heating"]["ates"][
                "recovery_factor"
            ],
            enable_ates=snakemake.params.sector["district_heating"]["ates"]["enable"],
            ptes_direct_utilisation_profile=snakemake.input.ptes_direct_utilisation_profiles,
            district_heat_share_file=snakemake.input.district_heat_share,
            solar_thermal_total_file=snakemake.input.solar_thermal_total,
            retro_cost_file=snakemake.input.retro_cost,
            floor_area_file=snakemake.input.floor_area,
            heat_source_profile_files={
                source: snakemake.input[source]
                for source in snakemake.params.limited_heat_sources
                if source in snakemake.input.keys()
            },
            params=snakemake.params,
            pop_weighted_energy_totals=pop_weighted_energy_totals,
            heating_efficiencies=heating_efficiencies,
            pop_layout=pop_layout,
            spatial=spatial,
            options=options,
            investment_year=investment_year,
        )

    if options["biomass"]:
        add_biomass(
            n=n,
            costs=costs,
            options=options,
            spatial=spatial,
            cf_industry=cf_industry,
            pop_layout=pop_layout,
            biomass_potentials_file=snakemake.input.biomass_potentials,
            biomass_transport_costs_file=snakemake.input.biomass_transport_costs,
            nyears=nyears,
        )

    if options["ammonia"]:
        add_ammonia(n, costs, pop_layout, spatial, cf_industry)

    if options["methanol"]:
        add_methanol(n, costs, options=options, spatial=spatial, pop_layout=pop_layout)

    if options["industry"]:
        add_industry(
            n=n,
            costs=costs,
            industrial_demand_file=snakemake.input.industrial_demand,
            pop_layout=pop_layout,
            pop_weighted_energy_totals=pop_weighted_energy_totals,
            options=options,
            spatial=spatial,
            cf_industry=cf_industry,
            investment_year=investment_year,
        )

    if options["shipping"]:
        add_shipping(
            n=n,
            costs=costs,
            shipping_demand_file=snakemake.input.shipping_demand,
            pop_layout=pop_layout,
            pop_weighted_energy_totals=pop_weighted_energy_totals,
            options=options,
            spatial=spatial,
            investment_year=investment_year,
        )

    if options["aviation"]:
        add_aviation(
            n=n,
            costs=costs,
            pop_layout=pop_layout,
            pop_weighted_energy_totals=pop_weighted_energy_totals,
            options=options,
            spatial=spatial,
        )

    if options["heating"]:
        add_waste_heat(n, costs, options, cf_industry)

    if options["agriculture"]:  # requires H and I
        add_agriculture(
            n,
            costs,
            pop_layout,
            pop_weighted_energy_totals,
            investment_year,
            options,
            spatial,
        )

    if options["dac"]:
        add_dac(n, costs)

    if not options["electricity_transmission_grid"]:
        decentral(n)

    if not options["H2_network"]:
        remove_h2_network(n)

    if options["co2_network"]:
        add_co2_network(
            n,
            costs,
            co2_network_cost_factor=snakemake.config["sector"][
                "co2_network_cost_factor"
            ],
        )

    if options["allam_cycle_gas"]:
        add_allam_gas(n, costs, pop_layout=pop_layout, spatial=spatial)

    n = set_temporal_aggregation(
        n, snakemake.params.time_resolution, snakemake.input.snapshot_weightings
    )

    co2_budget = snakemake.params.co2_budget
    if isinstance(co2_budget, str) and co2_budget.startswith("cb"):
        fn = "results/" + snakemake.params.RDIR + "/csvs/carbon_budget_distribution.csv"
        if not os.path.exists(fn):
            emissions_scope = snakemake.params.emissions_scope
            input_co2 = snakemake.input.co2
            build_carbon_budget(
                co2_budget,
                snakemake.input.eurostat,
                fn,
                emissions_scope,
                input_co2,
                options,
                snakemake.params.countries,
                snakemake.params.planning_horizons,
            )
        co2_cap = pd.read_csv(fn, index_col=0).squeeze()
        limit = co2_cap.loc[investment_year]
    else:
        limit = get(co2_budget, investment_year)
    add_co2limit(
        n,
        options,
        snakemake.input.co2_totals_name,
        snakemake.params.countries,
        nyears,
        limit,
    )

    maxext = snakemake.params["lines"]["max_extension"]
    if maxext is not None:
        limit_individual_line_extension(n, maxext)

    if options["electricity_distribution_grid"]:
        insert_electricity_distribution_grid(
            n, costs, options, pop_layout, snakemake.input.solar_rooftop_potentials
        )

    if options["enhanced_geothermal"].get("enable", False):
        logger.info("Adding Enhanced Geothermal Systems (EGS).")
        add_enhanced_geothermal(
            n,
            costs=costs,
            costs_config=snakemake.config["costs"],
            egs_potentials=snakemake.input["egs_potentials"],
            egs_overlap=snakemake.input["egs_overlap"],
            egs_config=snakemake.params["sector"]["enhanced_geothermal"],
            egs_capacity_factors="path/to/capacity_factors.csv",
        )

    if options["imports"]["enable"]:
        add_import_options(n, costs, options, gas_input_nodes)

    if options["gas_distribution_grid"]:
        insert_gas_distribution_costs(n, costs, options=options)

    if options["electricity_grid_connection"]:
        add_electricity_grid_connection(n, costs)

    for k, v in options["transmission_efficiency"].items():
        if k in options["transmission_efficiency"]["enable"]:
            lossy_bidirectional_links(n, k, v)

    # Workaround: Remove lines with conflicting (and unrealistic) properties
    # cf. https://github.com/PyPSA/pypsa-eur/issues/444
    if snakemake.config["solving"]["options"]["transmission_losses"]:
        idx = n.lines.query("num_parallel == 0").index
        logger.info(
            f"Removing {len(idx)} line(s) with properties conflicting with transmission losses functionality."
        )
        n.remove("Line", idx)

    first_year_myopic = (snakemake.params.foresight in ["myopic", "perfect"]) and (
        snakemake.params.planning_horizons[0] == investment_year
    )

    if options["cluster_heat_buses"] and not first_year_myopic:
        cluster_heat_buses(n)

    maybe_adjust_costs_and_potentials(
        n, snakemake.params["adjustments"], investment_year
    )

    n.meta = dict(snakemake.config, **dict(wildcards=dict(snakemake.wildcards)))

    sanitize_carriers(n, snakemake.config)
    sanitize_locations(n)

    n.export_to_netcdf(snakemake.output[0])<|MERGE_RESOLUTION|>--- conflicted
+++ resolved
@@ -2940,129 +2940,6 @@
             p_set=heat_load.loc[n.snapshots],
         )
 
-<<<<<<< HEAD
-        ## Add heat pumps
-        for heat_source in params.heat_pump_sources[heat_system.system_type.value]:
-            costs_name_heat_pump = heat_system.heat_pump_costs_name(heat_source)
-            cop_heat_pump = (
-                pd.DataFrame(
-                    {
-                        region: cop.sel(
-                            heat_system=heat_system.system_type.value,
-                            heat_source=heat_source,
-                            name=region,
-                        )
-                        .to_pandas()
-                        .reindex(index=n.snapshots)
-                        for region in nodes
-                    }
-                )
-                if options["time_dep_hp_cop"]
-                else costs.at[costs_name_heat_pump, "efficiency"]
-            )
-
-            if heat_source in params.limited_heat_sources:
-                # get potential
-                p_max_source = pd.read_csv(
-                    heat_source_profile_files[heat_source],
-                    index_col=0,
-                    parse_dates=True,
-                ).squeeze()[nodes]
-
-                # add resource
-                heat_carrier = f"{heat_system} {heat_source} heat"
-                n.add("Carrier", heat_carrier)
-                n.add(
-                    "Bus",
-                    nodes,
-                    suffix=f" {heat_carrier}",
-                    carrier=heat_carrier,
-                )
-
-                if heat_source in params.direct_utilisation_heat_sources:
-                    capital_cost = (
-                        costs.at[
-                            heat_system.heat_source_costs_name(heat_source),
-                            "capital_cost",
-                        ]
-                        * overdim_factor
-                    )
-                    lifetime = costs.at[
-                        heat_system.heat_source_costs_name(heat_source), "lifetime"
-                    ]
-                else:
-                    capital_cost = 0.0
-                    lifetime = np.inf
-
-                n.add(
-                    "Generator",
-                    nodes,
-                    suffix=f" {heat_carrier}",
-                    bus=nodes + f" {heat_carrier}",
-                    carrier=heat_carrier,
-                    p_nom_extendable=True,
-                    capital_cost=capital_cost,
-                    lifetime=lifetime,
-                    p_nom_max=p_max_source.max(),
-                    p_max_pu=p_max_source / p_max_source.max(),
-                )
-                # add heat pump converting source heat + electricity to urban central heat
-                n.add(
-                    "Link",
-                    nodes,
-                    suffix=f" {heat_system} {heat_source} heat pump",
-                    bus0=nodes,
-                    bus1=nodes + f" {heat_carrier}",
-                    bus2=nodes + f" {heat_system} heat",
-                    carrier=f"{heat_system} {heat_source} heat pump",
-                    efficiency=-(cop_heat_pump - 1),
-                    efficiency2=cop_heat_pump,
-                    capital_cost=costs.at[costs_name_heat_pump, "efficiency"]
-                    * costs.at[costs_name_heat_pump, "capital_cost"]
-                    * overdim_factor,
-                    p_nom_extendable=True,
-                    lifetime=costs.at[costs_name_heat_pump, "lifetime"],
-                )
-
-                if heat_source in params.direct_utilisation_heat_sources:
-                    # 1 if source temperature exceeds forward temperature, 0 otherwise:
-                    efficiency_direct_utilisation = (
-                        direct_heat_profile.sel(
-                            heat_source=heat_source,
-                            name=nodes,
-                        )
-                        .to_pandas()
-                        .reindex(index=n.snapshots)
-                    )
-                    # add link for direct usage of heat source when source temperature exceeds forward temperature
-                    n.add(
-                        "Link",
-                        nodes,
-                        suffix=f" {heat_system} {heat_source} heat direct utilisation",
-                        bus0=nodes + f" {heat_carrier}",
-                        bus1=nodes + f" {heat_system} heat",
-                        efficiency=efficiency_direct_utilisation,
-                        carrier=f"{heat_system} {heat_source} heat direct utilisation",
-                        p_nom_extendable=True,
-                    )
-            else:
-                n.add(
-                    "Link",
-                    nodes,
-                    suffix=f" {heat_system} {heat_source} heat pump",
-                    bus0=nodes,
-                    bus1=nodes + f" {heat_system} heat",
-                    carrier=f"{heat_system} {heat_source} heat pump",
-                    efficiency=cop_heat_pump,
-                    capital_cost=costs.at[costs_name_heat_pump, "efficiency"]
-                    * costs.at[costs_name_heat_pump, "capital_cost"]
-                    * overdim_factor,
-                    p_nom_extendable=True,
-                    lifetime=costs.at[costs_name_heat_pump, "lifetime"],
-                )
-
-=======
->>>>>>> c9cd14e2
         if options["tes"]:
             n.add("Carrier", f"{heat_system} water tanks")
 
@@ -3289,13 +3166,18 @@
             costs_name_heat_pump = heat_system.heat_pump_costs_name(heat_source)
 
             cop_heat_pump = (
-                cop.sel(
-                    heat_system=heat_system.system_type.value,
-                    heat_source=heat_source,
-                    name=nodes,
+                pd.DataFrame(
+                    {
+                        region: cop.sel(
+                            heat_system=heat_system.system_type.value,
+                            heat_source=heat_source,
+                            name=region,
+                        )
+                        .to_pandas()
+                        .reindex(index=n.snapshots)
+                        for region in nodes
+                    }
                 )
-                .to_pandas()
-                .reindex(index=n.snapshots)
                 if options["time_dep_hp_cop"]
                 else costs.at[costs_name_heat_pump, "efficiency"]
             )
@@ -3305,6 +3187,7 @@
                 p_max_source = pd.read_csv(
                     heat_source_profile_files[heat_source],
                     index_col=0,
+                    parse_dates=True,
                 ).squeeze()[nodes]
 
                 # add resource
@@ -3331,6 +3214,7 @@
                 else:
                     capital_cost = 0.0
                     lifetime = np.inf
+
                 n.add(
                     "Generator",
                     nodes,
@@ -3340,9 +3224,9 @@
                     p_nom_extendable=True,
                     capital_cost=capital_cost,
                     lifetime=lifetime,
-                    p_nom_max=p_max_source,
+                    p_nom_max=p_max_source.max(),
+                    p_max_pu=p_max_source / p_max_source.max(),
                 )
-
                 # add heat pump converting source heat + electricity to urban central heat
                 n.add(
                     "Link",
