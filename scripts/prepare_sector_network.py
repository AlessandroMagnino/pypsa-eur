# -*- coding: utf-8 -*-
# SPDX-FileCopyrightText: : 2020-2024 The PyPSA-Eur Authors
#
# SPDX-License-Identifier: MIT
"""
Adds all sector-coupling components to the network, including demand and supply
technologies for the buildings, transport and industry sectors.
"""

import logging
import os
from itertools import product
from types import SimpleNamespace

import networkx as nx
import numpy as np
import pandas as pd
import pypsa
import xarray as xr
from _helpers import (
    configure_logging,
    get,
    set_scenario_config,
    update_config_from_wildcards,
)
from add_electricity import calculate_annuity, sanitize_carriers, sanitize_locations
from build_energy_totals import (
    build_co2_totals,
    build_eea_co2,
    build_eurostat,
    build_eurostat_co2,
    car_types
)
from build_transport_demand import transport_degree_factor, transport_cols
from definitions.heat_sector import HeatSector
from definitions.heat_system import HeatSystem
from definitions.heat_system_type import HeatSystemType
from networkx.algorithms import complement
from networkx.algorithms.connectivity.edge_augmentation import k_edge_augmentation
from prepare_network import maybe_adjust_costs_and_potentials
from pypsa.geo import haversine_pts
from scipy.stats import beta

spatial = SimpleNamespace()
logger = logging.getLogger(__name__)


def define_spatial(nodes, options):
    """
    Namespace for spatial.

    Parameters
    ----------
    nodes : list-like
    """
    global spatial

    spatial.nodes = nodes

    # biomass

    spatial.biomass = SimpleNamespace()
    spatial.msw = SimpleNamespace()

    if options.get("biomass_spatial", options["biomass_transport"]):
        spatial.biomass.nodes = nodes + " solid biomass"
        spatial.biomass.nodes_unsustainable = nodes + " unsustainable solid biomass"
        spatial.biomass.bioliquids = nodes + " unsustainable bioliquids"
        spatial.biomass.locations = nodes
        spatial.biomass.industry = nodes + " solid biomass for industry"
        spatial.biomass.industry_cc = nodes + " solid biomass for industry CC"
        spatial.msw.nodes = nodes + " municipal solid waste"
        spatial.msw.locations = nodes
    else:
        spatial.biomass.nodes = ["EU solid biomass"]
        spatial.biomass.nodes_unsustainable = ["EU unsustainable solid biomass"]
        spatial.biomass.bioliquids = ["EU unsustainable bioliquids"]
        spatial.biomass.locations = ["EU"]
        spatial.biomass.industry = ["solid biomass for industry"]
        spatial.biomass.industry_cc = ["solid biomass for industry CC"]
        spatial.msw.nodes = ["EU municipal solid waste"]
        spatial.msw.locations = ["EU"]

    spatial.biomass.df = pd.DataFrame(vars(spatial.biomass), index=nodes)
    spatial.msw.df = pd.DataFrame(vars(spatial.msw), index=nodes)

    # co2

    spatial.co2 = SimpleNamespace()

    if options["co2_spatial"]:
        spatial.co2.nodes = nodes + " co2 stored"
        spatial.co2.locations = nodes
        spatial.co2.vents = nodes + " co2 vent"
        spatial.co2.process_emissions = nodes + " process emissions"
    else:
        spatial.co2.nodes = ["co2 stored"]
        spatial.co2.locations = ["EU"]
        spatial.co2.vents = ["co2 vent"]
        spatial.co2.process_emissions = ["process emissions"]

    spatial.co2.df = pd.DataFrame(vars(spatial.co2), index=nodes)

    # gas

    spatial.gas = SimpleNamespace()

    if options["gas_network"]:
        spatial.gas.nodes = nodes + " gas"
        spatial.gas.locations = nodes
        spatial.gas.biogas = nodes + " biogas"
        spatial.gas.industry = nodes + " gas for industry"
        spatial.gas.industry_cc = nodes + " gas for industry CC"
        spatial.gas.biogas_to_gas = nodes + " biogas to gas"
        spatial.gas.biogas_to_gas_cc = nodes + " biogas to gas CC"
    else:
        spatial.gas.nodes = ["EU gas"]
        spatial.gas.locations = ["EU"]
        spatial.gas.biogas = ["EU biogas"]
        spatial.gas.industry = ["gas for industry"]
        spatial.gas.biogas_to_gas = ["EU biogas to gas"]
        if options.get("biomass_spatial", options["biomass_transport"]):
            spatial.gas.biogas_to_gas_cc = nodes + " biogas to gas CC"
        else:
            spatial.gas.biogas_to_gas_cc = ["EU biogas to gas CC"]
        if options.get("co2_spatial", options["co2network"]):
            spatial.gas.industry_cc = nodes + " gas for industry CC"
        else:
            spatial.gas.industry_cc = ["gas for industry CC"]

    spatial.gas.df = pd.DataFrame(vars(spatial.gas), index=nodes)

    # ammonia

    if options["ammonia"]:
        spatial.ammonia = SimpleNamespace()
        if options["ammonia"] == "regional":
            spatial.ammonia.nodes = nodes + " NH3"
            spatial.ammonia.locations = nodes
        else:
            spatial.ammonia.nodes = ["EU NH3"]
            spatial.ammonia.locations = ["EU"]

        spatial.ammonia.df = pd.DataFrame(vars(spatial.ammonia), index=nodes)

    # hydrogen
    spatial.h2 = SimpleNamespace()
    spatial.h2.nodes = nodes + " H2"
    spatial.h2.locations = nodes

    # methanol

    # beware: unlike other carriers, uses locations rather than locations+carriername
    # this allows to avoid separation between nodes and locations

    spatial.methanol = SimpleNamespace()

    spatial.methanol.nodes = ["EU methanol"]
    spatial.methanol.locations = ["EU"]

    if options["methanol"]["regional_methanol_demand"]:
        spatial.methanol.demand_locations = nodes
        spatial.methanol.industry = nodes + " industry methanol"
        spatial.methanol.shipping = nodes + " shipping methanol"
    else:
        spatial.methanol.demand_locations = ["EU"]
        spatial.methanol.shipping = ["EU shipping methanol"]
        spatial.methanol.industry = ["EU industry methanol"]

    # oil
    spatial.oil = SimpleNamespace()

    spatial.oil.nodes = ["EU oil"]
    spatial.oil.locations = ["EU"]

    if options["regional_oil_demand"]:
        spatial.oil.demand_locations = nodes
        spatial.oil.naphtha = nodes + " naphtha for industry"
        spatial.oil.kerosene = nodes + " kerosene for aviation"
        spatial.oil.shipping = nodes + " shipping oil"
        spatial.oil.agriculture_machinery = nodes + " agriculture machinery oil"
        spatial.oil.land_transport = nodes + " land transport oil"
    else:
        spatial.oil.demand_locations = ["EU"]
        spatial.oil.naphtha = ["EU naphtha for industry"]
        spatial.oil.kerosene = ["EU kerosene for aviation"]
        spatial.oil.shipping = ["EU shipping oil"]
        spatial.oil.agriculture_machinery = ["EU agriculture machinery oil"]
        spatial.oil.land_transport = ["EU land transport oil"]

    # uranium
    spatial.uranium = SimpleNamespace()
    spatial.uranium.nodes = ["EU uranium"]
    spatial.uranium.locations = ["EU"]

    # coal
    spatial.coal = SimpleNamespace()
    spatial.coal.nodes = ["EU coal"]
    spatial.coal.locations = ["EU"]

    if options["regional_coal_demand"]:
        spatial.coal.demand_locations = nodes
        spatial.coal.industry = nodes + " coal for industry"
    else:
        spatial.coal.demand_locations = ["EU"]
        spatial.coal.industry = ["EU coal for industry"]

    # lignite
    spatial.lignite = SimpleNamespace()
    spatial.lignite.nodes = ["EU lignite"]
    spatial.lignite.locations = ["EU"]

    # deep geothermal
    spatial.geothermal_heat = SimpleNamespace()
    spatial.geothermal_heat.nodes = ["EU enhanced geothermal systems"]
    spatial.geothermal_heat.locations = ["EU"]

    return spatial


spatial = SimpleNamespace()


def determine_emission_sectors(options):
    sectors = ["electricity"]
    if options["transport"]:
        sectors += ["rail non-elec", "road non-elec"]
    if options["heating"]:
        sectors += ["residential non-elec", "services non-elec"]
    if options["industry"]:
        sectors += [
            "industrial non-elec",
            "industrial processes",
            "domestic aviation",
            "international aviation",
            "domestic navigation",
            "international navigation",
        ]
    if options["agriculture"]:
        sectors += ["agriculture"]

    return sectors


def get(item, investment_year=None):
    """
    Check whether item depends on investment year.
    """
    if not isinstance(item, dict):
        return item
    elif investment_year in item.keys():
        return item[investment_year]
    else:
        logger.warning(
            f"Investment key {investment_year} not found in dictionary {item}."
        )
        keys = sorted(item.keys())
        if investment_year < keys[0]:
            logger.warning(f"Lower than minimum key. Taking minimum key {keys[0]}")
            return item[keys[0]]
        elif investment_year > keys[-1]:
            logger.warning(f"Higher than maximum key. Taking maximum key {keys[0]}")
            return item[keys[-1]]
        else:
            logger.warning(
                "Interpolate linearly between the next lower and next higher year."
            )
            lower_key = max(k for k in keys if k < investment_year)
            higher_key = min(k for k in keys if k > investment_year)
            lower = item[lower_key]
            higher = item[higher_key]
            return lower + (higher - lower) * (investment_year - lower_key) / (
                higher_key - lower_key
            )


def co2_emissions_year(
    countries, input_eurostat, options, emissions_scope, input_co2, year
):
    """
    Calculate CO2 emissions in one specific year (e.g. 1990 or 2018).
    """
    eea_co2 = build_eea_co2(input_co2, year, emissions_scope)

    eurostat = build_eurostat(input_eurostat, countries)

    # this only affects the estimation of CO2 emissions for BA, RS, AL, ME, MK, XK
    eurostat_co2 = build_eurostat_co2(eurostat, year)

    co2_totals = build_co2_totals(countries, eea_co2, eurostat_co2)

    sectors = determine_emission_sectors(options)

    co2_emissions = co2_totals.loc[countries, sectors].sum().sum()

    # convert MtCO2 to GtCO2
    co2_emissions *= 0.001

    return co2_emissions


# TODO: move to own rule with sector-opts wildcard?
def build_carbon_budget(o, input_eurostat, fn, emissions_scope, input_co2, options):
    """
    Distribute carbon budget following beta or exponential transition path.
    """

    if "be" in o:
        # beta decay
        carbon_budget = float(o[o.find("cb") + 2 : o.find("be")])
        be = float(o[o.find("be") + 2 :])
    if "ex" in o:
        # exponential decay
        carbon_budget = float(o[o.find("cb") + 2 : o.find("ex")])
        r = float(o[o.find("ex") + 2 :])

    countries = snakemake.params.countries

    e_1990 = co2_emissions_year(
        countries,
        input_eurostat,
        options,
        emissions_scope,
        input_co2,
        year=1990,
    )

    # emissions at the beginning of the path (last year available 2018)
    e_0 = co2_emissions_year(
        countries,
        input_eurostat,
        options,
        emissions_scope,
        input_co2,
        year=2018,
    )

    planning_horizons = snakemake.params.planning_horizons
    if not isinstance(planning_horizons, list):
        planning_horizons = [planning_horizons]
    t_0 = planning_horizons[0]

    if "be" in o:
        # final year in the path
        t_f = t_0 + (2 * carbon_budget / e_0).round(0)

        def beta_decay(t):
            cdf_term = (t - t_0) / (t_f - t_0)
            return (e_0 / e_1990) * (1 - beta.cdf(cdf_term, be, be))

        # emissions (relative to 1990)
        co2_cap = pd.Series({t: beta_decay(t) for t in planning_horizons}, name=o)

    if "ex" in o:
        T = carbon_budget / e_0
        m = (1 + np.sqrt(1 + r * T)) / T

        def exponential_decay(t):
            return (e_0 / e_1990) * (1 + (m + r) * (t - t_0)) * np.exp(-m * (t - t_0))

        co2_cap = pd.Series(
            {t: exponential_decay(t) for t in planning_horizons}, name=o
        )

    # TODO log in Snakefile
    csvs_folder = fn.rsplit("/", 1)[0]
    if not os.path.exists(csvs_folder):
        os.makedirs(csvs_folder)
    co2_cap.to_csv(fn, float_format="%.3f")


def add_lifetime_wind_solar(n, costs):
    """
    Add lifetime for solar and wind generators.
    """
    for carrier in ["solar", "onwind", "offwind"]:
        gen_i = n.generators.index.str.contains(carrier)
        n.generators.loc[gen_i, "lifetime"] = costs.at[carrier, "lifetime"]


def haversine(p):
    coord0 = n.buses.loc[p.bus0, ["x", "y"]].values
    coord1 = n.buses.loc[p.bus1, ["x", "y"]].values
    return 1.5 * haversine_pts(coord0, coord1)


def create_network_topology(
    n, prefix, carriers=["DC"], connector=" -> ", bidirectional=True
):
    """
    Create a network topology from transmission lines and link carrier
    selection.

    Parameters
    ----------
    n : pypsa.Network
    prefix : str
    carriers : list-like
    connector : str
    bidirectional : bool, default True
        True: one link for each connection
        False: one link for each connection and direction (back and forth)

    Returns
    -------
    pd.DataFrame with columns bus0, bus1, length, underwater_fraction
    """

    ln_attrs = ["bus0", "bus1", "length"]
    lk_attrs = ["bus0", "bus1", "length", "underwater_fraction"]
    lk_attrs = n.links.columns.intersection(lk_attrs)

    candidates = pd.concat(
        [n.lines[ln_attrs], n.links.loc[n.links.carrier.isin(carriers), lk_attrs]]
    ).fillna(0)

    # base network topology purely on location not carrier
    candidates["bus0"] = candidates.bus0.map(n.buses.location)
    candidates["bus1"] = candidates.bus1.map(n.buses.location)

    positive_order = candidates.bus0 < candidates.bus1
    candidates_p = candidates[positive_order]
    swap_buses = {"bus0": "bus1", "bus1": "bus0"}
    candidates_n = candidates[~positive_order].rename(columns=swap_buses)
    candidates = pd.concat([candidates_p, candidates_n])

    def make_index(c):
        return prefix + c.bus0 + connector + c.bus1

    topo = candidates.groupby(["bus0", "bus1"], as_index=False).mean()
    topo.index = topo.apply(make_index, axis=1)

    if not bidirectional:
        topo_reverse = topo.copy()
        topo_reverse.rename(columns=swap_buses, inplace=True)
        topo_reverse.index = topo_reverse.apply(make_index, axis=1)
        topo = pd.concat([topo, topo_reverse])

    return topo


def update_wind_solar_costs(
    n: pypsa.Network,
    costs: pd.DataFrame,
    line_length_factor: int | float = 1,
    landfall_lengths: dict = None,
) -> None:
    """
    Update costs for wind and solar generators added with pypsa-eur to those
    cost in the planning year.
    """

    if landfall_lengths is None:
        landfall_lengths = {}

    # NB: solar costs are also manipulated for rooftop
    # when distribution grid is inserted
    n.generators.loc[n.generators.carrier == "solar", "capital_cost"] = costs.at[
        "solar-utility", "fixed"
    ]

    n.generators.loc[n.generators.carrier == "onwind", "capital_cost"] = costs.at[
        "onwind", "fixed"
    ]

    # for offshore wind, need to calculated connection costs
    for connection in ["dc", "ac", "float"]:
        tech = "offwind-" + connection
        landfall_length = landfall_lengths.get(tech, 0.0)
        if tech not in n.generators.carrier.values:
            continue
        profile = snakemake.input["profile_offwind-" + connection]
        with xr.open_dataset(profile) as ds:
            # if-statement for compatibility with old profiles
            if "year" in ds.indexes:
                ds = ds.sel(year=ds.year.min(), drop=True)

            distance = ds["average_distance"].to_pandas()
            submarine_cost = costs.at[tech + "-connection-submarine", "fixed"]
            underground_cost = costs.at[tech + "-connection-underground", "fixed"]
            connection_cost = line_length_factor * (
                distance * submarine_cost + landfall_length * underground_cost
            )

            capital_cost = (
                costs.at["offwind", "fixed"]
                + costs.at[tech + "-station", "fixed"]
                + connection_cost
            )

            logger.info(
                "Added connection cost of {:0.0f}-{:0.0f} Eur/MW/a to {}".format(
                    connection_cost.min(), connection_cost.max(), tech
                )
            )

            n.generators.loc[n.generators.carrier == tech, "capital_cost"] = (
                capital_cost.rename(index=lambda node: node + " " + tech)
            )


def add_carrier_buses(n, carrier, nodes=None):
    """
    Add buses to connect e.g. coal, nuclear and oil plants.
    """
    if nodes is None:
        nodes = vars(spatial)[carrier].nodes
    location = vars(spatial)[carrier].locations

    # skip if carrier already exists
    if carrier in n.carriers.index:
        return

    if not isinstance(nodes, pd.Index):
        nodes = pd.Index(nodes)

    n.add("Carrier", carrier)

    unit = "MWh_LHV" if carrier == "gas" else "MWh_th"
    # preliminary value for non-gas carriers to avoid zeros
    if carrier == "gas":
        capital_cost = costs.at["gas storage", "fixed"]
    elif carrier == "oil":
        # based on https://www.engineeringtoolbox.com/fuels-higher-calorific-values-d_169.html
        mwh_per_m3 = 44.9 * 724 * 0.278 * 1e-3  # MJ/kg * kg/m3 * kWh/MJ * MWh/kWh
        capital_cost = (
            costs.at["General liquid hydrocarbon storage (product)", "fixed"]
            / mwh_per_m3
        )
    elif carrier == "methanol":
        # based on https://www.engineeringtoolbox.com/fossil-fuels-energy-content-d_1298.html
        mwh_per_m3 = 5.54 * 791 * 1e-3  # kWh/kg * kg/m3 * MWh/kWh
        capital_cost = (
            costs.at["General liquid hydrocarbon storage (product)", "fixed"]
            / mwh_per_m3
        )
    else:
        capital_cost = 0.1

    n.add("Bus", nodes, location=location, carrier=carrier, unit=unit)

    n.add(
        "Store",
        nodes + " Store",
        bus=nodes,
        e_nom_extendable=True,
        e_cyclic=True,
        carrier=carrier,
        capital_cost=capital_cost,
    )

    fossils = ["coal", "gas", "oil", "lignite"]
    if options["fossil_fuels"] and carrier in fossils:
        suffix = ""

        if carrier == "oil" and cf_industry["oil_refining_emissions"] > 0:
            n.add(
                "Bus",
                nodes + " primary",
                location=location,
                carrier=carrier + " primary",
                unit=unit,
            )

            n.add(
                "Link",
                nodes + " refining",
                bus0=nodes + " primary",
                bus1=nodes,
                bus2="co2 atmosphere",
                location=location,
                carrier=carrier + " refining",
                p_nom=1e6,
                efficiency=1
                - (
                    cf_industry["oil_refining_emissions"]
                    / costs.at[carrier, "CO2 intensity"]
                ),
                efficiency2=cf_industry["oil_refining_emissions"],
            )

            suffix = " primary"

        n.add(
            "Generator",
            nodes + suffix,
            bus=nodes + suffix,
            p_nom_extendable=True,
            carrier=carrier + suffix,
            marginal_cost=costs.at[carrier, "fuel"],
        )


# TODO: PyPSA-Eur merge issue
def remove_elec_base_techs(n):
    """
    Remove conventional generators (e.g. OCGT) and storage units (e.g.
    batteries and H2) from base electricity-only network, since they're added
    here differently using links.
    """
    for c in n.iterate_components(snakemake.params.pypsa_eur):
        to_keep = snakemake.params.pypsa_eur[c.name]
        to_remove = pd.Index(c.df.carrier.unique()).symmetric_difference(to_keep)
        if to_remove.empty:
            continue
        logger.info(f"Removing {c.list_name} with carrier {list(to_remove)}")
        names = c.df.index[c.df.carrier.isin(to_remove)]
        n.remove(c.name, names)
        n.carriers.drop(to_remove, inplace=True, errors="ignore")


# TODO: PyPSA-Eur merge issue
def remove_non_electric_buses(n):
    """
    Remove buses from pypsa-eur with carriers which are not AC buses.
    """
    if to_drop := list(n.buses.query("carrier not in ['AC', 'DC']").carrier.unique()):
        logger.info(f"Drop buses from PyPSA-Eur with carrier: {to_drop}")
        n.buses = n.buses[n.buses.carrier.isin(["AC", "DC"])]


def patch_electricity_network(n, costs, landfall_lengths):
    remove_elec_base_techs(n)
    remove_non_electric_buses(n)
    update_wind_solar_costs(n, costs, landfall_lengths=landfall_lengths)
    n.loads["carrier"] = "electricity"
    n.buses["location"] = n.buses.index
    n.buses["unit"] = "MWh_el"
    # remove trailing white space of load index until new PyPSA version after v0.18.
    n.loads.rename(lambda x: x.strip(), inplace=True)
    n.loads_t.p_set.rename(lambda x: x.strip(), axis=1, inplace=True)


def add_eu_bus(n, x=-5.5, y=46):
    """
    Add EU bus to the network.

    This cosmetic bus serves as a reference point for the location of
    the EU buses in the plots and summaries.
    """
    n.add("Bus", "EU", location="EU", x=x, y=y, carrier="none")
    n.add("Carrier", "none")


def add_co2_tracking(n, costs, options):
    # minus sign because opposite to how fossil fuels used:
    # CH4 burning puts CH4 down, atmosphere up
    n.add("Carrier", "co2", co2_emissions=-1.0)

    # this tracks CO2 in the atmosphere
    n.add("Bus", "co2 atmosphere", location="EU", carrier="co2", unit="t_co2")

    # can also be negative
    n.add(
        "Store",
        "co2 atmosphere",
        e_nom_extendable=True,
        e_min_pu=-1,
        carrier="co2",
        bus="co2 atmosphere",
    )

    # add CO2 tanks
    n.add(
        "Bus",
        spatial.co2.nodes,
        location=spatial.co2.locations,
        carrier="co2 stored",
        unit="t_co2",
    )

    n.add(
        "Store",
        spatial.co2.nodes,
        e_nom_extendable=True,
        capital_cost=costs.at["CO2 storage tank", "fixed"],
        carrier="co2 stored",
        e_cyclic=True,
        bus=spatial.co2.nodes,
    )
    n.add("Carrier", "co2 stored")

    # this tracks CO2 sequestered, e.g. underground
    sequestration_buses = pd.Index(spatial.co2.nodes).str.replace(
        " stored", " sequestered"
    )
    n.add(
        "Bus",
        sequestration_buses,
        location=spatial.co2.locations,
        carrier="co2 sequestered",
        unit="t_co2",
    )

    n.add(
        "Link",
        sequestration_buses,
        bus0=spatial.co2.nodes,
        bus1=sequestration_buses,
        carrier="co2 sequestered",
        efficiency=1.0,
        p_nom_extendable=True,
    )

    if options["regional_co2_sequestration_potential"]["enable"]:
        upper_limit = (
            options["regional_co2_sequestration_potential"]["max_size"] * 1e3
        )  # Mt
        annualiser = options["regional_co2_sequestration_potential"]["years_of_storage"]
        e_nom_max = pd.read_csv(
            snakemake.input.sequestration_potential, index_col=0
        ).squeeze()
        e_nom_max = (
            e_nom_max.reindex(spatial.co2.locations)
            .fillna(0.0)
            .clip(upper=upper_limit)
            .mul(1e6)
            / annualiser
        )  # t
        e_nom_max = e_nom_max.rename(index=lambda x: x + " co2 sequestered")
    else:
        e_nom_max = np.inf

    n.add(
        "Store",
        sequestration_buses,
        e_nom_extendable=True,
        e_nom_max=e_nom_max,
        capital_cost=options["co2_sequestration_cost"],
        marginal_cost=-0.1,
        bus=sequestration_buses,
        lifetime=options["co2_sequestration_lifetime"],
        carrier="co2 sequestered",
    )

    n.add("Carrier", "co2 sequestered")

    if options["co2_vent"]:
        n.add(
            "Link",
            spatial.co2.vents,
            bus0=spatial.co2.nodes,
            bus1="co2 atmosphere",
            carrier="co2 vent",
            efficiency=1.0,
            p_nom_extendable=True,
        )


def add_co2_network(n, costs):
    logger.info("Adding CO2 network.")
    co2_links = create_network_topology(n, "CO2 pipeline ")

    cost_onshore = (
        (1 - co2_links.underwater_fraction)
        * costs.at["CO2 pipeline", "fixed"]
        * co2_links.length
    )
    cost_submarine = (
        co2_links.underwater_fraction
        * costs.at["CO2 submarine pipeline", "fixed"]
        * co2_links.length
    )
    capital_cost = cost_onshore + cost_submarine
    cost_factor = snakemake.config["sector"]["co2_network_cost_factor"]
    capital_cost *= cost_factor

    n.add(
        "Link",
        co2_links.index,
        bus0=co2_links.bus0.values + " co2 stored",
        bus1=co2_links.bus1.values + " co2 stored",
        p_min_pu=-1,
        p_nom_extendable=True,
        length=co2_links.length.values,
        capital_cost=capital_cost.values,
        carrier="CO2 pipeline",
        lifetime=costs.at["CO2 pipeline", "lifetime"],
    )


def add_allam_gas(n, costs):
    logger.info("Adding Allam cycle gas power plants.")

    nodes = pop_layout.index

    n.add(
        "Link",
        nodes,
        suffix=" allam gas",
        bus0=spatial.gas.df.loc[nodes, "nodes"].values,
        bus1=nodes,
        bus2=spatial.co2.df.loc[nodes, "nodes"].values,
        bus3="co2 atmosphere",
        carrier="allam gas",
        p_nom_extendable=True,
        capital_cost=costs.at["allam", "fixed"] * costs.at["allam", "efficiency"],
        marginal_cost=costs.at["allam", "VOM"] * costs.at["allam", "efficiency"],
        efficiency=costs.at["allam", "efficiency"],
        efficiency2=0.98 * costs.at["gas", "CO2 intensity"],
        efficiency3=0.02 * costs.at["gas", "CO2 intensity"],
        lifetime=costs.at["allam", "lifetime"],
    )


def add_biomass_to_methanol(n, costs):
    n.add(
        "Link",
        spatial.biomass.nodes,
        suffix=" biomass-to-methanol",
        bus0=spatial.biomass.nodes,
        bus1=spatial.methanol.nodes,
        bus2="co2 atmosphere",
        carrier="biomass-to-methanol",
        lifetime=costs.at["biomass-to-methanol", "lifetime"],
        efficiency=costs.at["biomass-to-methanol", "efficiency"],
        efficiency2=-costs.at["solid biomass", "CO2 intensity"]
        + costs.at["biomass-to-methanol", "CO2 stored"],
        p_nom_extendable=True,
        capital_cost=costs.at["biomass-to-methanol", "fixed"]
        / costs.at["biomass-to-methanol", "efficiency"],
        marginal_cost=costs.loc["biomass-to-methanol", "VOM"]
        / costs.at["biomass-to-methanol", "efficiency"],
    )


def add_biomass_to_methanol_cc(n, costs):
    n.add(
        "Link",
        spatial.biomass.nodes,
        suffix=" biomass-to-methanol CC",
        bus0=spatial.biomass.nodes,
        bus1=spatial.methanol.nodes,
        bus2="co2 atmosphere",
        bus3=spatial.co2.nodes,
        carrier="biomass-to-methanol CC",
        lifetime=costs.at["biomass-to-methanol", "lifetime"],
        efficiency=costs.at["biomass-to-methanol", "efficiency"],
        efficiency2=-costs.at["solid biomass", "CO2 intensity"]
        + costs.at["biomass-to-methanol", "CO2 stored"]
        * (1 - costs.at["biomass-to-methanol", "capture rate"]),
        efficiency3=costs.at["biomass-to-methanol", "CO2 stored"]
        * costs.at["biomass-to-methanol", "capture rate"],
        p_nom_extendable=True,
        capital_cost=costs.at["biomass-to-methanol", "fixed"]
        / costs.at["biomass-to-methanol", "efficiency"]
        + costs.at["biomass CHP capture", "fixed"]
        * costs.at["biomass-to-methanol", "CO2 stored"],
        marginal_cost=costs.loc["biomass-to-methanol", "VOM"]
        / costs.at["biomass-to-methanol", "efficiency"],
    )


def add_methanol_to_power(n, costs, types=None):
    if types is None:
        types = {}

    nodes = pop_layout.index

    if types["allam"]:
        logger.info("Adding Allam cycle methanol power plants.")

        n.add(
            "Link",
            nodes,
            suffix=" allam methanol",
            bus0=spatial.methanol.nodes,
            bus1=nodes,
            bus2=spatial.co2.df.loc[nodes, "nodes"].values,
            bus3="co2 atmosphere",
            carrier="allam methanol",
            p_nom_extendable=True,
            capital_cost=costs.at["allam", "fixed"] * costs.at["allam", "efficiency"],
            marginal_cost=costs.at["allam", "VOM"] * costs.at["allam", "efficiency"],
            efficiency=costs.at["allam", "efficiency"],
            efficiency2=0.98 * costs.at["methanolisation", "carbondioxide-input"],
            efficiency3=0.02 * costs.at["methanolisation", "carbondioxide-input"],
            lifetime=25,
        )

    if types["ccgt"]:
        logger.info("Adding methanol CCGT power plants.")

        # efficiency * EUR/MW * (annuity + FOM)
        capital_cost = costs.at["CCGT", "efficiency"] * costs.at["CCGT", "fixed"]

        n.add(
            "Link",
            nodes,
            suffix=" CCGT methanol",
            bus0=spatial.methanol.nodes,
            bus1=nodes,
            bus2="co2 atmosphere",
            carrier="CCGT methanol",
            p_nom_extendable=True,
            capital_cost=capital_cost,
            marginal_cost=costs.at["CCGT", "VOM"],
            efficiency=costs.at["CCGT", "efficiency"],
            efficiency2=costs.at["methanolisation", "carbondioxide-input"],
            lifetime=costs.at["CCGT", "lifetime"],
        )

    if types["ccgt_cc"]:
        logger.info(
            "Adding methanol CCGT power plants with post-combustion carbon capture."
        )

        # TODO consider efficiency changes / energy inputs for CC

        # efficiency * EUR/MW * (annuity + FOM)
        capital_cost = costs.at["CCGT", "efficiency"] * costs.at["CCGT", "fixed"]

        capital_cost_cc = (
            capital_cost
            + costs.at["cement capture", "fixed"]
            * costs.at["methanolisation", "carbondioxide-input"]
        )

        n.add(
            "Link",
            nodes,
            suffix=" CCGT methanol CC",
            bus0=spatial.methanol.nodes,
            bus1=nodes,
            bus2=spatial.co2.df.loc[nodes, "nodes"].values,
            bus3="co2 atmosphere",
            carrier="CCGT methanol CC",
            p_nom_extendable=True,
            capital_cost=capital_cost_cc,
            marginal_cost=costs.at["CCGT", "VOM"],
            efficiency=costs.at["CCGT", "efficiency"],
            efficiency2=costs.at["cement capture", "capture_rate"]
            * costs.at["methanolisation", "carbondioxide-input"],
            efficiency3=(1 - costs.at["cement capture", "capture_rate"])
            * costs.at["methanolisation", "carbondioxide-input"],
            lifetime=costs.at["CCGT", "lifetime"],
        )

    if types["ocgt"]:
        logger.info("Adding methanol OCGT power plants.")

        n.add(
            "Link",
            nodes,
            suffix=" OCGT methanol",
            bus0=spatial.methanol.nodes,
            bus1=nodes,
            bus2="co2 atmosphere",
            carrier="OCGT methanol",
            p_nom_extendable=True,
            capital_cost=costs.at["OCGT", "fixed"] * costs.at["OCGT", "efficiency"],
            marginal_cost=costs.at["OCGT", "VOM"] * costs.at["OCGT", "efficiency"],
            efficiency=costs.at["OCGT", "efficiency"],
            efficiency2=costs.at["methanolisation", "carbondioxide-input"],
            lifetime=costs.at["OCGT", "lifetime"],
        )


def add_methanol_to_kerosene(n, costs):
    tech = "methanol-to-kerosene"

    logger.info(f"Adding {tech}.")

    capital_cost = costs.at[tech, "fixed"] / costs.at[tech, "methanol-input"]

    n.add(
        "Link",
        spatial.h2.locations,
        suffix=f" {tech}",
        carrier=tech,
        capital_cost=capital_cost,
        marginal_cost=costs.at[tech, "VOM"],
        bus0=spatial.methanol.nodes,
        bus1=spatial.oil.kerosene,
        bus2=spatial.h2.nodes,
        bus3="co2 atmosphere",
        efficiency=1 / costs.at[tech, "methanol-input"],
        efficiency2=-costs.at[tech, "hydrogen-input"]
        / costs.at[tech, "methanol-input"],
        efficiency3=costs.at["oil", "CO2 intensity"] / costs.at[tech, "methanol-input"],
        p_nom_extendable=True,
        lifetime=costs.at[tech, "lifetime"],
    )


def add_methanol_reforming(n, costs):
    logger.info("Adding methanol steam reforming.")

    tech = "Methanol steam reforming"

    capital_cost = costs.at[tech, "fixed"] / costs.at[tech, "methanol-input"]

    n.add(
        "Link",
        spatial.h2.locations,
        suffix=f" {tech}",
        bus0=spatial.methanol.nodes,
        bus1=spatial.h2.nodes,
        bus2="co2 atmosphere",
        p_nom_extendable=True,
        capital_cost=capital_cost,
        efficiency=1 / costs.at[tech, "methanol-input"],
        efficiency2=costs.at["methanolisation", "carbondioxide-input"],
        carrier=tech,
        lifetime=costs.at[tech, "lifetime"],
    )


def add_methanol_reforming_cc(n, costs):
    logger.info("Adding methanol steam reforming with carbon capture.")

    tech = "Methanol steam reforming"

    # TODO: heat release and electricity demand for process and carbon capture
    # but the energy demands for carbon capture have not yet been added for other CC processes
    # 10.1016/j.rser.2020.110171: 0.129 kWh_e/kWh_H2, -0.09 kWh_heat/kWh_H2

    capital_cost = costs.at[tech, "fixed"] / costs.at[tech, "methanol-input"]

    capital_cost_cc = (
        capital_cost
        + costs.at["cement capture", "fixed"]
        * costs.at["methanolisation", "carbondioxide-input"]
    )

    n.add(
        "Link",
        spatial.h2.locations,
        suffix=f" {tech} CC",
        bus0=spatial.methanol.nodes,
        bus1=spatial.h2.nodes,
        bus2="co2 atmosphere",
        bus3=spatial.co2.nodes,
        p_nom_extendable=True,
        capital_cost=capital_cost_cc,
        efficiency=1 / costs.at[tech, "methanol-input"],
        efficiency2=(1 - costs.at["cement capture", "capture_rate"])
        * costs.at["methanolisation", "carbondioxide-input"],
        efficiency3=costs.at["cement capture", "capture_rate"]
        * costs.at["methanolisation", "carbondioxide-input"],
        carrier=f"{tech} CC",
        lifetime=costs.at[tech, "lifetime"],
    )


def add_dac(n, costs):
    heat_carriers = ["urban central heat", "services urban decentral heat"]
    heat_buses = n.buses.index[n.buses.carrier.isin(heat_carriers)]
    locations = n.buses.location[heat_buses]

    electricity_input = (
        costs.at["direct air capture", "electricity-input"]
        + costs.at["direct air capture", "compression-electricity-input"]
    )  # MWh_el / tCO2
    heat_input = (
        costs.at["direct air capture", "heat-input"]
        - costs.at["direct air capture", "compression-heat-output"]
    )  # MWh_th / tCO2

    n.add(
        "Link",
        heat_buses.str.replace(" heat", " DAC"),
        bus0=locations.values,
        bus1=heat_buses,
        bus2="co2 atmosphere",
        bus3=spatial.co2.df.loc[locations, "nodes"].values,
        carrier="DAC",
        capital_cost=costs.at["direct air capture", "fixed"] / electricity_input,
        efficiency=-heat_input / electricity_input,
        efficiency2=-1 / electricity_input,
        efficiency3=1 / electricity_input,
        p_nom_extendable=True,
        lifetime=costs.at["direct air capture", "lifetime"],
    )


def add_co2limit(n, options, nyears=1.0, limit=0.0):
    logger.info(f"Adding CO2 budget limit as per unit of 1990 levels of {limit}")

    countries = snakemake.params.countries

    sectors = determine_emission_sectors(options)

    # convert Mt to tCO2
    co2_totals = 1e6 * pd.read_csv(snakemake.input.co2_totals_name, index_col=0)

    co2_limit = co2_totals.loc[countries, sectors].sum().sum()

    co2_limit *= limit * nyears

    n.add(
        "GlobalConstraint",
        "CO2Limit",
        carrier_attribute="co2_emissions",
        sense="<=",
        type="co2_atmosphere",
        constant=co2_limit,
    )


def cycling_shift(df, steps=1):
    """
    Cyclic shift on index of pd.Series|pd.DataFrame by number of steps.
    """
    df = df.copy()
    new_index = np.roll(df.index, steps)
    df.values[:] = df.reindex(index=new_index).values
    return df


def prepare_costs(cost_file, params, nyears):
    # set all asset costs and other parameters
    costs = pd.read_csv(cost_file, index_col=[0, 1]).sort_index()

    # correct units to MW and EUR
    costs.loc[costs.unit.str.contains("/kW"), "value"] *= 1e3

    # min_count=1 is important to generate NaNs which are then filled by fillna
    costs = (
        costs.loc[:, "value"].unstack(level=1).groupby("technology").sum(min_count=1)
    )

    costs = costs.fillna(params["fill_values"])

    def annuity_factor(v):
        return calculate_annuity(v["lifetime"], v["discount rate"]) + v["FOM"] / 100

    costs["fixed"] = [
        annuity_factor(v) * v["investment"] * nyears for i, v in costs.iterrows()
    ]

    return costs


def add_generation(n, costs):
    logger.info("Adding electricity generation")

    nodes = pop_layout.index

    conventionals = options["conventional_generation"]

    for generator, carrier in conventionals.items():
        carrier_nodes = vars(spatial)[carrier].nodes

        add_carrier_buses(n, carrier, carrier_nodes)

        n.add(
            "Link",
            nodes + " " + generator,
            bus0=carrier_nodes,
            bus1=nodes,
            bus2="co2 atmosphere",
            marginal_cost=costs.at[generator, "efficiency"]
            * costs.at[generator, "VOM"],  # NB: VOM is per MWel
            capital_cost=costs.at[generator, "efficiency"]
            * costs.at[generator, "fixed"],  # NB: fixed cost is per MWel
            p_nom_extendable=True,
            carrier=generator,
            efficiency=costs.at[generator, "efficiency"],
            efficiency2=costs.at[carrier, "CO2 intensity"],
            lifetime=costs.at[generator, "lifetime"],
        )


def add_ammonia(n, costs):
    logger.info("Adding ammonia carrier with synthesis, cracking and storage")

    nodes = pop_layout.index

    n.add("Carrier", "NH3")

    n.add(
        "Bus", spatial.ammonia.nodes, location=spatial.ammonia.locations, carrier="NH3"
    )

    n.add(
        "Link",
        nodes,
        suffix=" Haber-Bosch",
        bus0=nodes,
        bus1=spatial.ammonia.nodes,
        bus2=nodes + " H2",
        p_nom_extendable=True,
        carrier="Haber-Bosch",
        efficiency=1 / costs.at["Haber-Bosch", "electricity-input"],
        efficiency2=-costs.at["Haber-Bosch", "hydrogen-input"]
        / costs.at["Haber-Bosch", "electricity-input"],
        capital_cost=costs.at["Haber-Bosch", "fixed"]
        / costs.at["Haber-Bosch", "electricity-input"],
        marginal_cost=costs.at["Haber-Bosch", "VOM"]
        / costs.at["Haber-Bosch", "electricity-input"],
        lifetime=costs.at["Haber-Bosch", "lifetime"],
    )

    n.add(
        "Link",
        nodes,
        suffix=" ammonia cracker",
        bus0=spatial.ammonia.nodes,
        bus1=nodes + " H2",
        p_nom_extendable=True,
        carrier="ammonia cracker",
        efficiency=1 / cf_industry["MWh_NH3_per_MWh_H2_cracker"],
        capital_cost=costs.at["Ammonia cracker", "fixed"]
        / cf_industry["MWh_NH3_per_MWh_H2_cracker"],  # given per MW_H2
        lifetime=costs.at["Ammonia cracker", "lifetime"],
    )

    # Ammonia Storage
    n.add(
        "Store",
        spatial.ammonia.nodes,
        suffix=" ammonia store",
        bus=spatial.ammonia.nodes,
        e_nom_extendable=True,
        e_cyclic=True,
        carrier="ammonia store",
        capital_cost=costs.at["NH3 (l) storage tank incl. liquefaction", "fixed"],
        lifetime=costs.at["NH3 (l) storage tank incl. liquefaction", "lifetime"],
    )


def insert_electricity_distribution_grid(n, costs):
    # TODO pop_layout?
    # TODO options?

    nodes = pop_layout.index

    n.add(
        "Bus",
        nodes + " low voltage",
        location=nodes,
        carrier="low voltage",
        unit="MWh_el",
    )

    n.add(
        "Link",
        nodes + " electricity distribution grid",
        bus0=nodes,
        bus1=nodes + " low voltage",
        p_nom_extendable=True,
        p_min_pu=-1,
        carrier="electricity distribution grid",
        efficiency=1,
        lifetime=costs.at["electricity distribution grid", "lifetime"],
        capital_cost=costs.at["electricity distribution grid", "fixed"],
    )

    # deduct distribution losses from electricity demand as these are included in total load
    # https://nbviewer.org/github/Open-Power-System-Data/datapackage_timeseries/blob/2020-10-06/main.ipynb
    if (
        efficiency := options["transmission_efficiency"]
        .get("electricity distribution grid", {})
        .get("efficiency_static")
    ):
        logger.info(
            f"Deducting distribution losses from electricity demand: {np.around(100*(1-efficiency), decimals=2)}%"
        )
        n.loads_t.p_set.loc[:, n.loads.carrier == "electricity"] *= efficiency

    # this catches regular electricity load and "industry electricity" and
    # "agriculture machinery electric" and "agriculture electricity"
    loads = n.loads.index[n.loads.carrier.str.contains("electric")]
    n.loads.loc[loads, "bus"] += " low voltage"

    bevs = n.links.index[n.links.carrier == "BEV charger"]
    n.links.loc[bevs, "bus0"] += " low voltage"

    v2gs = n.links.index[n.links.carrier == "V2G"]
    n.links.loc[v2gs, "bus1"] += " low voltage"

    hps = n.links.index[n.links.carrier.str.contains("heat pump")]
    n.links.loc[hps, "bus0"] += " low voltage"

    rh = n.links.index[n.links.carrier.str.contains("resistive heater")]
    n.links.loc[rh, "bus0"] += " low voltage"

    mchp = n.links.index[n.links.carrier.str.contains("micro gas")]
    n.links.loc[mchp, "bus1"] += " low voltage"

    # set existing solar to cost of utility cost rather the 50-50 rooftop-utility
    solar = n.generators.index[n.generators.carrier == "solar"]
    n.generators.loc[solar, "capital_cost"] = costs.at["solar-utility", "fixed"]
    pop_solar = pop_layout.total.rename(index=lambda x: x + " solar")

    # add max solar rooftop potential assuming 0.1 kW/m2 and 20 m2/person,
    # i.e. 2 kW/person (population data is in thousands of people) so we get MW
    potential = 0.1 * 20 * pop_solar

    n.add(
        "Generator",
        solar,
        suffix=" rooftop",
        bus=n.generators.loc[solar, "bus"] + " low voltage",
        carrier="solar rooftop",
        p_nom_extendable=True,
        p_nom_max=potential.loc[solar],
        marginal_cost=n.generators.loc[solar, "marginal_cost"],
        capital_cost=costs.at["solar-rooftop", "fixed"],
        efficiency=n.generators.loc[solar, "efficiency"],
        p_max_pu=n.generators_t.p_max_pu[solar],
        lifetime=costs.at["solar-rooftop", "lifetime"],
    )

    n.add("Carrier", "home battery")

    n.add(
        "Bus",
        nodes + " home battery",
        location=nodes,
        carrier="home battery",
        unit="MWh_el",
    )

    n.add(
        "Store",
        nodes + " home battery",
        bus=nodes + " home battery",
        location=nodes,
        e_cyclic=True,
        e_nom_extendable=True,
        carrier="home battery",
        capital_cost=costs.at["home battery storage", "fixed"],
        lifetime=costs.at["battery storage", "lifetime"],
    )

    n.add(
        "Link",
        nodes + " home battery charger",
        bus0=nodes + " low voltage",
        bus1=nodes + " home battery",
        carrier="home battery charger",
        efficiency=costs.at["battery inverter", "efficiency"] ** 0.5,
        capital_cost=costs.at["home battery inverter", "fixed"],
        p_nom_extendable=True,
        lifetime=costs.at["battery inverter", "lifetime"],
    )

    n.add(
        "Link",
        nodes + " home battery discharger",
        bus0=nodes + " home battery",
        bus1=nodes + " low voltage",
        carrier="home battery discharger",
        efficiency=costs.at["battery inverter", "efficiency"] ** 0.5,
        marginal_cost=options["marginal_cost_storage"],
        p_nom_extendable=True,
        lifetime=costs.at["battery inverter", "lifetime"],
    )


def insert_gas_distribution_costs(n, costs):
    # TODO options?

    f_costs = options["gas_distribution_grid_cost_factor"]

    logger.info(
        f"Inserting gas distribution grid with investment cost factor of {f_costs}"
    )

    capital_cost = costs.at["electricity distribution grid", "fixed"] * f_costs

    # gas boilers
    gas_b = n.links.index[
        n.links.carrier.str.contains("gas boiler")
        & (~n.links.carrier.str.contains("urban central"))
    ]
    n.links.loc[gas_b, "capital_cost"] += capital_cost

    # micro CHPs
    mchp = n.links.index[n.links.carrier.str.contains("micro gas")]
    n.links.loc[mchp, "capital_cost"] += capital_cost


def add_electricity_grid_connection(n, costs):
    carriers = ["onwind", "solar", "solar-hsat"]

    gens = n.generators.index[n.generators.carrier.isin(carriers)]

    n.generators.loc[gens, "capital_cost"] += costs.at[
        "electricity grid connection", "fixed"
    ]


def add_storage_and_grids(n, costs):
    logger.info("Add hydrogen storage")

    nodes = pop_layout.index

    n.add("Carrier", "H2")

    n.add("Bus", nodes + " H2", location=nodes, carrier="H2", unit="MWh_LHV")

    n.add(
        "Link",
        nodes + " H2 Electrolysis",
        bus1=nodes + " H2",
        bus0=nodes,
        p_nom_extendable=True,
        carrier="H2 Electrolysis",
        efficiency=costs.at["electrolysis", "efficiency"],
        capital_cost=costs.at["electrolysis", "fixed"],
        lifetime=costs.at["electrolysis", "lifetime"],
    )

    if options["hydrogen_fuel_cell"]:
        logger.info("Adding hydrogen fuel cell for re-electrification.")

        n.add(
            "Link",
            nodes + " H2 Fuel Cell",
            bus0=nodes + " H2",
            bus1=nodes,
            p_nom_extendable=True,
            carrier="H2 Fuel Cell",
            efficiency=costs.at["fuel cell", "efficiency"],
            capital_cost=costs.at["fuel cell", "fixed"]
            * costs.at["fuel cell", "efficiency"],  # NB: fixed cost is per MWel
            lifetime=costs.at["fuel cell", "lifetime"],
        )

    if options["hydrogen_turbine"]:
        logger.info(
            "Adding hydrogen turbine for re-electrification. Assuming OCGT technology costs."
        )
        # TODO: perhaps replace with hydrogen-specific technology assumptions.

        n.add(
            "Link",
            nodes + " H2 turbine",
            bus0=nodes + " H2",
            bus1=nodes,
            p_nom_extendable=True,
            carrier="H2 turbine",
            efficiency=costs.at["OCGT", "efficiency"],
            capital_cost=costs.at["OCGT", "fixed"]
            * costs.at["OCGT", "efficiency"],  # NB: fixed cost is per MWel
            marginal_cost=costs.at["OCGT", "VOM"],
            lifetime=costs.at["OCGT", "lifetime"],
        )

    cavern_types = snakemake.params.sector["hydrogen_underground_storage_locations"]
    h2_caverns = pd.read_csv(snakemake.input.h2_cavern, index_col=0)

    if (
        not h2_caverns.empty
        and options["hydrogen_underground_storage"]
        and set(cavern_types).intersection(h2_caverns.columns)
    ):
        h2_caverns = h2_caverns[cavern_types].sum(axis=1)

        # only use sites with at least 2 TWh potential
        h2_caverns = h2_caverns[h2_caverns > 2]

        # convert TWh to MWh
        h2_caverns = h2_caverns * 1e6

        # clip at 1000 TWh for one location
        h2_caverns.clip(upper=1e9, inplace=True)

        logger.info("Add hydrogen underground storage")

        h2_capital_cost = costs.at["hydrogen storage underground", "fixed"]

        n.add(
            "Store",
            h2_caverns.index + " H2 Store",
            bus=h2_caverns.index + " H2",
            e_nom_extendable=True,
            e_nom_max=h2_caverns.values,
            e_cyclic=True,
            carrier="H2 Store",
            capital_cost=h2_capital_cost,
            lifetime=costs.at["hydrogen storage underground", "lifetime"],
        )

    # hydrogen stored overground (where not already underground)
    h2_capital_cost = costs.at[
        "hydrogen storage tank type 1 including compressor", "fixed"
    ]
    nodes_overground = h2_caverns.index.symmetric_difference(nodes)

    n.add(
        "Store",
        nodes_overground + " H2 Store",
        bus=nodes_overground + " H2",
        e_nom_extendable=True,
        e_cyclic=True,
        carrier="H2 Store",
        capital_cost=h2_capital_cost,
    )

    if options["gas_network"] or options["H2_retrofit"]:
        fn = snakemake.input.clustered_gas_network
        gas_pipes = pd.read_csv(fn, index_col=0)

    if options["gas_network"]:
        logger.info(
            "Add natural gas infrastructure, incl. LNG terminals, production, storage and entry-points."
        )

        if options["H2_retrofit"]:
            gas_pipes["p_nom_max"] = gas_pipes.p_nom
            gas_pipes["p_nom_min"] = 0.0
            # 0.1 EUR/MWkm/a to prefer decommissioning to address degeneracy
            gas_pipes["capital_cost"] = 0.1 * gas_pipes.length
            gas_pipes["p_nom_extendable"] = True
        else:
            gas_pipes["p_nom_max"] = np.inf
            gas_pipes["p_nom_min"] = gas_pipes.p_nom
            gas_pipes["capital_cost"] = (
                gas_pipes.length * costs.at["CH4 (g) pipeline", "fixed"]
            )
            gas_pipes["p_nom_extendable"] = False

        n.add(
            "Link",
            gas_pipes.index,
            bus0=gas_pipes.bus0 + " gas",
            bus1=gas_pipes.bus1 + " gas",
            p_min_pu=gas_pipes.p_min_pu,
            p_nom=gas_pipes.p_nom,
            p_nom_extendable=gas_pipes.p_nom_extendable,
            p_nom_max=gas_pipes.p_nom_max,
            p_nom_min=gas_pipes.p_nom_min,
            length=gas_pipes.length,
            capital_cost=gas_pipes.capital_cost,
            tags=gas_pipes.name,
            carrier="gas pipeline",
            lifetime=np.inf,
        )

        # remove fossil generators where there is neither
        # production, LNG terminal, nor entry-point beyond system scope

        fn = snakemake.input.gas_input_nodes_simplified
        gas_input_nodes = pd.read_csv(fn, index_col=0)

        unique = gas_input_nodes.index.unique()
        gas_i = n.generators.carrier == "gas"
        internal_i = ~n.generators.bus.map(n.buses.location).isin(unique)

        remove_i = n.generators[gas_i & internal_i].index
        n.generators.drop(remove_i, inplace=True)

        input_types = ["lng", "pipeline", "production"]
        p_nom = gas_input_nodes[input_types].sum(axis=1).rename(lambda x: x + " gas")
        n.generators.loc[gas_i, "p_nom_extendable"] = False
        n.generators.loc[gas_i, "p_nom"] = p_nom

        # add existing gas storage capacity
        gas_i = n.stores.carrier == "gas"
        e_nom = (
            gas_input_nodes["storage"]
            .rename(lambda x: x + " gas Store")
            .reindex(n.stores.index)
            .fillna(0.0)
            * 1e3
        )  # MWh_LHV
        e_nom.clip(
            upper=e_nom.quantile(0.98), inplace=True
        )  # limit extremely large storage
        n.stores.loc[gas_i, "e_nom_min"] = e_nom

        # add candidates for new gas pipelines to achieve full connectivity

        G = nx.Graph()

        gas_buses = n.buses.loc[n.buses.carrier == "gas", "location"]
        G.add_nodes_from(np.unique(gas_buses.values))

        sel = gas_pipes.p_nom > 1500
        attrs = ["bus0", "bus1", "length"]
        G.add_weighted_edges_from(gas_pipes.loc[sel, attrs].values)

        # find all complement edges
        complement_edges = pd.DataFrame(complement(G).edges, columns=["bus0", "bus1"])
        complement_edges["length"] = complement_edges.apply(haversine, axis=1)

        # apply k_edge_augmentation weighted by length of complement edges
        k_edge = options["gas_network_connectivity_upgrade"]
        if augmentation := list(
            k_edge_augmentation(G, k_edge, avail=complement_edges.values)
        ):
            new_gas_pipes = pd.DataFrame(augmentation, columns=["bus0", "bus1"])
            new_gas_pipes["length"] = new_gas_pipes.apply(haversine, axis=1)

            new_gas_pipes.index = new_gas_pipes.apply(
                lambda x: f"gas pipeline new {x.bus0} <-> {x.bus1}", axis=1
            )

            n.add(
                "Link",
                new_gas_pipes.index,
                bus0=new_gas_pipes.bus0 + " gas",
                bus1=new_gas_pipes.bus1 + " gas",
                p_min_pu=-1,  # new gas pipes are bidirectional
                p_nom_extendable=True,
                length=new_gas_pipes.length,
                capital_cost=new_gas_pipes.length
                * costs.at["CH4 (g) pipeline", "fixed"],
                carrier="gas pipeline new",
                lifetime=costs.at["CH4 (g) pipeline", "lifetime"],
            )

    if options["H2_retrofit"]:
        logger.info("Add retrofitting options of existing CH4 pipes to H2 pipes.")

        fr = "gas pipeline"
        to = "H2 pipeline retrofitted"
        h2_pipes = gas_pipes.rename(index=lambda x: x.replace(fr, to))

        n.add(
            "Link",
            h2_pipes.index,
            bus0=h2_pipes.bus0 + " H2",
            bus1=h2_pipes.bus1 + " H2",
            p_min_pu=-1.0,  # allow that all H2 retrofit pipelines can be used in both directions
            p_nom_max=h2_pipes.p_nom * options["H2_retrofit_capacity_per_CH4"],
            p_nom_extendable=True,
            length=h2_pipes.length,
            capital_cost=costs.at["H2 (g) pipeline repurposed", "fixed"]
            * h2_pipes.length,
            tags=h2_pipes.name,
            carrier="H2 pipeline retrofitted",
            lifetime=costs.at["H2 (g) pipeline repurposed", "lifetime"],
        )

    if options["H2_network"]:
        logger.info("Add options for new hydrogen pipelines.")

        h2_pipes = create_network_topology(
            n, "H2 pipeline ", carriers=["DC", "gas pipeline"]
        )

        # TODO Add efficiency losses
        n.add(
            "Link",
            h2_pipes.index,
            bus0=h2_pipes.bus0.values + " H2",
            bus1=h2_pipes.bus1.values + " H2",
            p_min_pu=-1,
            p_nom_extendable=True,
            length=h2_pipes.length.values,
            capital_cost=costs.at["H2 (g) pipeline", "fixed"] * h2_pipes.length.values,
            carrier="H2 pipeline",
            lifetime=costs.at["H2 (g) pipeline", "lifetime"],
        )

    n.add("Carrier", "battery")

    n.add("Bus", nodes + " battery", location=nodes, carrier="battery", unit="MWh_el")

    n.add(
        "Store",
        nodes + " battery",
        bus=nodes + " battery",
        e_cyclic=True,
        e_nom_extendable=True,
        carrier="battery",
        capital_cost=costs.at["battery storage", "fixed"],
        lifetime=costs.at["battery storage", "lifetime"],
    )

    n.add(
        "Link",
        nodes + " battery charger",
        bus0=nodes,
        bus1=nodes + " battery",
        carrier="battery charger",
        efficiency=costs.at["battery inverter", "efficiency"] ** 0.5,
        capital_cost=costs.at["battery inverter", "fixed"],
        p_nom_extendable=True,
        lifetime=costs.at["battery inverter", "lifetime"],
    )

    n.add(
        "Link",
        nodes + " battery discharger",
        bus0=nodes + " battery",
        bus1=nodes,
        carrier="battery discharger",
        efficiency=costs.at["battery inverter", "efficiency"] ** 0.5,
        marginal_cost=options["marginal_cost_storage"],
        p_nom_extendable=True,
        lifetime=costs.at["battery inverter", "lifetime"],
    )

    if options["methanation"]:
        n.add(
            "Link",
            spatial.nodes,
            suffix=" Sabatier",
            bus0=nodes + " H2",
            bus1=spatial.gas.nodes,
            bus2=spatial.co2.nodes,
            p_nom_extendable=True,
            carrier="Sabatier",
            p_min_pu=options["min_part_load_methanation"],
            efficiency=costs.at["methanation", "efficiency"],
            efficiency2=-costs.at["methanation", "efficiency"]
            * costs.at["gas", "CO2 intensity"],
            capital_cost=costs.at["methanation", "fixed"]
            * costs.at["methanation", "efficiency"],  # costs given per kW_gas
            lifetime=costs.at["methanation", "lifetime"],
        )

    if options["coal_cc"]:
        n.add(
            "Link",
            spatial.nodes,
            suffix=" coal CC",
            bus0=spatial.coal.nodes,
            bus1=spatial.nodes,
            bus2="co2 atmosphere",
            bus3=spatial.co2.nodes,
            marginal_cost=costs.at["coal", "efficiency"]
            * costs.at["coal", "VOM"],  # NB: VOM is per MWel
            capital_cost=costs.at["coal", "efficiency"] * costs.at["coal", "fixed"]
            + costs.at["biomass CHP capture", "fixed"]
            * costs.at["coal", "CO2 intensity"],  # NB: fixed cost is per MWel
            p_nom_extendable=True,
            carrier="coal",
            efficiency=costs.at["coal", "efficiency"],
            efficiency2=costs.at["coal", "CO2 intensity"]
            * (1 - costs.at["biomass CHP capture", "capture_rate"]),
            efficiency3=costs.at["coal", "CO2 intensity"]
            * costs.at["biomass CHP capture", "capture_rate"],
            lifetime=costs.at["coal", "lifetime"],
        )

    if options["SMR_cc"]:
        n.add(
            "Link",
            spatial.nodes,
            suffix=" SMR CC",
            bus0=spatial.gas.nodes,
            bus1=nodes + " H2",
            bus2="co2 atmosphere",
            bus3=spatial.co2.nodes,
            p_nom_extendable=True,
            carrier="SMR CC",
            efficiency=costs.at["SMR CC", "efficiency"],
            efficiency2=costs.at["gas", "CO2 intensity"] * (1 - options["cc_fraction"]),
            efficiency3=costs.at["gas", "CO2 intensity"] * options["cc_fraction"],
            capital_cost=costs.at["SMR CC", "fixed"],
            lifetime=costs.at["SMR CC", "lifetime"],
        )

    if options["SMR"]:
        n.add(
            "Link",
            nodes + " SMR",
            bus0=spatial.gas.nodes,
            bus1=nodes + " H2",
            bus2="co2 atmosphere",
            p_nom_extendable=True,
            carrier="SMR",
            efficiency=costs.at["SMR", "efficiency"],
            efficiency2=costs.at["gas", "CO2 intensity"],
            capital_cost=costs.at["SMR", "fixed"],
            lifetime=costs.at["SMR", "lifetime"],
        )


def check_land_transport_shares(shares):
    # Sums up the shares, ignoring None values
    total_share = sum(filter(None, shares))
    if total_share != 1:
        logger.warning(
            f"Total land transport shares sum up to {total_share:.2%},"
            "corresponding to increased or decreased demand assumptions."
        )


def get_temp_efficency(
    car_efficiency,
    temperature,
    deadband_lw,
    deadband_up,
    degree_factor_lw,
    degree_factor_up,
):
    """
    Correct temperature depending on heating and cooling for respective car
    type.
    """
    # temperature correction for EVs
    dd = transport_degree_factor(
        temperature,
        deadband_lw,
        deadband_up,
        degree_factor_lw,
        degree_factor_up,
    )

    temp_eff = 1 / (1 + dd)

    return car_efficiency * temp_eff

def get_vehicle_cost():
    # EV --------------------------
    cost_EV = costs.loc["Battery electric (passenger cars)", "fixed"]
    
    cost_Etruck = costs.loc[car_keys["electric"], "fixed"].mean()

    # FCE ----------------------------
    cost_FCE = costs.loc["Hydrogen fuel cell (passenger cars)", "fixed"]

    cost_FCtruck = costs.loc[car_keys["fuel_cell"], "fixed"].mean()
                   

    # ICE ---------------------------------------------------------
    cost_ICE = costs.at["Liquid fuels ICE (passenger cars)", "fixed"]
               
    cost_ICtruck = costs.loc[car_keys["ice"], "fixed"].mean()
                   
    # cost in unit input depending on car type
    costs_car_type = {
        "land transport EV light": cost_EV,
        "land transport EV heavy": cost_Etruck,
        'land transport fuel cell light': cost_FCE,
        'land transport fuel cell heavy': cost_FCtruck,
        'land transport oil light': cost_ICE,
        'land transport oil heavy': cost_ICtruck,          
    }
    
    return costs_car_type

def get_capital_cost_vehicle(n_cars, p_nom, endogenous, carrier):
    if endogenous:
        vehicle_cost = get_vehicle_cost()[carrier]
        return vehicle_cost*n_cars/p_nom
    else:
        return 0

def add_EVs(
    n,
    nodes,
    avail_profile,
    dsm_profile,
    p_set,
    electric_share,
    number_cars,
    temperature,
    car_efficiency,
    suffix,
    transport_type="light",
    endogenous=False
):
<<<<<<< HEAD

    if not "Li ion" in n.carriers.index:
        n.add("Carrier", "Li ion")
=======
    n.add("Carrier", "EV battery")
>>>>>>> be83b593

    n.add(
        "Bus",
        nodes,
        suffix=f" EV battery {transport_type}",
        location=nodes,
        carrier="Li ion",
        unit="MWh_el",
    )
        
    # temperature corrected efficiency
    efficiency = get_temp_efficency(
        car_efficiency,
        temperature,
        options["transport_heating_deadband_lower"],
        options["transport_heating_deadband_upper"],
        options["EV_lower_degree_factor"],
        options["EV_upper_degree_factor"],
    )

    p_shifted = (p_set + cycling_shift(p_set, 1) + cycling_shift(p_set, 2)) / 3

    cyclic_eff = p_set.div(p_shifted)

    efficiency *= cyclic_eff

<<<<<<< HEAD
    p_nom = electric_share * p_set.div(efficiency).max()

    profile = p_set.div(efficiency) / p_set.div(efficiency).max()
    
    capital_cost = get_capital_cost_vehicle(electric_share * number_cars,
                                            p_nom,
                                            endogenous,
                                            carrier=suffix[1:])

    if options["logistic_curve"]:
        projected_ev = pd.read_csv(snakemake.input.projected_ev_share, index_col=[0],
                               header=[0,1])
        p_nom_e = p_nom / electric_share
        max_p_nom_ev = projected_ev.loc[int(snakemake.wildcards.planning_horizons),transport_type]
        p_nom_max = p_nom_e * max_p_nom_ev
    else:
        p_nom_max = np.inf
        
    n.madd(
        "Link",
        nodes,
        suffix=suffix,
        bus0=nodes + f" EV battery {transport_type}",
        bus1=nodes + f" land transport {transport_type}",
        carrier=suffix[1:],
        efficiency=efficiency,
        p_min_pu=profile,
        p_max_pu=profile,
        p_nom=p_nom,
        p_nom_max=p_nom_max,
        p_nom_extendable=False,
        capital_cost=capital_cost,
        lifetime=15,
    )
    
    p_nom = (number_cars * options["bev_charge_rate"][transport_type]
             * electric_share)
=======
    profile = electric_share * p_set.div(efficiency)

    n.add(
        "Load",
        spatial.nodes,
        suffix=" land transport EV",
        bus=spatial.nodes + " EV battery",
        carrier="land transport EV",
        p_set=profile.loc[n.snapshots],
    )

    p_nom = number_cars * options["bev_charge_rate"] * electric_share
>>>>>>> be83b593

    n.add(
        "Link",
        nodes,
        suffix=f" BEV charger {transport_type}",
        bus0=nodes,
        bus1=nodes + f" EV battery {transport_type}",
        p_nom=p_nom,
<<<<<<< HEAD
        carrier=f"BEV charger {transport_type}",
        p_max_pu=avail_profile[nodes],
=======
        carrier="BEV charger",
        p_max_pu=avail_profile.loc[n.snapshots, spatial.nodes],
>>>>>>> be83b593
        lifetime=1,
        efficiency=options["bev_charge_efficiency"],
    )

<<<<<<< HEAD
    if options["v2g"] and transport_type=="light":
        n.madd(
=======
    if options["v2g"]:
        n.add(
>>>>>>> be83b593
            "Link",
            nodes,
            suffix=" V2G",
            bus1=nodes,
            bus0=nodes + f" EV battery {transport_type}",
            p_nom=p_nom,
            carrier="V2G",
<<<<<<< HEAD
            p_max_pu=avail_profile[nodes],
=======
            p_max_pu=avail_profile.loc[n.snapshots, spatial.nodes],
>>>>>>> be83b593
            lifetime=1,
            efficiency=options["bev_charge_efficiency"],
        )

    if options["bev_dsm"] and transport_type=="light":
        e_nom = (
            number_cars
            * options["bev_energy"]
            * options["bev_availability"]
            * electric_share
        )

        n.add(
            "Store",
            nodes,
            suffix=" battery storage",
            bus=nodes + f" EV battery {transport_type}",
            carrier="battery storage",
            e_cyclic=True,
            e_nom=e_nom,
            e_max_pu=1,
<<<<<<< HEAD
            e_min_pu=dsm_profile[nodes],
            lifetime=15,
=======
            e_min_pu=dsm_profile.loc[n.snapshots, spatial.nodes],
>>>>>>> be83b593
        )

def add_fuel_cell_cars(n, nodes, p_set, fuel_cell_share, number_cars, 
                       temperature,
                       car_efficiency, suffix,
                       transport_type="light", endogenous=False
                       ):

<<<<<<< HEAD
   
=======
def add_fuel_cell_cars(n, p_set, fuel_cell_share, temperature):
    car_efficiency = options["transport_fuel_cell_efficiency"]

>>>>>>> be83b593
    # temperature corrected efficiency
    efficiency = get_temp_efficency(
        car_efficiency,
        temperature,
        options["transport_heating_deadband_lower"],
        options["transport_heating_deadband_upper"],
        options["ICE_lower_degree_factor"],
        options["ICE_upper_degree_factor"],
    )

    p_nom = fuel_cell_share * p_set.div(efficiency).max()
    
    capital_cost = get_capital_cost_vehicle(fuel_cell_share * number_cars,
                                            p_nom,
                                            endogenous,
                                            carrier=suffix[1:])
    
    if options["logistic_curve"]:
        projected_ev = pd.read_csv(snakemake.input.projected_ev_share, index_col=[0],
                               header=[0,1])
        p_nom_e = p_nom / fuel_cell_share
        max_p_nom_fcev = projected_ev.loc[int(snakemake.wildcards.planning_horizons),transport_type]
        p_nom_max = p_nom_e * max_p_nom_fcev
    else:
        p_nom_max = np.inf

    profile = p_set.div(efficiency) / p_set.div(efficiency).max()

<<<<<<< HEAD
    n.madd(
        "Link",
        nodes,
        suffix=suffix,
        bus0=spatial.h2.nodes,
        bus1=nodes + f" land transport {transport_type}",
        carrier=suffix[1:],
        capital_cost=capital_cost,
        efficiency=efficiency,
        p_nom_extendable=False,
        p_nom=p_nom,
        p_nom_max=p_nom_max,
        p_min_pu=profile,
        p_max_pu=profile,
        lifetime=1,
    )


def add_ice_cars(n, nodes, p_set, ice_share, number_cars, temperature,
                           car_efficiency, suffix,
                           transport_type="light",
                           endogenous=False
                           ):

=======
    n.add(
        "Load",
        spatial.nodes,
        suffix=" land transport fuel cell",
        bus=spatial.h2.nodes,
        carrier="land transport fuel cell",
        p_set=profile,
    )


def add_ice_cars(n, p_set, ice_share, temperature):
>>>>>>> be83b593
    add_carrier_buses(n, "oil")

    # temperature corrected efficiency
    efficiency = get_temp_efficency(
        car_efficiency,
        temperature,
        options["transport_heating_deadband_lower"],
        options["transport_heating_deadband_upper"],
        options["ICE_lower_degree_factor"],
        options["ICE_upper_degree_factor"],
    )

<<<<<<< HEAD
    p_nom = ice_share * p_set.div(efficiency).max()
    
    capital_cost = get_capital_cost_vehicle(ice_share * number_cars,
                                            p_nom,
                                            endogenous,
                                            carrier=suffix[1:])

    profile = p_set.div(efficiency) / p_set.div(efficiency).max()
=======
    profile = ice_share * p_set.div(efficiency).rename(
        columns=lambda x: x + " land transport oil"
    )

    if not options["regional_oil_demand"]:
        profile = profile.sum(axis=1).to_frame(name="EU land transport oil")

    n.add(
        "Bus",
        spatial.oil.land_transport,
        location=spatial.oil.demand_locations,
        carrier="land transport oil",
        unit="land transport",
    )

    n.add(
        "Load",
        spatial.oil.land_transport,
        bus=spatial.oil.land_transport,
        carrier="land transport oil",
        p_set=profile,
    )
>>>>>>> be83b593

    n.add(
        "Link",
        nodes,
        suffix=suffix,
        bus0=spatial.oil.nodes,
        bus1=nodes + f" land transport {transport_type}",
        bus2=["co2 atmosphere"],
        carrier=suffix[1:],
        capital_cost=capital_cost,
        efficiency=efficiency,
        efficiency2=costs.at["oil", "CO2 intensity"],
        p_nom_extendable=False,
        p_nom=p_nom,
        p_min_pu=profile,
        p_max_pu=profile,
        lifetime=1,
    )




car_keys = {"fuel_cell": ['FCV Bus city',
                      'FCV Coach',
                      'FCV Truck Semi-Trailer max 50 tons',
                       'FCV Truck Solo max 26 tons',
                       'FCV Truck Trailer max 56 tons'],
        "ice": ['Diesel Bus city', 'Diesel Coach',
               'Diesel Truck Semi-Trailer max 50 tons',
               'Diesel Truck Solo max 26 tons',
               'Diesel Truck Trailer max 56 tons'],
        "electric": ['BEV Bus city', 'BEV Coach',
                     'BEV Truck Semi-Trailer max 50 tons',
               'BEV Truck Solo max 26 tons',
               'BEV Truck Trailer max 56 tons']}


def get_car_efficiencies(engine_types, transport_types):
    car_efficiencies =  pd.DataFrame()
    for engine in engine_types:
        for transport_type in transport_types:
            car_efficiencies.loc[engine, transport_type] = options[f"transport_{engine}_efficiency"][transport_type]
        # heavy
        logger.info(f"overwriting heavy duty efficiency from config with DEA data for {engine}")
        car_efficiency = costs.loc[car_keys[engine], "efficiency"].mean()
        # convert kWh/km in 100 km / MWh
        car_efficiency = (1/(1e2*car_efficiency))*1e3
        car_efficiencies.loc[engine, "heavy"] = car_efficiency
        
    return car_efficiencies


def get_shares(engine_types, transport_types, endogenous):
    shares = {}
    for engine in engine_types:
        for transport_type in transport_types:
            shares[engine, transport_type] = get(options[f"land_transport_{engine}_share"][transport_type],
                                 investment_year)
            if not endogenous:
                logger.info(f"{engine} {transport_type} share: {shares[engine, transport_type]*100}%")
    shares = pd.Series(shares)
    if not endogenous:
        check_land_transport_shares(shares)
    else:
        logger.info("Endogenous optimisation of land transport sector")
        # todo make this nicer
        shares.loc[:,:] = 1/3
    return shares

def add_land_transport(n, costs):
    logger.info("Add land transport")
    
    nodes = spatial.nodes

    # read in transport demand in units 100 km
    transport = pd.read_csv(
        snakemake.input.transport_demand, index_col=0, header=[0,1], 
        parse_dates=True
    ).reindex(columns=nodes, level=1)
    
    transport_data = pd.read_csv(snakemake.input.transport_data, index_col=0)
    
    number_cars = transport_data.loc[:, [f"Number {car_type}" for car_type in car_types]]
    
    avail_profile = pd.read_csv(
        snakemake.input.avail_profile, index_col=0, parse_dates=True
    )
    
    dsm_profile = pd.read_csv(
        snakemake.input.dsm_profile, index_col=0, parse_dates=True
    )

    # exogenous share of passenger car type
    engine_types = ["fuel_cell", "electric", "ice"]
    transport_types = transport.columns.levels[0]
    endogenous = options["endogenous_transport"]
    shares = get_shares(engine_types, transport_types, endogenous)
        
        
    car_efficiencies =  get_car_efficiencies(engine_types, transport_types)

    # temperature for correction factor for heating/cooling
    temperature = xr.open_dataarray(snakemake.input.temp_air_total).to_pandas()
    
    transport = transport.reindex(columns=spatial.nodes, level=1)
    
    for transport_type in transport_types:
        
        # Add load for transport demand
        n.add("Carrier", f"land transport demand {transport_type}")
    
        n.madd(
            "Bus",
            nodes,
            location=nodes,
            suffix=f" land transport {transport_type}",
            carrier=f"land transport demand {transport_type}",
            unit="100 km",
        )
    
        p_set = transport[transport_type]
        carrier = carrier=f"land transport demand {transport_type}"
        
        if carrier in options["vary_demand"].keys():
            factor = get(options["vary_demand"][carrier], investment_year)
            logger.info(f"Vary {carrier} by factor {factor} in {investment_year}")

        # add demand
        n.madd(
            "Load",
            nodes,
            suffix=f" land transport {transport_type}",
            bus=nodes + f" land transport {transport_type}",
            carrier=carrier,
            p_set=factor*p_set,
        )
        
        # electric vehicles
        if shares.loc["electric", transport_type] > 0:
            
            car_efficiency = car_efficiencies.loc["electric",transport_type]
            
            cols = transport_cols[transport_type]
            add_EVs(
                n,
                nodes,
                avail_profile,
                dsm_profile,
                transport[transport_type],
                shares.loc["electric", transport_type],
                number_cars[[f"Number {col}" for col in cols]].sum(axis=1),
                temperature,
                car_efficiency,
                suffix=f" land transport EV {transport_type}",
                transport_type=transport_type,
                endogenous=endogenous,
            )

        # fuel cell vehicles
        if shares.loc["fuel_cell", transport_type] > 0:
            
            car_efficiency = car_efficiencies.loc["fuel_cell", transport_type]
            add_fuel_cell_cars(n, nodes, transport[transport_type],
                                shares.loc["fuel_cell", transport_type],
                                number_cars[[f"Number {col}" for col in cols]].sum(axis=1),
                                temperature,
                                car_efficiency,
                                suffix=f" land transport fuel cell {transport_type}",
                                transport_type=transport_type,
                                endogenous=endogenous,
                                )
        
        # internal combustion cars
        if shares.loc["ice", transport_type]>0:
            
            car_efficiency = car_efficiencies.loc["ice", transport_type]
            add_ice_cars(n, nodes, transport[transport_type],
                          shares.loc["ice", transport_type],
                          number_cars[[f"Number {col}" for col in cols]].sum(axis=1),
                          temperature, car_efficiency,
                          suffix=f" land transport oil {transport_type}",
                          transport_type=transport_type,
                          endogenous=endogenous,
                          )
            
    if endogenous:
        adjust_endogenous_transport(n, engine_types, transport_types)


def adjust_endogenous_transport(n, engine_types, transport_types):

    logger.info("Assume endogenous land transport")
    carrier = [
        "land transport EV light",
        "land transport EV heavy",
        "land transport oil light",
        "land transport oil heavy",
        "land transport fuel cell light",
        "land transport fuel cell heavy",
        "BEV charger light",
        "BEV charger heavy",
        "V2G",
    ]

    links_i = n.links[n.links.carrier.isin(carrier)].index
    n.links.loc[links_i, "p_nom_extendable"] = True
    n.links.loc[links_i, "lifetime"] = 15

    store_carrier = ["battery storage", "Li ion"]
    store_i = n.stores[n.stores.carrier.isin(store_carrier)].index
    n.stores.loc[store_i, "e_nom_extendable"] = True
       

    # add dummy generator only needed for solving with glpk with higher solver tolerance
    # n.add("Carrier", "dummy transport", color="#dd2e23", nice_name="Dummy transport")
    buses_i = n.buses[n.buses.carrier.str.contains("land transport demand")].index
    n.madd(
        "Generator",
        buses_i,
        " load",
        bus=buses_i,
        carrier="load",
        sign=1e-3,  # Adjust sign to measure p and p_nom in kW instead of MW
        marginal_cost=1e2,  # Eur/kWh
        p_nom=1e9,  # kW
    )

    n.madd(
        "Generator",
        buses_i,
        " load negative",
        bus=buses_i,
        carrier="load",
        marginal_cost=-1e2,
        sign=1e-3,  # Adjust sign to measure p and p_nom in kW instead of MW
        p_nom=1e9,
        p_max_pu=0,
        p_min_pu=-1,
        #sign=-1,
    )
    
    car_efficiencies =  get_car_efficiencies(engine_types, transport_types)
    
    map_carrier = {
        "electric": "land transport EV",
        "fuel_cell": "fuel cell",
        "ice": "oil"
        }
    
    # TODO missing assumptions for light duty
    # for car_type in ["electric", "fuel_cell", "ice"]:
    #     VOM = (costs.loc[car_keys[car_type], "VOM"].mean()
    #             *100 * car_efficiencies.loc[car_type, "heavy"])
    #     carrier = f"land transport {map_carrier[car_type]} heavy"
    #     car_i = n.links[n.links.carrier==carrier].index
    #     n.links.loc[car_i, "marginal_cost"] = VOM
    
    
def build_heat_demand(n):
    heat_demand_shape = (
        xr.open_dataset(snakemake.input.hourly_heat_demand_total)
        .to_dataframe()
        .unstack(level=1)
    )

    sectors = [sector.value for sector in HeatSector]
    uses = ["water", "space"]

    heat_demand = {}
    electric_heat_supply = {}
    for sector, use in product(sectors, uses):
        name = f"{sector} {use}"

        # efficiency for final energy to thermal energy service
        eff = pop_weighted_energy_totals.index.str[:2].map(
            heating_efficiencies[f"total {sector} {use} efficiency"]
        )

        heat_demand[name] = (
            heat_demand_shape[name] / heat_demand_shape[name].sum()
        ).multiply(pop_weighted_energy_totals[f"total {sector} {use}"] * eff) * 1e6
        electric_heat_supply[name] = (
            heat_demand_shape[name] / heat_demand_shape[name].sum()
        ).multiply(pop_weighted_energy_totals[f"electricity {sector} {use}"]) * 1e6

    heat_demand = pd.concat(heat_demand, axis=1)
    electric_heat_supply = pd.concat(electric_heat_supply, axis=1)

    # subtract from electricity load since heat demand already in heat_demand
    electric_nodes = n.loads.index[n.loads.carrier == "electricity"]
    n.loads_t.p_set[electric_nodes] = (
        n.loads_t.p_set[electric_nodes]
        - electric_heat_supply.T.groupby(level=1).sum().T[electric_nodes]
    )

    return heat_demand


def add_heat(n: pypsa.Network, costs: pd.DataFrame, cop: xr.DataArray):
    """
    Add heat sector to the network.

    Parameters:
        n (pypsa.Network): The PyPSA network object.
        costs (pd.DataFrame): DataFrame containing cost information.
        cop (xr.DataArray): DataArray containing coefficient of performance (COP) values.

    Returns:
        None
    """
    logger.info("Add heat sector")

    sectors = [sector.value for sector in HeatSector]

    heat_demand = build_heat_demand(n)

    district_heat_info = pd.read_csv(snakemake.input.district_heat_share, index_col=0)
    dist_fraction = district_heat_info["district fraction of node"]
    urban_fraction = district_heat_info["urban fraction"]

    # NB: must add costs of central heating afterwards (EUR 400 / kWpeak, 50a, 1% FOM from Fraunhofer ISE)

    # exogenously reduce space heat demand
    if options["reduce_space_heat_exogenously"]:
        dE = get(options["reduce_space_heat_exogenously_factor"], investment_year)
        logger.info(f"Assumed space heat reduction of {dE:.2%}")
        for sector in sectors:
            heat_demand[sector + " space"] = (1 - dE) * heat_demand[sector + " space"]

    if options["solar_thermal"]:
        solar_thermal = (
            xr.open_dataarray(snakemake.input.solar_thermal_total)
            .to_pandas()
            .reindex(index=n.snapshots)
        )
        # 1e3 converts from W/m^2 to MW/(1000m^2) = kW/m^2
        solar_thermal = options["solar_cf_correction"] * solar_thermal / 1e3

    for (
        heat_system
    ) in (
        HeatSystem
    ):  # this loops through all heat systems defined in _entities.HeatSystem
        overdim_factor = options["overdimension_heat_generators"][
            heat_system.central_or_decentral
        ]
        if heat_system == HeatSystem.URBAN_CENTRAL:
            nodes = dist_fraction.index[dist_fraction > 0]
        else:
            nodes = pop_layout.index

        n.add("Carrier", f"{heat_system} heat")

        n.add(
            "Bus",
            nodes + f" {heat_system.value} heat",
            location=nodes,
            carrier=f"{heat_system.value} heat",
            unit="MWh_th",
        )

        if heat_system == HeatSystem.URBAN_CENTRAL and options["central_heat_vent"]:
            n.add(
                "Generator",
                nodes + f" {heat_system} heat vent",
                bus=nodes + f" {heat_system} heat",
                location=nodes,
                carrier=f"{heat_system} heat vent",
                p_nom_extendable=True,
                p_max_pu=0,
                p_min_pu=-1,
                unit="MWh_th",
            )

        ## Add heat load
        factor = heat_system.heat_demand_weighting(
            urban_fraction=urban_fraction[nodes], dist_fraction=dist_fraction[nodes]
        )
        if not heat_system == HeatSystem.URBAN_CENTRAL:
            heat_load = (
                heat_demand[
                    [
                        heat_system.sector.value + " water",
                        heat_system.sector.value + " space",
                    ]
                ]
                .T.groupby(level=1)
                .sum()
                .T[nodes]
                .multiply(factor)
            )

        if heat_system == HeatSystem.URBAN_CENTRAL:
            heat_load = (
                heat_demand.T.groupby(level=1)
                .sum()
                .T[nodes]
                .multiply(
                    factor * (1 + options["district_heating"]["district_heating_loss"])
                )
            )

        n.add(
            "Load",
            nodes,
            suffix=f" {heat_system} heat",
            bus=nodes + f" {heat_system} heat",
            carrier=f"{heat_system} heat",
            p_set=heat_load.loc[n.snapshots],
        )

        ## Add heat pumps
        for heat_source in snakemake.params.heat_pump_sources[
            heat_system.system_type.value
        ]:
            costs_name = heat_system.heat_pump_costs_name(heat_source)
            efficiency = (
                cop.sel(
                    heat_system=heat_system.system_type.value,
                    heat_source=heat_source,
                    name=nodes,
                )
                .to_pandas()
                .reindex(index=n.snapshots)
                if options["time_dep_hp_cop"]
                else costs.at[costs_name, "efficiency"]
            )

            n.add(
                "Link",
                nodes,
                suffix=f" {heat_system} {heat_source} heat pump",
                bus0=nodes,
                bus1=nodes + f" {heat_system} heat",
                carrier=f"{heat_system} {heat_source} heat pump",
                efficiency=efficiency,
                capital_cost=costs.at[costs_name, "efficiency"]
                * costs.at[costs_name, "fixed"]
                * overdim_factor,
                p_nom_extendable=True,
                lifetime=costs.at[costs_name, "lifetime"],
            )

        if options["tes"]:
            n.add("Carrier", f"{heat_system} water tanks")

            n.add(
                "Bus",
                nodes + f" {heat_system} water tanks",
                location=nodes,
                carrier=f"{heat_system} water tanks",
                unit="MWh_th",
            )

            n.add(
                "Link",
                nodes + f" {heat_system} water tanks charger",
                bus0=nodes + f" {heat_system} heat",
                bus1=nodes + f" {heat_system} water tanks",
                efficiency=costs.at["water tank charger", "efficiency"],
                carrier=f"{heat_system} water tanks charger",
                p_nom_extendable=True,
            )

            n.add(
                "Link",
                nodes + f" {heat_system} water tanks discharger",
                bus0=nodes + f" {heat_system} water tanks",
                bus1=nodes + f" {heat_system} heat",
                carrier=f"{heat_system} water tanks discharger",
                efficiency=costs.at["water tank discharger", "efficiency"],
                p_nom_extendable=True,
            )

            tes_time_constant_days = options["tes_tau"][
                heat_system.central_or_decentral
            ]

            n.add(
                "Store",
                nodes + f" {heat_system} water tanks",
                bus=nodes + f" {heat_system} water tanks",
                e_cyclic=True,
                e_nom_extendable=True,
                carrier=f"{heat_system} water tanks",
                standing_loss=1 - np.exp(-1 / 24 / tes_time_constant_days),
                capital_cost=costs.at[
                    heat_system.central_or_decentral + " water tank storage", "fixed"
                ],
                lifetime=costs.at[
                    heat_system.central_or_decentral + " water tank storage", "lifetime"
                ],
            )

        if options["resistive_heaters"]:
            key = f"{heat_system.central_or_decentral} resistive heater"

            n.add(
                "Link",
                nodes + f" {heat_system} resistive heater",
                bus0=nodes,
                bus1=nodes + f" {heat_system} heat",
                carrier=f"{heat_system} resistive heater",
                efficiency=costs.at[key, "efficiency"],
                capital_cost=costs.at[key, "efficiency"]
                * costs.at[key, "fixed"]
                * overdim_factor,
                p_nom_extendable=True,
                lifetime=costs.at[key, "lifetime"],
            )

        if options["boilers"]:
            key = f"{heat_system.central_or_decentral} gas boiler"

            n.add(
                "Link",
                nodes + f" {heat_system} gas boiler",
                p_nom_extendable=True,
                bus0=spatial.gas.df.loc[nodes, "nodes"].values,
                bus1=nodes + f" {heat_system} heat",
                bus2="co2 atmosphere",
                carrier=f"{heat_system} gas boiler",
                efficiency=costs.at[key, "efficiency"],
                efficiency2=costs.at["gas", "CO2 intensity"],
                capital_cost=costs.at[key, "efficiency"]
                * costs.at[key, "fixed"]
                * overdim_factor,
                lifetime=costs.at[key, "lifetime"],
            )

        if options["solar_thermal"]:
            n.add("Carrier", f"{heat_system} solar thermal")

            n.add(
                "Generator",
                nodes,
                suffix=f" {heat_system} solar thermal collector",
                bus=nodes + f" {heat_system} heat",
                carrier=f"{heat_system} solar thermal",
                p_nom_extendable=True,
                capital_cost=costs.at[
                    heat_system.central_or_decentral + " solar thermal", "fixed"
                ]
                * overdim_factor,
                p_max_pu=solar_thermal[nodes],
                lifetime=costs.at[
                    heat_system.central_or_decentral + " solar thermal", "lifetime"
                ],
            )

        if options["chp"] and heat_system == HeatSystem.URBAN_CENTRAL:
            # add gas CHP; biomass CHP is added in biomass section
            n.add(
                "Link",
                nodes + " urban central gas CHP",
                bus0=spatial.gas.df.loc[nodes, "nodes"].values,
                bus1=nodes,
                bus2=nodes + " urban central heat",
                bus3="co2 atmosphere",
                carrier="urban central gas CHP",
                p_nom_extendable=True,
                capital_cost=costs.at["central gas CHP", "fixed"]
                * costs.at["central gas CHP", "efficiency"],
                marginal_cost=costs.at["central gas CHP", "VOM"],
                efficiency=costs.at["central gas CHP", "efficiency"],
                efficiency2=costs.at["central gas CHP", "efficiency"]
                / costs.at["central gas CHP", "c_b"],
                efficiency3=costs.at["gas", "CO2 intensity"],
                lifetime=costs.at["central gas CHP", "lifetime"],
            )

            n.add(
                "Link",
                nodes + " urban central gas CHP CC",
                bus0=spatial.gas.df.loc[nodes, "nodes"].values,
                bus1=nodes,
                bus2=nodes + " urban central heat",
                bus3="co2 atmosphere",
                bus4=spatial.co2.df.loc[nodes, "nodes"].values,
                carrier="urban central gas CHP CC",
                p_nom_extendable=True,
                capital_cost=costs.at["central gas CHP", "fixed"]
                * costs.at["central gas CHP", "efficiency"]
                + costs.at["biomass CHP capture", "fixed"]
                * costs.at["gas", "CO2 intensity"],
                marginal_cost=costs.at["central gas CHP", "VOM"],
                efficiency=costs.at["central gas CHP", "efficiency"]
                - costs.at["gas", "CO2 intensity"]
                * (
                    costs.at["biomass CHP capture", "electricity-input"]
                    + costs.at["biomass CHP capture", "compression-electricity-input"]
                ),
                efficiency2=costs.at["central gas CHP", "efficiency"]
                / costs.at["central gas CHP", "c_b"]
                + costs.at["gas", "CO2 intensity"]
                * (
                    costs.at["biomass CHP capture", "heat-output"]
                    + costs.at["biomass CHP capture", "compression-heat-output"]
                    - costs.at["biomass CHP capture", "heat-input"]
                ),
                efficiency3=costs.at["gas", "CO2 intensity"]
                * (1 - costs.at["biomass CHP capture", "capture_rate"]),
                efficiency4=costs.at["gas", "CO2 intensity"]
                * costs.at["biomass CHP capture", "capture_rate"],
                lifetime=costs.at["central gas CHP", "lifetime"],
            )

        if (
            options["chp"]
            and options["micro_chp"]
            and heat_system.value != "urban central"
        ):
            n.add(
                "Link",
                nodes + f" {heat_system} micro gas CHP",
                p_nom_extendable=True,
                bus0=spatial.gas.df.loc[nodes, "nodes"].values,
                bus1=nodes,
                bus2=nodes + f" {heat_system} heat",
                bus3="co2 atmosphere",
                carrier=heat_system.value + " micro gas CHP",
                efficiency=costs.at["micro CHP", "efficiency"],
                efficiency2=costs.at["micro CHP", "efficiency-heat"],
                efficiency3=costs.at["gas", "CO2 intensity"],
                capital_cost=costs.at["micro CHP", "fixed"],
                lifetime=costs.at["micro CHP", "lifetime"],
            )

    if options["retrofitting"]["retro_endogen"]:
        logger.info("Add retrofitting endogenously")

        # retrofitting data 'retro_data' with 'costs' [EUR/m^2] and heat
        # demand 'dE' [per unit of original heat demand] for each country and
        # different retrofitting strengths [additional insulation thickness in m]
        retro_data = pd.read_csv(
            snakemake.input.retro_cost,
            index_col=[0, 1],
            skipinitialspace=True,
            header=[0, 1],
        )
        # heated floor area [10^6 * m^2] per country
        floor_area = pd.read_csv(snakemake.input.floor_area, index_col=[0, 1])

        n.add("Carrier", "retrofitting")

        # share of space heat demand 'w_space' of total heat demand
        w_space = {}
        for sector in sectors:
            w_space[sector] = heat_demand[sector + " space"] / (
                heat_demand[sector + " space"] + heat_demand[sector + " water"]
            )
        w_space["tot"] = (
            heat_demand["services space"] + heat_demand["residential space"]
        ) / heat_demand.T.groupby(level=[1]).sum().T

        for name in n.loads[
            n.loads.carrier.isin([x + " heat" for x in HeatSystem])
        ].index:
            node = n.buses.loc[name, "location"]
            ct = pop_layout.loc[node, "ct"]

            # weighting 'f' depending on the size of the population at the node
            if "urban central" in name:
                f = dist_fraction[node]
            elif "urban decentral" in name:
                f = urban_fraction[node] - dist_fraction[node]
            else:
                f = 1 - urban_fraction[node]
            if f == 0:
                continue
            # get sector name ("residential"/"services"/or both "tot" for urban central)
            if "urban central" in name:
                sec = "tot"
            if "residential" in name:
                sec = "residential"
            if "services" in name:
                sec = "services"

            # get floor aread at node and region (urban/rural) in m^2
            floor_area_node = (
                pop_layout.loc[node].fraction * floor_area.loc[ct, "value"] * 10**6
            ).loc[sec] * f
            # total heat demand at node [MWh]
            demand = n.loads_t.p_set[name]

            # space heat demand at node [MWh]
            space_heat_demand = demand * w_space[sec][node]
            # normed time profile of space heat demand 'space_pu' (values between 0-1),
            # p_max_pu/p_min_pu of retrofitting generators
            space_pu = (
                (space_heat_demand / space_heat_demand.max())
                .to_frame(name=node)
                .fillna(0)
            )

            # minimum heat demand 'dE' after retrofitting in units of original heat demand (values between 0-1)
            dE = retro_data.loc[(ct, sec), ("dE")]
            # get additional energy savings 'dE_diff' between the different retrofitting strengths/generators at one node
            dE_diff = abs(dE.diff()).fillna(1 - dE.iloc[0])
            # convert costs Euro/m^2 -> Euro/MWh
            capital_cost = (
                retro_data.loc[(ct, sec), ("cost")]
                * floor_area_node
                / ((1 - dE) * space_heat_demand.max())
            )
            if space_heat_demand.max() == 0:
                capital_cost = capital_cost.apply(lambda b: 0 if b == np.inf else b)

            # number of possible retrofitting measures 'strengths' (set in list at config.yaml 'l_strength')
            # given in additional insulation thickness [m]
            # for each measure, a retrofitting generator is added at the node
            strengths = retro_data.columns.levels[1]

            # check that ambitious retrofitting has higher costs per MWh than moderate retrofitting
            if (capital_cost.diff() < 0).sum():
                logger.warning(f"Costs are not linear for {ct} {sec}")
                s = capital_cost[(capital_cost.diff() < 0)].index
                strengths = strengths.drop(s)

            # reindex normed time profile of space heat demand back to hourly resolution
            space_pu = space_pu.reindex(index=heat_demand.index).ffill()

            # add for each retrofitting strength a generator with heat generation profile following the profile of the heat demand
            for strength in strengths:
                node_name = " ".join(name.split(" ")[2::])
                n.add(
                    "Generator",
                    [node],
                    suffix=" retrofitting " + strength + " " + node_name,
                    bus=name,
                    carrier="retrofitting",
                    p_nom_extendable=True,
                    p_nom_max=dE_diff[strength]
                    * space_heat_demand.max(),  # maximum energy savings for this renovation strength
                    p_max_pu=space_pu,
                    p_min_pu=space_pu,
                    country=ct,
                    capital_cost=capital_cost[strength]
                    * options["retrofitting"]["cost_factor"],
                )


def add_methanol(n, costs):
    methanol_options = options["methanol"]
    if not any(methanol_options.values()):
        return

    logger.info("Add methanol")
    add_carrier_buses(n, "methanol")

    if options["biomass"]:
        if methanol_options["biomass_to_methanol"]:
            add_biomass_to_methanol(n, costs)

        if methanol_options["biomass_to_methanol"]:
            add_biomass_to_methanol_cc(n, costs)

    if methanol_options["methanol_to_power"]:
        add_methanol_to_power(n, costs, types=methanol_options["methanol_to_power"])

    if methanol_options["methanol_reforming"]:
        add_methanol_reforming(n, costs)

    if methanol_options["methanol_reforming_cc"]:
        add_methanol_reforming_cc(n, costs)


def add_biomass(n, costs):
    logger.info("Add biomass")

    biomass_potentials = pd.read_csv(snakemake.input.biomass_potentials, index_col=0)

    # need to aggregate potentials if gas not nodally resolved
    if options["gas_network"]:
        biogas_potentials_spatial = biomass_potentials["biogas"].rename(
            index=lambda x: x + " biogas"
        )
        unsustainable_biogas_potentials_spatial = biomass_potentials[
            "unsustainable biogas"
        ].rename(index=lambda x: x + " biogas")
    else:
        biogas_potentials_spatial = biomass_potentials["biogas"].sum()
        unsustainable_biogas_potentials_spatial = biomass_potentials[
            "unsustainable biogas"
        ].sum()

    if options.get("biomass_spatial", options["biomass_transport"]):
        solid_biomass_potentials_spatial = biomass_potentials["solid biomass"].rename(
            index=lambda x: x + " solid biomass"
        )
        msw_biomass_potentials_spatial = biomass_potentials[
            "municipal solid waste"
        ].rename(index=lambda x: x + " municipal solid waste")
        unsustainable_solid_biomass_potentials_spatial = biomass_potentials[
            "unsustainable solid biomass"
        ].rename(index=lambda x: x + " unsustainable solid biomass")

    else:
        solid_biomass_potentials_spatial = biomass_potentials["solid biomass"].sum()
        msw_biomass_potentials_spatial = biomass_potentials[
            "municipal solid waste"
        ].sum()
        unsustainable_solid_biomass_potentials_spatial = biomass_potentials[
            "unsustainable solid biomass"
        ].sum()

    if options["regional_oil_demand"]:
        unsustainable_liquid_biofuel_potentials_spatial = biomass_potentials[
            "unsustainable bioliquids"
        ].rename(index=lambda x: x + " bioliquids")
    else:
        unsustainable_liquid_biofuel_potentials_spatial = biomass_potentials[
            "unsustainable bioliquids"
        ].sum()

    n.add("Carrier", "biogas")
    n.add("Carrier", "solid biomass")

    if (
        options["municipal_solid_waste"]
        and not options["industry"]
        and not (cf_industry["waste_to_energy"] or cf_industry["waste_to_energy_cc"])
    ):
        logger.warning(
            "Flag municipal_solid_waste can be only used with industry "
            "sector waste to energy."
            "Setting municipal_solid_waste=False."
        )
        options["municipal_solid_waste"] = False

    if options["municipal_solid_waste"]:
        n.add("Carrier", "municipal solid waste")

        n.add(
            "Bus",
            spatial.msw.nodes,
            location=spatial.msw.locations,
            carrier="municipal solid waste",
        )

        e_max_pu = pd.DataFrame(1, index=n.snapshots, columns=spatial.msw.nodes)
        e_max_pu.iloc[-1] = 0

        n.add(
            "Store",
            spatial.msw.nodes,
            bus=spatial.msw.nodes,
            carrier="municipal solid waste",
            e_nom=msw_biomass_potentials_spatial,
            marginal_cost=0,  # costs.at["municipal solid waste", "fuel"],
            e_max_pu=e_max_pu,
            e_initial=msw_biomass_potentials_spatial,
        )

    n.add(
        "Bus",
        spatial.gas.biogas,
        location=spatial.gas.locations,
        carrier="biogas",
        unit="MWh_LHV",
    )

    n.add(
        "Bus",
        spatial.biomass.nodes,
        location=spatial.biomass.locations,
        carrier="solid biomass",
        unit="MWh_LHV",
    )

    n.add(
        "Store",
        spatial.gas.biogas,
        bus=spatial.gas.biogas,
        carrier="biogas",
        e_nom=biogas_potentials_spatial,
        marginal_cost=costs.at["biogas", "fuel"],
        e_initial=biogas_potentials_spatial,
    )

    n.add(
        "Store",
        spatial.biomass.nodes,
        bus=spatial.biomass.nodes,
        carrier="solid biomass",
        e_nom=solid_biomass_potentials_spatial,
        marginal_cost=costs.at["solid biomass", "fuel"],
        e_initial=solid_biomass_potentials_spatial,
    )

    if options["solid_biomass_import"].get("enable", False):
        biomass_import_price = options["solid_biomass_import"]["price"]
        # convert TWh in MWh
        biomass_import_max_amount = options["solid_biomass_import"]["max_amount"] * 1e6
        biomass_import_upstream_emissions = options["solid_biomass_import"][
            "upstream_emissions_factor"
        ]

        logger.info(
            "Adding biomass import with cost %.2f EUR/MWh, a limit of %.2f TWh, and embedded emissions of %.2f%%",
            biomass_import_price,
            options["solid_biomass_import"]["max_amount"],
            biomass_import_upstream_emissions * 100,
        )

        n.add("Carrier", "solid biomass import")

        n.add(
            "Bus",
            ["EU solid biomass import"],
            location="EU",
            carrier="solid biomass import",
        )

        n.add(
            "Store",
            ["solid biomass import"],
            bus=["EU solid biomass import"],
            carrier="solid biomass import",
            e_nom=biomass_import_max_amount,
            marginal_cost=biomass_import_price,
            e_initial=biomass_import_max_amount,
        )

        n.add(
            "Link",
            spatial.biomass.nodes,
            suffix=" solid biomass import",
            bus0=["EU solid biomass import"],
            bus1=spatial.biomass.nodes,
            bus2="co2 atmosphere",
            carrier="solid biomass import",
            efficiency=1.0,
            efficiency2=biomass_import_upstream_emissions
            * costs.at["solid biomass", "CO2 intensity"],
            p_nom_extendable=True,
        )

    if biomass_potentials.filter(like="unsustainable").sum().sum() > 0:
        # Create timeseries to force usage of unsustainable potentials
        e_max_pu = pd.DataFrame(1, index=n.snapshots, columns=spatial.gas.biogas)
        e_max_pu.iloc[-1] = 0

        n.add(
            "Store",
            spatial.gas.biogas,
            suffix=" unsustainable",
            bus=spatial.gas.biogas,
            carrier="unsustainable biogas",
            e_nom=unsustainable_biogas_potentials_spatial,
            marginal_cost=costs.at["biogas", "fuel"],
            e_initial=unsustainable_biogas_potentials_spatial,
            e_nom_extendable=False,
            e_max_pu=e_max_pu,
        )

        e_max_pu = pd.DataFrame(
            1, index=n.snapshots, columns=spatial.biomass.nodes_unsustainable
        )
        e_max_pu.iloc[-1] = 0

        n.add(
            "Store",
            spatial.biomass.nodes_unsustainable,
            bus=spatial.biomass.nodes,
            carrier="unsustainable solid biomass",
            e_nom=unsustainable_solid_biomass_potentials_spatial,
            marginal_cost=costs.at["fuelwood", "fuel"],
            e_initial=unsustainable_solid_biomass_potentials_spatial,
            e_nom_extendable=False,
            e_max_pu=e_max_pu,
        )

        n.add(
            "Bus",
            spatial.biomass.bioliquids,
            location=spatial.biomass.locations,
            carrier="unsustainable bioliquids",
            unit="MWh_LHV",
        )

        e_max_pu = pd.DataFrame(
            1, index=n.snapshots, columns=spatial.biomass.bioliquids
        )
        e_max_pu.iloc[-1] = 0

        n.add(
            "Store",
            spatial.biomass.bioliquids,
            bus=spatial.biomass.bioliquids,
            carrier="unsustainable bioliquids",
            e_nom=unsustainable_liquid_biofuel_potentials_spatial,
            marginal_cost=costs.at["biodiesel crops", "fuel"],
            e_initial=unsustainable_liquid_biofuel_potentials_spatial,
            e_nom_extendable=False,
            e_max_pu=e_max_pu,
        )

        add_carrier_buses(n, "oil")

        n.add(
            "Link",
            spatial.biomass.bioliquids,
            bus0=spatial.biomass.bioliquids,
            bus1=spatial.oil.nodes,
            bus2="co2 atmosphere",
            carrier="unsustainable bioliquids",
            efficiency=1,
            efficiency2=-costs.at["solid biomass", "CO2 intensity"]
            + costs.at["BtL", "CO2 stored"],
            p_nom=unsustainable_liquid_biofuel_potentials_spatial,
            marginal_cost=costs.at["BtL", "VOM"],
        )

    n.add(
        "Link",
        spatial.gas.biogas_to_gas,
        bus0=spatial.gas.biogas,
        bus1=spatial.gas.nodes,
        bus2="co2 atmosphere",
        carrier="biogas to gas",
        capital_cost=costs.at["biogas", "fixed"]
        + costs.at["biogas upgrading", "fixed"],
        marginal_cost=costs.at["biogas upgrading", "VOM"],
        efficiency=costs.at["biogas", "efficiency"],
        efficiency2=-costs.at["gas", "CO2 intensity"],
        p_nom_extendable=True,
        lifetime=costs.at["biogas", "lifetime"],
    )

    if options["biogas_upgrading_cc"]:
        # Assuming for costs that the CO2 from upgrading is pure, such as in amine scrubbing. I.e., with and without CC is
        # equivalent. Adding biomass CHP capture because biogas is often small-scale and decentral so further
        # from e.g. CO2 grid or buyers. This is a proxy for the added cost for e.g. a raw biogas pipeline to a central upgrading facility
        n.add(
            "Link",
            spatial.gas.biogas_to_gas_cc,
            bus0=spatial.gas.biogas,
            bus1=spatial.gas.nodes,
            bus2=spatial.co2.nodes,
            bus3="co2 atmosphere",
            carrier="biogas to gas CC",
            capital_cost=costs.at["biogas CC", "fixed"]
            + costs.at["biogas upgrading", "fixed"]
            + costs.at["biomass CHP capture", "fixed"]
            * costs.at["biogas CC", "CO2 stored"],
            marginal_cost=costs.at["biogas CC", "VOM"]
            + costs.at["biogas upgrading", "VOM"],
            efficiency=costs.at["biogas CC", "efficiency"],
            efficiency2=costs.at["biogas CC", "CO2 stored"]
            * costs.at["biogas CC", "capture rate"],
            efficiency3=-costs.at["gas", "CO2 intensity"]
            - costs.at["biogas CC", "CO2 stored"]
            * costs.at["biogas CC", "capture rate"],
            p_nom_extendable=True,
            lifetime=costs.at["biogas CC", "lifetime"],
        )

    if options["biomass_transport"]:
        # add biomass transport
        transport_costs = pd.read_csv(
            snakemake.input.biomass_transport_costs, index_col=0
        )
        transport_costs = transport_costs.squeeze()
        biomass_transport = create_network_topology(
            n, "biomass transport ", bidirectional=False
        )

        # costs
        bus0_costs = biomass_transport.bus0.apply(lambda x: transport_costs[x[:2]])
        bus1_costs = biomass_transport.bus1.apply(lambda x: transport_costs[x[:2]])
        biomass_transport["costs"] = pd.concat([bus0_costs, bus1_costs], axis=1).mean(
            axis=1
        )

        n.add(
            "Link",
            biomass_transport.index,
            bus0=biomass_transport.bus0 + " solid biomass",
            bus1=biomass_transport.bus1 + " solid biomass",
            p_nom_extendable=False,
            p_nom=5e4,
            length=biomass_transport.length.values,
            marginal_cost=biomass_transport.costs * biomass_transport.length.values,
            carrier="solid biomass transport",
        )

        if options["municipal_solid_waste"]:
            n.add(
                "Link",
                biomass_transport.index + " municipal solid waste",
                bus0=biomass_transport.bus0.values + " municipal solid waste",
                bus1=biomass_transport.bus1.values + " municipal solid waste",
                p_nom_extendable=False,
                p_nom=5e4,
                length=biomass_transport.length.values,
                marginal_cost=(
                    biomass_transport.costs * biomass_transport.length
                ).values,
                carrier="municipal solid waste transport",
            )

    elif options["biomass_spatial"]:
        # add artificial biomass generators at nodes which include transport costs
        transport_costs = pd.read_csv(
            snakemake.input.biomass_transport_costs, index_col=0
        )
        transport_costs = transport_costs.squeeze()
        bus_transport_costs = spatial.biomass.nodes.to_series().apply(
            lambda x: transport_costs[x[:2]]
        )
        average_distance = 200  # km #TODO: validate this assumption

        n.add(
            "Generator",
            spatial.biomass.nodes,
            bus=spatial.biomass.nodes,
            carrier="solid biomass",
            p_nom=10000,
            marginal_cost=costs.at["solid biomass", "fuel"]
            + bus_transport_costs * average_distance,
        )
        n.add(
            "GlobalConstraint",
            "biomass limit",
            carrier_attribute="solid biomass",
            sense="<=",
            constant=biomass_potentials["solid biomass"].sum(),
            type="operational_limit",
        )
        if biomass_potentials["unsustainable solid biomass"].sum() > 0:
            n.add(
                "Generator",
                spatial.biomass.nodes_unsustainable,
                bus=spatial.biomass.nodes,
                carrier="unsustainable solid biomass",
                p_nom=10000,
                marginal_cost=costs.at["fuelwood", "fuel"]
                + bus_transport_costs.rename(
                    dict(
                        zip(spatial.biomass.nodes, spatial.biomass.nodes_unsustainable)
                    )
                )
                * average_distance,
            )
            # Set last snapshot of e_max_pu for unsustainable solid biomass to 1 to make operational limit work
            unsus_stores_idx = n.stores.query(
                "carrier == 'unsustainable solid biomass'"
            ).index
            unsus_stores_idx = unsus_stores_idx.intersection(
                n.stores_t.e_max_pu.columns
            )
            n.stores_t.e_max_pu.loc[n.snapshots[-1], unsus_stores_idx] = 1
            n.add(
                "GlobalConstraint",
                "unsustainable biomass limit",
                carrier_attribute="unsustainable solid biomass",
                sense="==",
                constant=biomass_potentials["unsustainable solid biomass"].sum(),
                type="operational_limit",
            )

        if options["municipal_solid_waste"]:
            # Add municipal solid waste
            n.add(
                "Generator",
                spatial.msw.nodes,
                bus=spatial.msw.nodes,
                carrier="municipal solid waste",
                p_nom=10000,
                marginal_cost=0  # costs.at["municipal solid waste", "fuel"]
                + bus_transport_costs * average_distance,
            )
            n.add(
                "GlobalConstraint",
                "msw limit",
                carrier_attribute="municipal solid waste",
                sense="<=",
                constant=biomass_potentials["municipal solid waste"].sum(),
                type="operational_limit",
            )

    # AC buses with district heating
    urban_central = n.buses.index[n.buses.carrier == "urban central heat"]
    if not urban_central.empty and options["chp"]:
        urban_central = urban_central.str[: -len(" urban central heat")]

        key = "central solid biomass CHP"

        n.add(
            "Link",
            urban_central + " urban central solid biomass CHP",
            bus0=spatial.biomass.df.loc[urban_central, "nodes"].values,
            bus1=urban_central,
            bus2=urban_central + " urban central heat",
            carrier="urban central solid biomass CHP",
            p_nom_extendable=True,
            capital_cost=costs.at[key, "fixed"] * costs.at[key, "efficiency"],
            marginal_cost=costs.at[key, "VOM"],
            efficiency=costs.at[key, "efficiency"],
            efficiency2=costs.at[key, "efficiency-heat"],
            lifetime=costs.at[key, "lifetime"],
        )

        n.add(
            "Link",
            urban_central + " urban central solid biomass CHP CC",
            bus0=spatial.biomass.df.loc[urban_central, "nodes"].values,
            bus1=urban_central,
            bus2=urban_central + " urban central heat",
            bus3="co2 atmosphere",
            bus4=spatial.co2.df.loc[urban_central, "nodes"].values,
            carrier="urban central solid biomass CHP CC",
            p_nom_extendable=True,
            capital_cost=costs.at[key + " CC", "fixed"]
            * costs.at[key + " CC", "efficiency"]
            + costs.at["biomass CHP capture", "fixed"]
            * costs.at["solid biomass", "CO2 intensity"],
            marginal_cost=costs.at[key + " CC", "VOM"],
            efficiency=costs.at[key + " CC", "efficiency"]
            - costs.at["solid biomass", "CO2 intensity"]
            * (
                costs.at["biomass CHP capture", "electricity-input"]
                + costs.at["biomass CHP capture", "compression-electricity-input"]
            ),
            efficiency2=costs.at[key + " CC", "efficiency-heat"],
            efficiency3=-costs.at["solid biomass", "CO2 intensity"]
            * costs.at["biomass CHP capture", "capture_rate"],
            efficiency4=costs.at["solid biomass", "CO2 intensity"]
            * costs.at["biomass CHP capture", "capture_rate"],
            lifetime=costs.at[key + " CC", "lifetime"],
        )

    if options["biomass_boiler"]:
        # TODO: Add surcharge for pellets
        nodes = pop_layout.index
        for name in [
            "residential rural",
            "services rural",
            "residential urban decentral",
            "services urban decentral",
        ]:
            n.add(
                "Link",
                nodes + f" {name} biomass boiler",
                p_nom_extendable=True,
                bus0=spatial.biomass.df.loc[nodes, "nodes"].values,
                bus1=nodes + f" {name} heat",
                carrier=name + " biomass boiler",
                efficiency=costs.at["biomass boiler", "efficiency"],
                capital_cost=costs.at["biomass boiler", "efficiency"]
                * costs.at["biomass boiler", "fixed"]
                * options["overdimension_heat_generators"][
                    HeatSystem(name).central_or_decentral
                ],
                marginal_cost=costs.at["biomass boiler", "pelletizing cost"],
                lifetime=costs.at["biomass boiler", "lifetime"],
            )

    # Solid biomass to liquid fuel
    if options["biomass_to_liquid"]:
        add_carrier_buses(n, "oil")
        n.add(
            "Link",
            spatial.biomass.nodes,
            suffix=" biomass to liquid",
            bus0=spatial.biomass.nodes,
            bus1=spatial.oil.nodes,
            bus2="co2 atmosphere",
            carrier="biomass to liquid",
            lifetime=costs.at["BtL", "lifetime"],
            efficiency=costs.at["BtL", "efficiency"],
            efficiency2=-costs.at["solid biomass", "CO2 intensity"]
            + costs.at["BtL", "CO2 stored"],
            p_nom_extendable=True,
            capital_cost=costs.at["BtL", "fixed"] * costs.at["BtL", "efficiency"],
            marginal_cost=costs.at["BtL", "VOM"] * costs.at["BtL", "efficiency"],
        )

    # Solid biomass to liquid fuel with carbon capture
    if options["biomass_to_liquid_cc"]:
        # Assuming that acid gas removal (incl. CO2) from syngas i performed with Rectisol
        # process (Methanol) and that electricity demand for this is included in the base process
        n.add(
            "Link",
            spatial.biomass.nodes,
            suffix=" biomass to liquid CC",
            bus0=spatial.biomass.nodes,
            bus1=spatial.oil.nodes,
            bus2="co2 atmosphere",
            bus3=spatial.co2.nodes,
            carrier="biomass to liquid CC",
            lifetime=costs.at["BtL", "lifetime"],
            efficiency=costs.at["BtL", "efficiency"],
            efficiency2=-costs.at["solid biomass", "CO2 intensity"]
            + costs.at["BtL", "CO2 stored"] * (1 - costs.at["BtL", "capture rate"]),
            efficiency3=costs.at["BtL", "CO2 stored"] * costs.at["BtL", "capture rate"],
            p_nom_extendable=True,
            capital_cost=costs.at["BtL", "fixed"] * costs.at["BtL", "efficiency"]
            + costs.at["biomass CHP capture", "fixed"] * costs.at["BtL", "CO2 stored"],
            marginal_cost=costs.at["BtL", "VOM"] * costs.at["BtL", "efficiency"],
        )

    # Electrobiofuels (BtL with hydrogen addition to make more use of biogenic carbon).
    # Combination of efuels and biomass to liquid, both based on Fischer-Tropsch.
    # Experimental version - use with caution
    if options["electrobiofuels"]:
        add_carrier_buses(n, "oil")
        efuel_scale_factor = costs.at["BtL", "C stored"]
        name = (
            pd.Index(spatial.biomass.nodes)
            + " "
            + pd.Index(spatial.h2.nodes.str.replace(" H2", ""))
        )
        n.add(
            "Link",
            name,
            suffix=" electrobiofuels",
            bus0=spatial.biomass.nodes,
            bus1=spatial.oil.nodes,
            bus2=spatial.h2.nodes,
            bus3="co2 atmosphere",
            carrier="electrobiofuels",
            lifetime=costs.at["electrobiofuels", "lifetime"],
            efficiency=costs.at["electrobiofuels", "efficiency-biomass"],
            efficiency2=-costs.at["electrobiofuels", "efficiency-hydrogen"],
            efficiency3=-costs.at["solid biomass", "CO2 intensity"]
            + costs.at["BtL", "CO2 stored"]
            * (1 - costs.at["Fischer-Tropsch", "capture rate"]),
            p_nom_extendable=True,
            capital_cost=costs.at["BtL", "fixed"] * costs.at["BtL", "efficiency"]
            + efuel_scale_factor
            * costs.at["Fischer-Tropsch", "fixed"]
            * costs.at["Fischer-Tropsch", "efficiency"],
            marginal_cost=costs.at["BtL", "VOM"] * costs.at["BtL", "efficiency"]
            + efuel_scale_factor
            * costs.at["Fischer-Tropsch", "VOM"]
            * costs.at["Fischer-Tropsch", "efficiency"],
        )

    # BioSNG from solid biomass
    if options["biosng"]:
        n.add(
            "Link",
            spatial.biomass.nodes,
            suffix=" solid biomass to gas",
            bus0=spatial.biomass.nodes,
            bus1=spatial.gas.nodes,
            bus3="co2 atmosphere",
            carrier="BioSNG",
            lifetime=costs.at["BioSNG", "lifetime"],
            efficiency=costs.at["BioSNG", "efficiency"],
            efficiency3=-costs.at["solid biomass", "CO2 intensity"]
            + costs.at["BioSNG", "CO2 stored"],
            p_nom_extendable=True,
            capital_cost=costs.at["BioSNG", "fixed"] * costs.at["BioSNG", "efficiency"],
            marginal_cost=costs.at["BioSNG", "VOM"] * costs.at["BioSNG", "efficiency"],
        )

    # BioSNG from solid biomass with carbon capture
    if options["biosng_cc"]:
        # Assuming that acid gas removal (incl. CO2) from syngas i performed with Rectisol
        # process (Methanol) and that electricity demand for this is included in the base process
        n.add(
            "Link",
            spatial.biomass.nodes,
            suffix=" solid biomass to gas CC",
            bus0=spatial.biomass.nodes,
            bus1=spatial.gas.nodes,
            bus2=spatial.co2.nodes,
            bus3="co2 atmosphere",
            carrier="BioSNG CC",
            lifetime=costs.at["BioSNG", "lifetime"],
            efficiency=costs.at["BioSNG", "efficiency"],
            efficiency2=costs.at["BioSNG", "CO2 stored"]
            * costs.at["BioSNG", "capture rate"],
            efficiency3=-costs.at["solid biomass", "CO2 intensity"]
            + costs.at["BioSNG", "CO2 stored"]
            * (1 - costs.at["BioSNG", "capture rate"]),
            p_nom_extendable=True,
            capital_cost=costs.at["BioSNG", "fixed"] * costs.at["BioSNG", "efficiency"]
            + costs.at["biomass CHP capture", "fixed"]
            * costs.at["BioSNG", "CO2 stored"],
            marginal_cost=costs.at["BioSNG", "VOM"] * costs.at["BioSNG", "efficiency"],
        )

    if options["bioH2"]:
        name = (
            pd.Index(spatial.biomass.nodes)
            + " "
            + pd.Index(spatial.h2.nodes.str.replace(" H2", ""))
        )
        n.add(
            "Link",
            name,
            suffix=" solid biomass to hydrogen CC",
            bus0=spatial.biomass.nodes,
            bus1=spatial.h2.nodes,
            bus2=spatial.co2.nodes,
            bus3="co2 atmosphere",
            carrier="solid biomass to hydrogen",
            efficiency=costs.at["solid biomass to hydrogen", "efficiency"],
            efficiency2=costs.at["solid biomass", "CO2 intensity"]
            * options["cc_fraction"],
            efficiency3=-costs.at["solid biomass", "CO2 intensity"]
            * options["cc_fraction"],
            p_nom_extendable=True,
            capital_cost=costs.at["solid biomass to hydrogen", "fixed"]
            * costs.at["solid biomass to hydrogen", "efficiency"]
            + costs.at["biomass CHP capture", "fixed"]
            * costs.at["solid biomass", "CO2 intensity"],
            marginal_cost=0.0,
            lifetime=25,  # TODO: add value to technology-data
        )


def add_industry(n, costs):
    logger.info("Add industrial demand")
    # add oil buses for shipping, aviation and naptha for industry
    add_carrier_buses(n, "oil")
    # add methanol buses for industry
    add_carrier_buses(n, "methanol")

    nodes = pop_layout.index
    nhours = n.snapshot_weightings.generators.sum()
    nyears = nhours / 8760

    # 1e6 to convert TWh to MWh
    industrial_demand = (
        pd.read_csv(snakemake.input.industrial_demand, index_col=0) * 1e6
    ) * nyears

    n.add(
        "Bus",
        spatial.biomass.industry,
        location=spatial.biomass.locations,
        carrier="solid biomass for industry",
        unit="MWh_LHV",
    )

    if options.get("biomass_spatial", options["biomass_transport"]):
        p_set = (
            industrial_demand.loc[spatial.biomass.locations, "solid biomass"].rename(
                index=lambda x: x + " solid biomass for industry"
            )
            / nhours
        )
    else:
        p_set = industrial_demand["solid biomass"].sum() / nhours

    n.add(
        "Load",
        spatial.biomass.industry,
        bus=spatial.biomass.industry,
        carrier="solid biomass for industry",
        p_set=p_set,
    )

    n.add(
        "Link",
        spatial.biomass.industry,
        bus0=spatial.biomass.nodes,
        bus1=spatial.biomass.industry,
        carrier="solid biomass for industry",
        p_nom_extendable=True,
        efficiency=1.0,
    )

    if len(spatial.biomass.industry_cc) <= 1 and len(spatial.co2.nodes) > 1:
        link_names = nodes + " " + spatial.biomass.industry_cc
    else:
        link_names = spatial.biomass.industry_cc

    n.add(
        "Link",
        link_names,
        bus0=spatial.biomass.nodes,
        bus1=spatial.biomass.industry,
        bus2="co2 atmosphere",
        bus3=spatial.co2.nodes,
        carrier="solid biomass for industry CC",
        p_nom_extendable=True,
        capital_cost=costs.at["cement capture", "fixed"]
        * costs.at["solid biomass", "CO2 intensity"],
        efficiency=0.9,  # TODO: make config option
        efficiency2=-costs.at["solid biomass", "CO2 intensity"]
        * costs.at["cement capture", "capture_rate"],
        efficiency3=costs.at["solid biomass", "CO2 intensity"]
        * costs.at["cement capture", "capture_rate"],
        lifetime=costs.at["cement capture", "lifetime"],
    )

    n.add(
        "Bus",
        spatial.gas.industry,
        location=spatial.gas.locations,
        carrier="gas for industry",
        unit="MWh_LHV",
    )

    gas_demand = industrial_demand.loc[nodes, "methane"] / nhours

    if options["gas_network"]:
        spatial_gas_demand = gas_demand.rename(index=lambda x: x + " gas for industry")
    else:
        spatial_gas_demand = gas_demand.sum()

    n.add(
        "Load",
        spatial.gas.industry,
        bus=spatial.gas.industry,
        carrier="gas for industry",
        p_set=spatial_gas_demand,
    )

    n.add(
        "Link",
        spatial.gas.industry,
        bus0=spatial.gas.nodes,
        bus1=spatial.gas.industry,
        bus2="co2 atmosphere",
        carrier="gas for industry",
        p_nom_extendable=True,
        efficiency=1.0,
        efficiency2=costs.at["gas", "CO2 intensity"],
    )

    n.add(
        "Link",
        spatial.gas.industry_cc,
        bus0=spatial.gas.nodes,
        bus1=spatial.gas.industry,
        bus2="co2 atmosphere",
        bus3=spatial.co2.nodes,
        carrier="gas for industry CC",
        p_nom_extendable=True,
        capital_cost=costs.at["cement capture", "fixed"]
        * costs.at["gas", "CO2 intensity"],
        efficiency=0.9,
        efficiency2=costs.at["gas", "CO2 intensity"]
        * (1 - costs.at["cement capture", "capture_rate"]),
        efficiency3=costs.at["gas", "CO2 intensity"]
        * costs.at["cement capture", "capture_rate"],
        lifetime=costs.at["cement capture", "lifetime"],
    )

    n.add(
        "Load",
        nodes,
        suffix=" H2 for industry",
        bus=nodes + " H2",
        carrier="H2 for industry",
        p_set=industrial_demand.loc[nodes, "hydrogen"] / nhours,
    )

    # methanol for industry

    n.add(
        "Bus",
        spatial.methanol.industry,
        carrier="industry methanol",
        location=spatial.methanol.demand_locations,
        unit="MWh_LHV",
    )

    p_set_methanol = (
        industrial_demand["methanol"].rename(lambda x: x + " industry methanol")
        / nhours
    )

    if not options["methanol"]["regional_methanol_demand"]:
        p_set_methanol = p_set_methanol.sum()

    n.add(
        "Load",
        spatial.methanol.industry,
        bus=spatial.methanol.industry,
        carrier="industry methanol",
        p_set=p_set_methanol,
    )

    n.add(
        "Link",
        spatial.methanol.industry,
        bus0=spatial.methanol.nodes,
        bus1=spatial.methanol.industry,
        bus2="co2 atmosphere",
        carrier="industry methanol",
        p_nom_extendable=True,
        efficiency2=1 / options["MWh_MeOH_per_tCO2"],
        # CO2 intensity methanol based on stoichiometric calculation with 22.7 GJ/t methanol (32 g/mol), CO2 (44 g/mol), 277.78 MWh/TJ = 0.218 t/MWh
    )

    n.add(
        "Link",
        spatial.h2.locations + " methanolisation",
        bus0=spatial.h2.nodes,
        bus1=spatial.methanol.nodes,
        bus2=nodes,
        bus3=spatial.co2.nodes,
        carrier="methanolisation",
        p_nom_extendable=True,
        p_min_pu=options["min_part_load_methanolisation"],
        capital_cost=costs.at["methanolisation", "fixed"]
        * options["MWh_MeOH_per_MWh_H2"],  # EUR/MW_H2/a
        marginal_cost=options["MWh_MeOH_per_MWh_H2"]
        * costs.at["methanolisation", "VOM"],
        lifetime=costs.at["methanolisation", "lifetime"],
        efficiency=options["MWh_MeOH_per_MWh_H2"],
        efficiency2=-options["MWh_MeOH_per_MWh_H2"] / options["MWh_MeOH_per_MWh_e"],
        efficiency3=-options["MWh_MeOH_per_MWh_H2"] / options["MWh_MeOH_per_tCO2"],
    )

    shipping_hydrogen_share = get(options["shipping_hydrogen_share"], investment_year)
    shipping_methanol_share = get(options["shipping_methanol_share"], investment_year)
    shipping_oil_share = get(options["shipping_oil_share"], investment_year)

    total_share = shipping_hydrogen_share + shipping_methanol_share + shipping_oil_share
    if total_share != 1:
        logger.warning(
            f"Total shipping shares sum up to {total_share:.2%}, corresponding to increased or decreased demand assumptions."
        )

    domestic_navigation = pop_weighted_energy_totals.loc[
        nodes, ["total domestic navigation"]
    ].squeeze()
    international_navigation = (
        pd.read_csv(snakemake.input.shipping_demand, index_col=0).squeeze(axis=1)
        * nyears
    )
    all_navigation = domestic_navigation + international_navigation
    p_set = all_navigation * 1e6 / nhours

    if shipping_hydrogen_share:
        oil_efficiency = options.get(
            "shipping_oil_efficiency", options.get("shipping_average_efficiency", 0.4)
        )
        efficiency = oil_efficiency / costs.at["fuel cell", "efficiency"]
        shipping_hydrogen_share = get(
            options["shipping_hydrogen_share"], investment_year
        )

        if options["shipping_hydrogen_liquefaction"]:
            n.add(
                "Bus",
                nodes,
                suffix=" H2 liquid",
                carrier="H2 liquid",
                location=nodes,
                unit="MWh_LHV",
            )

            n.add(
                "Link",
                nodes + " H2 liquefaction",
                bus0=nodes + " H2",
                bus1=nodes + " H2 liquid",
                carrier="H2 liquefaction",
                efficiency=costs.at["H2 liquefaction", "efficiency"],
                capital_cost=costs.at["H2 liquefaction", "fixed"],
                p_nom_extendable=True,
                lifetime=costs.at["H2 liquefaction", "lifetime"],
            )

            shipping_bus = nodes + " H2 liquid"
        else:
            shipping_bus = nodes + " H2"

        efficiency = (
            options["shipping_oil_efficiency"] / costs.at["fuel cell", "efficiency"]
        )
        p_set_hydrogen = shipping_hydrogen_share * p_set * efficiency

        n.add(
            "Load",
            nodes,
            suffix=" H2 for shipping",
            bus=shipping_bus,
            carrier="H2 for shipping",
            p_set=p_set_hydrogen,
        )

    if shipping_methanol_share:
        efficiency = (
            options["shipping_oil_efficiency"] / options["shipping_methanol_efficiency"]
        )

        p_set_methanol_shipping = (
            shipping_methanol_share
            * p_set.rename(lambda x: x + " shipping methanol")
            * efficiency
        )

        if not options["methanol"]["regional_methanol_demand"]:
            p_set_methanol_shipping = p_set_methanol_shipping.sum()

        n.add(
            "Bus",
            spatial.methanol.shipping,
            location=spatial.methanol.demand_locations,
            carrier="shipping methanol",
            unit="MWh_LHV",
        )

        n.add(
            "Load",
            spatial.methanol.shipping,
            bus=spatial.methanol.shipping,
            carrier="shipping methanol",
            p_set=p_set_methanol_shipping,
        )

        n.add(
            "Link",
            spatial.methanol.shipping,
            bus0=spatial.methanol.nodes,
            bus1=spatial.methanol.shipping,
            bus2="co2 atmosphere",
            carrier="shipping methanol",
            p_nom_extendable=True,
            efficiency2=1
            / options[
                "MWh_MeOH_per_tCO2"
            ],  # CO2 intensity methanol based on stoichiometric calculation with 22.7 GJ/t methanol (32 g/mol), CO2 (44 g/mol), 277.78 MWh/TJ = 0.218 t/MWh
        )

    if shipping_oil_share:
        p_set_oil = shipping_oil_share * p_set.rename(lambda x: x + " shipping oil")

        if not options["regional_oil_demand"]:
            p_set_oil = p_set_oil.sum()

        n.add(
            "Bus",
            spatial.oil.shipping,
            location=spatial.oil.demand_locations,
            carrier="shipping oil",
            unit="MWh_LHV",
        )

        n.add(
            "Load",
            spatial.oil.shipping,
            bus=spatial.oil.shipping,
            carrier="shipping oil",
            p_set=p_set_oil,
        )

        n.add(
            "Link",
            spatial.oil.shipping,
            bus0=spatial.oil.nodes,
            bus1=spatial.oil.shipping,
            bus2="co2 atmosphere",
            carrier="shipping oil",
            p_nom_extendable=True,
            efficiency2=costs.at["oil", "CO2 intensity"],
        )

    if options["oil_boilers"]:
        nodes = pop_layout.index

        for heat_system in HeatSystem:
            if not heat_system == HeatSystem.URBAN_CENTRAL:
                n.add(
                    "Link",
                    nodes + f" {heat_system} oil boiler",
                    p_nom_extendable=True,
                    bus0=spatial.oil.nodes,
                    bus1=nodes + f" {heat_system} heat",
                    bus2="co2 atmosphere",
                    carrier=f"{heat_system} oil boiler",
                    efficiency=costs.at["decentral oil boiler", "efficiency"],
                    efficiency2=costs.at["oil", "CO2 intensity"],
                    capital_cost=costs.at["decentral oil boiler", "efficiency"]
                    * costs.at["decentral oil boiler", "fixed"]
                    * options["overdimension_heat_generators"][
                        heat_system.central_or_decentral
                    ],
                    lifetime=costs.at["decentral oil boiler", "lifetime"],
                )

    n.add(
        "Link",
        nodes + " Fischer-Tropsch",
        bus0=nodes + " H2",
        bus1=spatial.oil.nodes,
        bus2=spatial.co2.nodes,
        carrier="Fischer-Tropsch",
        efficiency=costs.at["Fischer-Tropsch", "efficiency"],
        capital_cost=costs.at["Fischer-Tropsch", "fixed"]
        * costs.at["Fischer-Tropsch", "efficiency"],  # EUR/MW_H2/a
        marginal_cost=costs.at["Fischer-Tropsch", "efficiency"]
        * costs.at["Fischer-Tropsch", "VOM"],
        efficiency2=-costs.at["oil", "CO2 intensity"]
        * costs.at["Fischer-Tropsch", "efficiency"],
        p_nom_extendable=True,
        p_min_pu=options["min_part_load_fischer_tropsch"],
        lifetime=costs.at["Fischer-Tropsch", "lifetime"],
    )

    # naphtha
    demand_factor = options["HVC_demand_factor"]
    if demand_factor != 1:
        logger.warning(f"Changing HVC demand by {demand_factor*100-100:+.2f}%.")

    p_set_naphtha = (
        demand_factor
        * industrial_demand.loc[nodes, "naphtha"].rename(
            lambda x: x + " naphtha for industry"
        )
        / nhours
    )

    if not options["regional_oil_demand"]:
        p_set_naphtha = p_set_naphtha.sum()

    n.add(
        "Bus",
        spatial.oil.naphtha,
        location=spatial.oil.demand_locations,
        carrier="naphtha for industry",
        unit="MWh_LHV",
    )

    n.add(
        "Load",
        spatial.oil.naphtha,
        bus=spatial.oil.naphtha,
        carrier="naphtha for industry",
        p_set=p_set_naphtha,
    )

    # some CO2 from naphtha are process emissions from steam cracker
    # rest of CO2 released to atmosphere either in waste-to-energy or decay
    process_co2_per_naphtha = (
        industrial_demand.loc[nodes, "process emission from feedstock"].sum()
        / industrial_demand.loc[nodes, "naphtha"].sum()
    )
    emitted_co2_per_naphtha = costs.at["oil", "CO2 intensity"] - process_co2_per_naphtha

    non_sequestered = 1 - get(
        cf_industry["HVC_environment_sequestration_fraction"],
        investment_year,
    )

    if cf_industry["waste_to_energy"] or cf_industry["waste_to_energy_cc"]:
        non_sequestered_hvc_locations = (
            pd.Index(spatial.oil.demand_locations) + " non-sequestered HVC"
        )

        n.add(
            "Bus",
            non_sequestered_hvc_locations,
            location=spatial.oil.demand_locations,
            carrier="non-sequestered HVC",
            unit="MWh_LHV",
        )

        n.add(
            "Link",
            spatial.oil.naphtha,
            bus0=spatial.oil.nodes,
            bus1=spatial.oil.naphtha,
            bus2=non_sequestered_hvc_locations,
            bus3=spatial.co2.process_emissions,
            carrier="naphtha for industry",
            p_nom_extendable=True,
            efficiency2=non_sequestered
            * emitted_co2_per_naphtha
            / costs.at["oil", "CO2 intensity"],
            efficiency3=process_co2_per_naphtha,
        )

        if options["biomass"] and options["municipal_solid_waste"]:
            n.add(
                "Link",
                spatial.msw.locations,
                bus0=spatial.msw.nodes,
                bus1=non_sequestered_hvc_locations,
                bus2="co2 atmosphere",
                carrier="municipal solid waste",
                p_nom_extendable=True,
                efficiency=1.0,
                efficiency2=-costs.at[
                    "oil", "CO2 intensity"
                ],  # because msw is co2 neutral and will be burned in waste CHP or decomposed as oil
            )

        n.add(
            "Link",
            spatial.oil.demand_locations,
            suffix=" HVC to air",
            bus0=non_sequestered_hvc_locations,
            bus1="co2 atmosphere",
            carrier="HVC to air",
            p_nom_extendable=True,
            efficiency=costs.at["oil", "CO2 intensity"],
        )

        if len(non_sequestered_hvc_locations) == 1:
            waste_source = non_sequestered_hvc_locations[0]
        else:
            waste_source = non_sequestered_hvc_locations

        if cf_industry["waste_to_energy"]:
            n.add(
                "Link",
                spatial.nodes + " waste CHP",
                bus0=waste_source,
                bus1=spatial.nodes,
                bus2=spatial.nodes + " urban central heat",
                bus3="co2 atmosphere",
                carrier="waste CHP",
                p_nom_extendable=True,
                capital_cost=costs.at["waste CHP", "fixed"]
                * costs.at["waste CHP", "efficiency"],
                marginal_cost=costs.at["waste CHP", "VOM"],
                efficiency=costs.at["waste CHP", "efficiency"],
                efficiency2=costs.at["waste CHP", "efficiency-heat"],
                efficiency3=costs.at["oil", "CO2 intensity"],
                lifetime=costs.at["waste CHP", "lifetime"],
            )

        if cf_industry["waste_to_energy_cc"]:
            n.add(
                "Link",
                spatial.nodes + " waste CHP CC",
                bus0=waste_source,
                bus1=spatial.nodes,
                bus2=spatial.nodes + " urban central heat",
                bus3="co2 atmosphere",
                bus4=spatial.co2.nodes,
                carrier="waste CHP CC",
                p_nom_extendable=True,
                capital_cost=costs.at["waste CHP CC", "fixed"]
                * costs.at["waste CHP CC", "efficiency"]
                + costs.at["biomass CHP capture", "fixed"]
                * costs.at["oil", "CO2 intensity"],
                marginal_cost=costs.at["waste CHP CC", "VOM"],
                efficiency=costs.at["waste CHP CC", "efficiency"],
                efficiency2=costs.at["waste CHP CC", "efficiency-heat"],
                efficiency3=costs.at["oil", "CO2 intensity"]
                * (1 - options["cc_fraction"]),
                efficiency4=costs.at["oil", "CO2 intensity"] * options["cc_fraction"],
                lifetime=costs.at["waste CHP CC", "lifetime"],
            )

    else:
        n.add(
            "Link",
            spatial.oil.naphtha,
            bus0=spatial.oil.nodes,
            bus1=spatial.oil.naphtha,
            bus2="co2 atmosphere",
            bus3=spatial.co2.process_emissions,
            carrier="naphtha for industry",
            p_nom_extendable=True,
            efficiency2=emitted_co2_per_naphtha * non_sequestered,
            efficiency3=process_co2_per_naphtha,
        )

    # aviation
<<<<<<< HEAD
    demand_factor = get(options["aviation_demand_factor"], investment_year)
=======
    demand_factor = options["aviation_demand_factor"]
>>>>>>> be83b593
    if demand_factor != 1:
        logger.warning(f"Changing aviation demand by {demand_factor*100-100:+.2f}%.")

    all_aviation = ["total international aviation", "total domestic aviation"]

    p_set = (
        demand_factor
        * pop_weighted_energy_totals.loc[nodes, all_aviation].sum(axis=1)
        * 1e6
        / nhours
    ).rename(lambda x: x + " kerosene for aviation")

    if not options["regional_oil_demand"]:
        p_set = p_set.sum()

    n.add(
        "Bus",
        spatial.oil.kerosene,
        location=spatial.oil.demand_locations,
        carrier="kerosene for aviation",
        unit="MWh_LHV",
    )

    n.add(
        "Load",
        spatial.oil.kerosene,
        bus=spatial.oil.kerosene,
        carrier="kerosene for aviation",
        p_set=p_set,
    )

    n.add(
        "Link",
        spatial.oil.kerosene,
        bus0=spatial.oil.nodes,
        bus1=spatial.oil.kerosene,
        bus2="co2 atmosphere",
        carrier="kerosene for aviation",
        p_nom_extendable=True,
        efficiency2=costs.at["oil", "CO2 intensity"],
    )

    if options["methanol"]["methanol_to_kerosene"]:
        add_methanol_to_kerosene(n, costs)

    # TODO simplify bus expression
    n.add(
        "Load",
        nodes,
        suffix=" low-temperature heat for industry",
        bus=[
            (
                node + " urban central heat"
                if node + " urban central heat" in n.buses.index
                else node + " services urban decentral heat"
            )
            for node in nodes
        ],
        carrier="low-temperature heat for industry",
        p_set=industrial_demand.loc[nodes, "low-temperature heat"] / nhours,
    )

    # remove today's industrial electricity demand by scaling down total electricity demand
    for ct in n.buses.country.dropna().unique():
        # TODO map onto n.bus.country

        loads_i = n.loads.index[
            (n.loads.index.str[:2] == ct) & (n.loads.carrier == "electricity")
        ]
        if n.loads_t.p_set[loads_i].empty:
            continue
        factor = (
            1
            - industrial_demand.loc[loads_i, "current electricity"].sum()
            / n.loads_t.p_set[loads_i].sum().sum()
        )
        n.loads_t.p_set[loads_i] *= factor

    n.add(
        "Load",
        nodes,
        suffix=" industry electricity",
        bus=nodes,
        carrier="industry electricity",
        p_set=industrial_demand.loc[nodes, "electricity"] / nhours,
    )

    n.add(
        "Bus",
        spatial.co2.process_emissions,
        location=spatial.co2.locations,
        carrier="process emissions",
        unit="t_co2",
    )

    if options["co2_spatial"] or options["co2network"]:
        p_set = (
            -industrial_demand.loc[nodes, "process emission"].rename(
                index=lambda x: x + " process emissions"
            )
            / nhours
        )
    else:
        p_set = -industrial_demand.loc[nodes, "process emission"].sum() / nhours

    n.add(
        "Load",
        spatial.co2.process_emissions,
        bus=spatial.co2.process_emissions,
        carrier="process emissions",
        p_set=p_set,
    )

    n.add(
        "Link",
        spatial.co2.process_emissions,
        bus0=spatial.co2.process_emissions,
        bus1="co2 atmosphere",
        carrier="process emissions",
        p_nom_extendable=True,
        efficiency=1.0,
    )

    # assume enough local waste heat for CC
    n.add(
        "Link",
        spatial.co2.locations,
        suffix=" process emissions CC",
        bus0=spatial.co2.process_emissions,
        bus1="co2 atmosphere",
        bus2=spatial.co2.nodes,
        carrier="process emissions CC",
        p_nom_extendable=True,
        capital_cost=costs.at["cement capture", "fixed"],
        efficiency=1 - costs.at["cement capture", "capture_rate"],
        efficiency2=costs.at["cement capture", "capture_rate"],
        lifetime=costs.at["cement capture", "lifetime"],
    )

    if options["ammonia"]:
        if options["ammonia"] == "regional":
            p_set = (
                industrial_demand.loc[spatial.ammonia.locations, "ammonia"].rename(
                    index=lambda x: x + " NH3"
                )
                / nhours
            )
        else:
            p_set = industrial_demand["ammonia"].sum() / nhours

        n.add(
            "Load",
            spatial.ammonia.nodes,
            bus=spatial.ammonia.nodes,
            carrier="NH3",
            p_set=p_set,
        )

    if industrial_demand[["coke", "coal"]].sum().sum() > 0:
        add_carrier_buses(n, "coal")

        mwh_coal_per_mwh_coke = 1.366  # from eurostat energy balance
        p_set = (
            industrial_demand["coal"]
            + mwh_coal_per_mwh_coke * industrial_demand["coke"]
        ) / nhours

        p_set.rename(lambda x: x + " coal for industry", inplace=True)

        if not options["regional_coal_demand"]:
            p_set = p_set.sum()

        n.add(
            "Bus",
            spatial.coal.industry,
            location=spatial.coal.demand_locations,
            carrier="coal for industry",
            unit="MWh_LHV",
        )

        n.add(
            "Load",
            spatial.coal.industry,
            bus=spatial.coal.industry,
            carrier="coal for industry",
            p_set=p_set,
        )

        n.add(
            "Link",
            spatial.coal.industry,
            bus0=spatial.coal.nodes,
            bus1=spatial.coal.industry,
            bus2="co2 atmosphere",
            carrier="coal for industry",
            p_nom_extendable=True,
            efficiency2=costs.at["coal", "CO2 intensity"],
        )


def add_waste_heat(n):
    # TODO options?

    logger.info("Add possibility to use industrial waste heat in district heating")

    # AC buses with district heating
    urban_central = n.buses.index[n.buses.carrier == "urban central heat"]
    if not urban_central.empty:
        urban_central = urban_central.str[: -len(" urban central heat")]

        link_carriers = n.links.carrier.unique()

        # TODO what is the 0.95 and should it be a config option?
        if (
            options["use_fischer_tropsch_waste_heat"]
            and "Fischer-Tropsch" in link_carriers
        ):
            n.links.loc[urban_central + " Fischer-Tropsch", "bus3"] = (
                urban_central + " urban central heat"
            )
            n.links.loc[urban_central + " Fischer-Tropsch", "efficiency3"] = (
                0.95 - n.links.loc[urban_central + " Fischer-Tropsch", "efficiency"]
            ) * options["use_fischer_tropsch_waste_heat"]

        if options["use_methanation_waste_heat"] and "Sabatier" in link_carriers:
            n.links.loc[urban_central + " Sabatier", "bus3"] = (
                urban_central + " urban central heat"
            )
            n.links.loc[urban_central + " Sabatier", "efficiency3"] = (
                0.95 - n.links.loc[urban_central + " Sabatier", "efficiency"]
            ) * options["use_methanation_waste_heat"]

        # DEA quotes 15% of total input (11% of which are high-value heat)
        if options["use_haber_bosch_waste_heat"] and "Haber-Bosch" in link_carriers:
            n.links.loc[urban_central + " Haber-Bosch", "bus3"] = (
                urban_central + " urban central heat"
            )
            total_energy_input = (
                cf_industry["MWh_H2_per_tNH3_electrolysis"]
                + cf_industry["MWh_elec_per_tNH3_electrolysis"]
            ) / cf_industry["MWh_NH3_per_tNH3"]
            electricity_input = (
                cf_industry["MWh_elec_per_tNH3_electrolysis"]
                / cf_industry["MWh_NH3_per_tNH3"]
            )
            n.links.loc[urban_central + " Haber-Bosch", "efficiency3"] = (
                0.15 * total_energy_input / electricity_input
            ) * options["use_haber_bosch_waste_heat"]

        if (
            options["use_methanolisation_waste_heat"]
            and "methanolisation" in link_carriers
        ):
            n.links.loc[urban_central + " methanolisation", "bus4"] = (
                urban_central + " urban central heat"
            )
            n.links.loc[urban_central + " methanolisation", "efficiency4"] = (
                costs.at["methanolisation", "heat-output"]
                / costs.at["methanolisation", "hydrogen-input"]
            ) * options["use_methanolisation_waste_heat"]

        # TODO integrate usable waste heat efficiency into technology-data from DEA
        if (
            options["use_electrolysis_waste_heat"]
            and "H2 Electrolysis" in link_carriers
        ):
            n.links.loc[urban_central + " H2 Electrolysis", "bus2"] = (
                urban_central + " urban central heat"
            )
            n.links.loc[urban_central + " H2 Electrolysis", "efficiency2"] = (
                0.84 - n.links.loc[urban_central + " H2 Electrolysis", "efficiency"]
            ) * options["use_electrolysis_waste_heat"]

        if options["use_fuel_cell_waste_heat"] and "H2 Fuel Cell" in link_carriers:
            n.links.loc[urban_central + " H2 Fuel Cell", "bus2"] = (
                urban_central + " urban central heat"
            )
            n.links.loc[urban_central + " H2 Fuel Cell", "efficiency2"] = (
                0.95 - n.links.loc[urban_central + " H2 Fuel Cell", "efficiency"]
            ) * options["use_fuel_cell_waste_heat"]


def add_agriculture(n, costs):
    logger.info("Add agriculture, forestry and fishing sector.")

    nodes = pop_layout.index
    nhours = n.snapshot_weightings.generators.sum()

    # electricity

    n.add(
        "Load",
        nodes,
        suffix=" agriculture electricity",
        bus=nodes,
        carrier="agriculture electricity",
        p_set=pop_weighted_energy_totals.loc[nodes, "total agriculture electricity"]
        * 1e6
        / nhours,
    )

    # heat

    n.add(
        "Load",
        nodes,
        suffix=" agriculture heat",
        bus=nodes + " services rural heat",
        carrier="agriculture heat",
        p_set=pop_weighted_energy_totals.loc[nodes, "total agriculture heat"]
        * 1e6
        / nhours,
    )

    # machinery

    electric_share = get(
        options["agriculture_machinery_electric_share"], investment_year
    )
    oil_share = get(options["agriculture_machinery_oil_share"], investment_year)

    total_share = electric_share + oil_share
    if total_share != 1:
        logger.warning(
            f"Total agriculture machinery shares sum up to {total_share:.2%}, corresponding to increased or decreased demand assumptions."
        )

    machinery_nodal_energy = (
        pop_weighted_energy_totals.loc[nodes, "total agriculture machinery"] * 1e6
    )

    if electric_share > 0:
        efficiency_gain = (
            options["agriculture_machinery_fuel_efficiency"]
            / options["agriculture_machinery_electric_efficiency"]
        )

        n.add(
            "Load",
            nodes,
            suffix=" agriculture machinery electric",
            bus=nodes,
            carrier="agriculture machinery electric",
            p_set=electric_share / efficiency_gain * machinery_nodal_energy / nhours,
        )

    if oil_share > 0:
        p_set = (
            oil_share
            * machinery_nodal_energy.rename(lambda x: x + " agriculture machinery oil")
            / nhours
        )

        if not options["regional_oil_demand"]:
            p_set = p_set.sum()

        n.add(
            "Bus",
            spatial.oil.agriculture_machinery,
            location=spatial.oil.demand_locations,
            carrier="agriculture machinery oil",
            unit="MWh_LHV",
        )

        n.add(
            "Load",
            spatial.oil.agriculture_machinery,
            bus=spatial.oil.agriculture_machinery,
            carrier="agriculture machinery oil",
            p_set=p_set,
        )

        n.add(
            "Link",
            spatial.oil.agriculture_machinery,
            bus0=spatial.oil.nodes,
            bus1=spatial.oil.agriculture_machinery,
            bus2="co2 atmosphere",
            carrier="agriculture machinery oil",
            p_nom_extendable=True,
            efficiency2=costs.at["oil", "CO2 intensity"],
        )


def decentral(n):
    """
    Removes the electricity transmission system.
    """
    n.lines.drop(n.lines.index, inplace=True)
    n.links.drop(n.links.index[n.links.carrier.isin(["DC", "B2B"])], inplace=True)


def remove_h2_network(n):
    n.links.drop(
        n.links.index[n.links.carrier.str.contains("H2 pipeline")], inplace=True
    )

    if "EU H2 Store" in n.stores.index:
        n.stores.drop("EU H2 Store", inplace=True)


def limit_individual_line_extension(n, maxext):
    logger.info(f"Limiting new HVAC and HVDC extensions to {maxext} MW")
    n.lines["s_nom_max"] = n.lines["s_nom"] + maxext
    hvdc = n.links.index[n.links.carrier == "DC"]
    n.links.loc[hvdc, "p_nom_max"] = n.links.loc[hvdc, "p_nom"] + maxext


aggregate_dict = {
    "p_nom": pd.Series.sum,
    "s_nom": pd.Series.sum,
    "v_nom": "max",
    "v_mag_pu_max": "min",
    "v_mag_pu_min": "max",
    "p_nom_max": pd.Series.sum,
    "s_nom_max": pd.Series.sum,
    "p_nom_min": pd.Series.sum,
    "s_nom_min": pd.Series.sum,
    "v_ang_min": "max",
    "v_ang_max": "min",
    "terrain_factor": "mean",
    "num_parallel": "sum",
    "p_set": "sum",
    "e_initial": "sum",
    "e_nom": pd.Series.sum,
    "e_nom_max": pd.Series.sum,
    "e_nom_min": pd.Series.sum,
    "state_of_charge_initial": "sum",
    "state_of_charge_set": "sum",
    "inflow": "sum",
    "p_max_pu": "first",
    "x": "mean",
    "y": "mean",
}


def cluster_heat_buses(n):
    """
    Cluster residential and service heat buses to one representative bus.

    This can be done to save memory and speed up optimisation
    """

    def define_clustering(attributes, aggregate_dict):
        """Define how attributes should be clustered.
        Input:
            attributes    : pd.Index()
            aggregate_dict: dictionary (key: name of attribute, value
                                        clustering method)

        Returns:
            agg           : clustering dictionary
        """
        keys = attributes.intersection(aggregate_dict.keys())
        agg = dict(
            zip(
                attributes.difference(keys),
                ["first"] * len(df.columns.difference(keys)),
            )
        )
        for key in keys:
            agg[key] = aggregate_dict[key]
        return agg

    logger.info("Cluster residential and service heat buses.")
    components = ["Bus", "Carrier", "Generator", "Link", "Load", "Store"]

    for c in n.iterate_components(components):
        df = c.df
        cols = df.columns[df.columns.str.contains("bus") | (df.columns == "carrier")]

        # rename columns and index
        df[cols] = df[cols].apply(
            lambda x: x.str.replace("residential ", "").str.replace("services ", ""),
            axis=1,
        )
        df = df.rename(
            index=lambda x: x.replace("residential ", "").replace("services ", "")
        )

        # cluster heat nodes
        # static dataframe
        agg = define_clustering(df.columns, aggregate_dict)
        df = df.groupby(level=0).agg(agg, numeric_only=False)
        # time-varying data
        pnl = c.pnl
        agg = define_clustering(pd.Index(pnl.keys()), aggregate_dict)
        for k in pnl.keys():

            def renamer(s):
                return s.replace("residential ", "").replace("services ", "")

            pnl[k] = pnl[k].T.groupby(renamer).agg(agg[k], numeric_only=False).T

        # remove unclustered assets of service/residential
        to_drop = c.df.index.difference(df.index)
        n.remove(c.name, to_drop)
        # add clustered assets
        to_add = df.index.difference(c.df.index)
        n.add(c.name, df.loc[to_add].index, **df.loc[to_add])


def set_temporal_aggregation(n, resolution, snapshot_weightings):
    """
    Aggregate time-varying data to the given snapshots.
    """
    if not resolution:
        logger.info("No temporal aggregation. Using native resolution.")
        return n
    elif "sn" in resolution.lower():
        # Representative snapshots are dealt with directly
        sn = int(resolution[:-2])
        logger.info("Use every %s snapshot as representative", sn)
        n.set_snapshots(n.snapshots[::sn])
        n.snapshot_weightings *= sn
        return n
    else:
        # Otherwise, use the provided snapshots
        snapshot_weightings = pd.read_csv(
            snapshot_weightings, index_col=0, parse_dates=True
        )

        # Define a series used for aggregation, mapping each hour in
        # n.snapshots to the closest previous timestep in
        # snapshot_weightings.index
        aggregation_map = (
            pd.Series(
                snapshot_weightings.index.get_indexer(n.snapshots), index=n.snapshots
            )
            .replace(-1, np.nan)
            .ffill()
            .astype(int)
            .map(lambda i: snapshot_weightings.index[i])
        )

        m = n.copy(with_time=False)
        m.set_snapshots(snapshot_weightings.index)
        m.snapshot_weightings = snapshot_weightings

        # Aggregation all time-varying data.
        for c in n.iterate_components():
            pnl = getattr(m, c.list_name + "_t")
            for k, df in c.pnl.items():
                if not df.empty:
                    if c.list_name == "stores" and k == "e_max_pu":
                        pnl[k] = df.groupby(aggregation_map).min()
                    elif c.list_name == "stores" and k == "e_min_pu":
                        pnl[k] = df.groupby(aggregation_map).max()
                    else:
                        pnl[k] = df.groupby(aggregation_map).mean()

        return m


def lossy_bidirectional_links(n, carrier, efficiencies={}):
    "Split bidirectional links into two unidirectional links to include transmission losses."

    carrier_i = n.links.query("carrier == @carrier").index

    if (
        not any((v != 1.0) or (v >= 0) for v in efficiencies.values())
        or carrier_i.empty
    ):
        return

    efficiency_static = efficiencies.get("efficiency_static", 1)
    efficiency_per_1000km = efficiencies.get("efficiency_per_1000km", 1)
    compression_per_1000km = efficiencies.get("compression_per_1000km", 0)

    logger.info(
        f"Specified losses for {carrier} transmission "
        f"(static: {efficiency_static}, per 1000km: {efficiency_per_1000km}, compression per 1000km: {compression_per_1000km}). "
        "Splitting bidirectional links."
    )

    n.links.loc[carrier_i, "p_min_pu"] = 0
    n.links.loc[carrier_i, "efficiency"] = (
        efficiency_static
        * efficiency_per_1000km ** (n.links.loc[carrier_i, "length"] / 1e3)
    )
    rev_links = (
        n.links.loc[carrier_i].copy().rename({"bus0": "bus1", "bus1": "bus0"}, axis=1)
    )
    rev_links["length_original"] = rev_links["length"]
    rev_links["capital_cost"] = 0
    rev_links["length"] = 0
    rev_links["reversed"] = True
    rev_links.index = rev_links.index.map(lambda x: x + "-reversed")

    n.links = pd.concat([n.links, rev_links], sort=False)
    n.links["reversed"] = n.links["reversed"].fillna(False).infer_objects(copy=False)
    n.links["length_original"] = n.links["length_original"].fillna(n.links.length)

    # do compression losses after concatenation to take electricity consumption at bus0 in either direction
    carrier_i = n.links.query("carrier == @carrier").index
    if compression_per_1000km > 0:
        n.links.loc[carrier_i, "bus2"] = n.links.loc[carrier_i, "bus0"].map(
            n.buses.location
        )  # electricity
        n.links.loc[carrier_i, "efficiency2"] = (
            -compression_per_1000km * n.links.loc[carrier_i, "length_original"] / 1e3
        )


def add_enhanced_geothermal(n, egs_potentials, egs_overlap, costs):
    """
    Adds EGS potential to model.

    Built in scripts/build_egs_potentials.py
    """

    if len(spatial.geothermal_heat.nodes) > 1:
        logger.warning(
            "'add_enhanced_geothermal' not implemented for multiple geothermal nodes."
        )
    logger.info(
        "[EGS] implemented with 2020 CAPEX from Aghahosseini et al 2021: 'From hot rock to...'."
    )
    logger.info(
        "[EGS] Recommended usage scales CAPEX to future cost expectations using config 'adjustments'."
    )
    logger.info("[EGS] During this the relevant carriers are:")
    logger.info("[EGS] drilling part -> 'geothermal heat'")
    logger.info(
        "[EGS] electricity generation part -> 'geothermal organic rankine cycle'"
    )
    logger.info("[EGS] district heat distribution part -> 'geothermal district heat'")

    egs_config = snakemake.params["sector"]["enhanced_geothermal"]
    costs_config = snakemake.config["costs"]

    # matrix defining the overlap between gridded geothermal potential estimation, and bus regions
    overlap = pd.read_csv(egs_overlap, index_col=0)
    overlap.columns = overlap.columns.astype(int)
    egs_potentials = pd.read_csv(egs_potentials, index_col=0)

    Nyears = n.snapshot_weightings.generators.sum() / 8760
    dr = costs_config["fill_values"]["discount rate"]
    lt = costs.at["geothermal", "lifetime"]
    FOM = costs.at["geothermal", "FOM"]

    egs_annuity = calculate_annuity(lt, dr)

    # under egs optimism, the expected cost reductions also cover costs for ORC
    # hence, the ORC costs are no longer taken from technology-data
    orc_capex = costs.at["organic rankine cycle", "investment"]

    # cost for ORC is subtracted, as it is already included in the geothermal cost.
    # The orc cost are attributed to a separate link representing the ORC.
    # also capital_cost conversion Euro/kW -> Euro/MW

    egs_potentials["capital_cost"] = (
        (egs_annuity + FOM / (1.0 + FOM))
        * (egs_potentials["CAPEX"] * 1e3 - orc_capex)
        * Nyears
    )

    assert (
        egs_potentials["capital_cost"] > 0
    ).all(), "Error in EGS cost, negative values found."

    orc_annuity = calculate_annuity(costs.at["organic rankine cycle", "lifetime"], dr)
    orc_capital_cost = (orc_annuity + FOM / (1 + FOM)) * orc_capex * Nyears

    efficiency_orc = costs.at["organic rankine cycle", "efficiency"]
    efficiency_dh = costs.at["geothermal", "district heat-input"]

    # p_nom_max conversion GW -> MW
    egs_potentials["p_nom_max"] = egs_potentials["p_nom_max"] * 1000.0

    # not using add_carrier_buses, as we are not interested in a Store
    n.add("Carrier", "geothermal heat")

    n.add(
        "Bus",
        spatial.geothermal_heat.nodes,
        carrier="geothermal heat",
        unit="MWh_th",
    )

    n.add(
        "Generator",
        spatial.geothermal_heat.nodes,
        bus=spatial.geothermal_heat.nodes,
        carrier="geothermal heat",
        p_nom_extendable=True,
    )

    if egs_config["var_cf"]:
        efficiency = pd.read_csv(
            snakemake.input.egs_capacity_factors, parse_dates=True, index_col=0
        )
        logger.info("Adding Enhanced Geothermal with time-varying capacity factors.")
    else:
        efficiency = 1.0

    # if urban central heat exists, adds geothermal as CHP
    as_chp = "urban central heat" in n.loads.carrier.unique()

    if as_chp:
        logger.info("Adding EGS as Combined Heat and Power.")

    else:
        logger.info("Adding EGS for Electricity Only.")

    for bus, bus_overlap in overlap.iterrows():
        if not bus_overlap.sum():
            continue

        overlap = bus_overlap.loc[bus_overlap > 0.0]
        bus_egs = egs_potentials.loc[overlap.index]

        if not len(bus_egs):
            continue

        bus_egs["p_nom_max"] = bus_egs["p_nom_max"].multiply(bus_overlap)
        bus_egs = bus_egs.loc[bus_egs.p_nom_max > 0.0]

        appendix = " " + pd.Index(np.arange(len(bus_egs)).astype(str))

        # add surface bus
        n.add(
            "Bus",
            pd.Index([f"{bus} geothermal heat surface"]),
            location=bus,
            unit="MWh_th",
            carrier="geothermal heat",
        )

        bus_egs.index = np.arange(len(bus_egs)).astype(str)
        well_name = f"{bus} enhanced geothermal" + appendix

        if egs_config["var_cf"]:
            bus_eta = pd.concat(
                (efficiency[bus].rename(idx) for idx in well_name),
                axis=1,
            )
        else:
            bus_eta = efficiency

        p_nom_max = bus_egs["p_nom_max"]
        capital_cost = bus_egs["capital_cost"]
        bus1 = pd.Series(f"{bus} geothermal heat surface", well_name)

        # adding geothermal wells as multiple generators to represent supply curve
        n.add(
            "Link",
            well_name,
            bus0=spatial.geothermal_heat.nodes,
            bus1=bus1,
            carrier="geothermal heat",
            p_nom_extendable=True,
            p_nom_max=p_nom_max.set_axis(well_name) / efficiency_orc,
            capital_cost=capital_cost.set_axis(well_name) * efficiency_orc,
            efficiency=bus_eta,
            lifetime=costs.at["geothermal", "lifetime"],
        )

        # adding Organic Rankine Cycle as a single link
        n.add(
            "Link",
            bus + " geothermal organic rankine cycle",
            bus0=f"{bus} geothermal heat surface",
            bus1=bus,
            p_nom_extendable=True,
            carrier="geothermal organic rankine cycle",
            capital_cost=orc_capital_cost * efficiency_orc,
            efficiency=efficiency_orc,
            lifetime=costs.at["organic rankine cycle", "lifetime"],
        )

        if as_chp and bus + " urban central heat" in n.buses.index:
            n.add(
                "Link",
                bus + " geothermal heat district heat",
                bus0=f"{bus} geothermal heat surface",
                bus1=bus + " urban central heat",
                carrier="geothermal district heat",
                capital_cost=orc_capital_cost
                * efficiency_orc
                * costs.at["geothermal", "district heat surcharge"]
                / 100.0,
                efficiency=efficiency_dh,
                p_nom_extendable=True,
                lifetime=costs.at["geothermal", "lifetime"],
            )
        elif as_chp and not bus + " urban central heat" in n.buses.index:
            n.links.at[bus + " geothermal organic rankine cycle", "efficiency"] = (
                efficiency_orc
            )

        if egs_config["flexible"]:
            # this StorageUnit represents flexible operation using the geothermal reservoir.
            # Hence, it is counter-intuitive to install it at the surface bus,
            # this is however the more lean and computationally efficient solution.

            max_hours = egs_config["max_hours"]
            boost = egs_config["max_boost"]

            n.add(
                "StorageUnit",
                bus + " geothermal reservoir",
                bus=f"{bus} geothermal heat surface",
                carrier="geothermal heat",
                p_nom_extendable=True,
                p_min_pu=-boost,
                max_hours=max_hours,
                cyclic_state_of_charge=True,
            )

def adjust_transport_temporal_agg(n):

    engine_types = {
        "fuel_cell": "land transport fuel cell",
        "electric": "land transport EV",
        "ice": "land transport oil",
    }
    
    endogenous = options["endogenous_transport"]
    
    transport_types = ["light", "heavy"]
    
    shares = get_shares(engine_types.keys(), transport_types, endogenous)
    
    for transport_type in transport_types:
        p_set = n.loads_t.p_set.loc[:, n.loads.carrier == f"land transport demand {transport_type}"]
        for engine, carrier in engine_types.items():
            
            share = shares[engine][transport_type]
    
            
            links_i = n.links[n.links.carrier == carrier + f" {transport_type}"].index
            if links_i.empty: continue
            efficiency = n.links_t.efficiency.loc[:, links_i]

            p_set.columns = efficiency.columns
            p_nom = share * p_set.div(efficiency).max()
            profile = p_set.div(efficiency) / p_set.div(efficiency).max()
    
            n.links.loc[links_i, "p_nom"] = p_nom
            # TODO just for testing
            # if engine == "electric": 
            #     n.links_t.p_max_pu[links_i] = 1
            #     n.links_t.p_min_pu[links_i] = 0
            # else:
            n.links_t.p_max_pu[links_i] = profile
            if links_i.difference(n.links_t.p_min_pu.columns).empty:
                n.links_t.p_min_pu[links_i] = profile
                
                
def add_LULUCF(investment_year):
    logger.info("add LULUCF")
    lulucf = get(options["LULUCF"], investment_year)
    # convert Mt_CO2/a in t_CO2/h
    lulucf = lulucf/8760*1e6 * options["LULUCF_factor"]
    # n.add("Load",
    #       name="LULUCF",
    #       bus="co2 atmosphere",
    #       p_set=lulucf,
    #       carrier="LULUCF"
    #       )
    
    n.add("Generator",
          name="LULUCF",
          bus="co2 atmosphere",
          carrier="LULUCF",
          p_nom = lulucf,
          p_max_pu=0,
          p_min_pu=-1,
          marginal_cost=25, # https://archive.ipcc.ch/ipccreports/sres/land_use/index.php?idp=254
          
          )
# %%
if __name__ == "__main__":
    if "snakemake" not in globals():
        from _helpers import mock_snakemake

        snakemake = mock_snakemake(
            "prepare_sector_network",
            configfiles="/home/lisa/Documents/playground/pypsa-eur/config/config.overnight.yaml",
            simpl="",
            opts="",
            clusters="38",
            ll="vopt",
            sector_opts="",
            planning_horizons="2030",
        )

    configure_logging(snakemake)
    set_scenario_config(snakemake)
    update_config_from_wildcards(snakemake.config, snakemake.wildcards)

    options = snakemake.params.sector
    cf_industry = snakemake.params.industry

    investment_year = int(snakemake.wildcards.planning_horizons)

    n = pypsa.Network(snakemake.input.network)

    pop_layout = pd.read_csv(snakemake.input.clustered_pop_layout, index_col=0)
    nhours = n.snapshot_weightings.generators.sum()
    nyears = nhours / 8760

    costs = prepare_costs(
        snakemake.input.costs,
        snakemake.params.costs,
        nyears,
    )

    pop_weighted_energy_totals = (
        pd.read_csv(snakemake.input.pop_weighted_energy_totals, index_col=0) * nyears
    )
    pop_weighted_heat_totals = (
        pd.read_csv(snakemake.input.pop_weighted_heat_totals, index_col=0) * nyears
    )
    pop_weighted_energy_totals.update(pop_weighted_heat_totals)

    landfall_lengths = {
        tech: settings["landfall_length"]
        for tech, settings in snakemake.params.renewable.items()
        if "landfall_length" in settings.keys()
    }
    patch_electricity_network(n, costs, landfall_lengths)

    fn = snakemake.input.heating_efficiencies
    year = int(snakemake.params["energy_totals_year"])
    heating_efficiencies = pd.read_csv(fn, index_col=[1, 0]).loc[year]

    spatial = define_spatial(pop_layout.index, options)

    if snakemake.params.foresight in ["myopic", "perfect"]:
        add_lifetime_wind_solar(n, costs)

        conventional = snakemake.params.conventional_carriers
        for carrier in conventional:
            add_carrier_buses(n, carrier)

    add_eu_bus(n)

    add_co2_tracking(n, costs, options)

    add_generation(n, costs)

    add_storage_and_grids(n, costs)

    if options["transport"]:
        add_land_transport(n, costs)

    if options["heating"]:
        add_heat(n=n, costs=costs, cop=xr.open_dataarray(snakemake.input.cop_profiles))

    if options["biomass"]:
        add_biomass(n, costs)

    if options["ammonia"]:
        add_ammonia(n, costs)

    if options["methanol"]:
        add_methanol(n, costs)

    if options["industry"]:
        add_industry(n, costs)

    if options["heating"]:
        add_waste_heat(n)

    if options["agriculture"]:  # requires H and I
        add_agriculture(n, costs)

    if options["dac"]:
        add_dac(n, costs)

    if not options["electricity_transmission_grid"]:
        decentral(n)

    if not options["H2_network"]:
        remove_h2_network(n)

    if options["co2network"]:
        add_co2_network(n, costs)

    if options["allam_cycle_gas"]:
        add_allam_gas(n, costs)

    n = set_temporal_aggregation(
        n, snakemake.params.time_resolution, snakemake.input.snapshot_weightings
    )
    
    adjust_transport_temporal_agg(n)
    
    if options["no_pmaxpu"]:
        link_i = n.links[n.links.carrier.str.contains("land transport")].index
        common_i = n.links_t.p_max_pu.columns.intersection(link_i)
        n.links_t.p_max_pu.loc[:, common_i] = 1

    co2_budget = snakemake.params.co2_budget
    if isinstance(co2_budget, str) and co2_budget.startswith("cb"):
        fn = "results/" + snakemake.params.RDIR + "/csvs/carbon_budget_distribution.csv"
        if not os.path.exists(fn):
            emissions_scope = snakemake.params.emissions_scope
            input_co2 = snakemake.input.co2
            build_carbon_budget(
                co2_budget,
                snakemake.input.eurostat,
                fn,
                emissions_scope,
                input_co2,
                options,
            )
        co2_cap = pd.read_csv(fn, index_col=0).squeeze()
        limit = co2_cap.loc[investment_year]
    else:
        limit = get(co2_budget, investment_year)
    add_co2limit(n, options, nyears, limit)

    maxext = snakemake.params["lines"]["max_extension"]
    if maxext is not None:
        limit_individual_line_extension(n, maxext)

    if options["electricity_distribution_grid"]:
        insert_electricity_distribution_grid(n, costs)

    if options["enhanced_geothermal"].get("enable", False):
        logger.info("Adding Enhanced Geothermal Systems (EGS).")
        add_enhanced_geothermal(
            n, snakemake.input["egs_potentials"], snakemake.input["egs_overlap"], costs
        )
        
    add_LULUCF(investment_year)

    if options["gas_distribution_grid"]:
        insert_gas_distribution_costs(n, costs)

    if options["electricity_grid_connection"]:
        add_electricity_grid_connection(n, costs)

    for k, v in options["transmission_efficiency"].items():
        lossy_bidirectional_links(n, k, v)
    
    for c in options["vary"].keys():
        if c not in n.components.keys():
            logger.warning(f"{c} needs to be a PyPSA Component")
            continue
        for carrier in options["vary"][c].keys():
            ind_i = n.df(c)[n.df(c).carrier==carrier].index
            if ind_i.empty: continue
            for parameter in options["vary"][c][carrier].keys():
                factor = get(options["vary"][c][carrier][parameter], investment_year)
                logger.info(f"Modify {parameter} of {carrier} by factor {factor} ")
                n.df(c).loc[ind_i, parameter] *= factor
                
            
    # Workaround: Remove lines with conflicting (and unrealistic) properties
    # cf. https://github.com/PyPSA/pypsa-eur/issues/444
    if snakemake.config["solving"]["options"]["transmission_losses"]:
        idx = n.lines.query("num_parallel == 0").index
        logger.info(
            f"Removing {len(idx)} line(s) with properties conflicting with transmission losses functionality."
        )
        n.remove("Line", idx)

    first_year_myopic = (snakemake.params.foresight in ["myopic", "perfect"]) and (
        snakemake.params.planning_horizons[0] == investment_year
    )

    if options["cluster_heat_buses"] and not first_year_myopic:
        cluster_heat_buses(n)

    maybe_adjust_costs_and_potentials(
        n, snakemake.params["adjustments"], investment_year
    )

    n.meta = dict(snakemake.config, **dict(wildcards=dict(snakemake.wildcards)))

    sanitize_carriers(n, snakemake.config)
    sanitize_locations(n)

    n.export_to_netcdf(snakemake.output[0])<|MERGE_RESOLUTION|>--- conflicted
+++ resolved
@@ -39,6 +39,7 @@
 from networkx.algorithms.connectivity.edge_augmentation import k_edge_augmentation
 from prepare_network import maybe_adjust_costs_and_potentials
 from pypsa.geo import haversine_pts
+from pypsa.io import import_components_from_dataframe
 from scipy.stats import beta
 
 spatial = SimpleNamespace()
@@ -471,6 +472,7 @@
             continue
         profile = snakemake.input["profile_offwind-" + connection]
         with xr.open_dataset(profile) as ds:
+
             # if-statement for compatibility with old profiles
             if "year" in ds.indexes:
                 ds = ds.sel(year=ds.year.min(), drop=True)
@@ -692,7 +694,7 @@
         unit="t_co2",
     )
 
-    n.add(
+    n.madd(
         "Link",
         sequestration_buses,
         bus0=spatial.co2.nodes,
@@ -779,7 +781,7 @@
     )
 
 
-def add_allam_gas(n, costs):
+def add_allam(n, costs):
     logger.info("Adding Allam cycle gas power plants.")
 
     nodes = pop_layout.index
@@ -956,10 +958,75 @@
         )
 
 
+def add_methanol_to_olefins(n, costs):
+    nodes = spatial.nodes
+    nhours = n.snapshot_weightings.generators.sum()
+    nyears = nhours / 8760
+
+    tech = "methanol-to-olefins/aromatics"
+
+    logger.info(f"Adding {tech}.")
+
+    demand_factor = options["HVC_demand_factor"]
+
+    industrial_production = (
+        pd.read_csv(snakemake.input.industrial_production, index_col=0)
+        * 1e3
+        * nyears  # kt/a -> t/a
+    )
+
+    p_nom_max = (
+        demand_factor
+        * industrial_production.loc[nodes, "HVC"]
+        / nhours
+        * costs.at[tech, "methanol-input"]
+    )
+
+    co2_release = (
+        costs.at[tech, "carbondioxide-output"] / costs.at[tech, "methanol-input"]
+        + costs.at["methanolisation", "carbondioxide-input"]
+    )
+
+    n.madd(
+        "Link",
+        nodes,
+        suffix=f" {tech}",
+        carrier=tech,
+        capital_cost=costs.at[tech, "fixed"] / costs.at[tech, "methanol-input"],
+        marginal_cost=costs.at[tech, "VOM"] / costs.at[tech, "methanol-input"],
+        p_nom_extendable=True,
+        bus0=spatial.methanol.nodes,
+        bus1=spatial.oil.naphtha,
+        bus2=nodes,
+        bus3="co2 atmosphere",
+        p_min_pu=1,
+        p_nom_max=p_nom_max.values,
+        efficiency=1 / costs.at[tech, "methanol-input"],
+        efficiency2=-costs.at[tech, "electricity-input"]
+        / costs.at[tech, "methanol-input"],
+        efficiency3=co2_release,
+    )
+
+
 def add_methanol_to_kerosene(n, costs):
+    nodes = pop_layout.index
+    nhours = n.snapshot_weightings.generators.sum()
+
+    demand_factor = options["aviation_demand_factor"]
+
     tech = "methanol-to-kerosene"
 
     logger.info(f"Adding {tech}.")
+
+    all_aviation = ["total international aviation", "total domestic aviation"]
+
+    p_nom_max = (
+        demand_factor
+        * pop_weighted_energy_totals.loc[nodes, all_aviation].sum(axis=1)
+        * 1e6
+        / nhours
+        * costs.at[tech, "methanol-input"]
+    )
 
     capital_cost = costs.at[tech, "fixed"] / costs.at[tech, "methanol-input"]
 
@@ -1849,20 +1916,16 @@
     transport_type="light",
     endogenous=False
 ):
-<<<<<<< HEAD
 
     if not "Li ion" in n.carriers.index:
         n.add("Carrier", "Li ion")
-=======
-    n.add("Carrier", "EV battery")
->>>>>>> be83b593
 
     n.add(
         "Bus",
-        nodes,
+        spatial.nodes,
         suffix=f" EV battery {transport_type}",
-        location=nodes,
-        carrier="Li ion",
+        location=spatial.nodes,
+        carrier="EV battery",
         unit="MWh_el",
     )
         
@@ -1882,45 +1945,6 @@
 
     efficiency *= cyclic_eff
 
-<<<<<<< HEAD
-    p_nom = electric_share * p_set.div(efficiency).max()
-
-    profile = p_set.div(efficiency) / p_set.div(efficiency).max()
-    
-    capital_cost = get_capital_cost_vehicle(electric_share * number_cars,
-                                            p_nom,
-                                            endogenous,
-                                            carrier=suffix[1:])
-
-    if options["logistic_curve"]:
-        projected_ev = pd.read_csv(snakemake.input.projected_ev_share, index_col=[0],
-                               header=[0,1])
-        p_nom_e = p_nom / electric_share
-        max_p_nom_ev = projected_ev.loc[int(snakemake.wildcards.planning_horizons),transport_type]
-        p_nom_max = p_nom_e * max_p_nom_ev
-    else:
-        p_nom_max = np.inf
-        
-    n.madd(
-        "Link",
-        nodes,
-        suffix=suffix,
-        bus0=nodes + f" EV battery {transport_type}",
-        bus1=nodes + f" land transport {transport_type}",
-        carrier=suffix[1:],
-        efficiency=efficiency,
-        p_min_pu=profile,
-        p_max_pu=profile,
-        p_nom=p_nom,
-        p_nom_max=p_nom_max,
-        p_nom_extendable=False,
-        capital_cost=capital_cost,
-        lifetime=15,
-    )
-    
-    p_nom = (number_cars * options["bev_charge_rate"][transport_type]
-             * electric_share)
-=======
     profile = electric_share * p_set.div(efficiency)
 
     n.add(
@@ -1931,52 +1955,38 @@
         carrier="land transport EV",
         p_set=profile.loc[n.snapshots],
     )
-
-    p_nom = number_cars * options["bev_charge_rate"] * electric_share
->>>>>>> be83b593
-
-    n.add(
+    
+    p_nom = (number_cars * options["bev_charge_rate"][transport_type]
+             * electric_share)
+
+    n.madd(
         "Link",
-        nodes,
-        suffix=f" BEV charger {transport_type}",
-        bus0=nodes,
-        bus1=nodes + f" EV battery {transport_type}",
+        spatial.nodes,
+        suffix=" BEV charger",
+        bus0=spatial.nodes,
+        bus1=spatial.nodes + " EV battery",
         p_nom=p_nom,
-<<<<<<< HEAD
         carrier=f"BEV charger {transport_type}",
         p_max_pu=avail_profile[nodes],
-=======
-        carrier="BEV charger",
-        p_max_pu=avail_profile.loc[n.snapshots, spatial.nodes],
->>>>>>> be83b593
         lifetime=1,
-        efficiency=options["bev_charge_efficiency"],
-    )
-
-<<<<<<< HEAD
+        efficiency=options.get("bev_charge_efficiency", 0.9),
+    )
+
     if options["v2g"] and transport_type=="light":
         n.madd(
-=======
-    if options["v2g"]:
-        n.add(
->>>>>>> be83b593
             "Link",
-            nodes,
+            spatial.nodes,
             suffix=" V2G",
-            bus1=nodes,
-            bus0=nodes + f" EV battery {transport_type}",
+            bus1=spatial.nodes,
+            bus0=spatial.nodes + " EV battery",
             p_nom=p_nom,
             carrier="V2G",
-<<<<<<< HEAD
-            p_max_pu=avail_profile[nodes],
-=======
             p_max_pu=avail_profile.loc[n.snapshots, spatial.nodes],
->>>>>>> be83b593
             lifetime=1,
             efficiency=options["bev_charge_efficiency"],
         )
 
-    if options["bev_dsm"] and transport_type=="light":
+    if options["bev_dsm"]:
         e_nom = (
             number_cars
             * options["bev_energy"]
@@ -1989,16 +1999,11 @@
             nodes,
             suffix=" battery storage",
             bus=nodes + f" EV battery {transport_type}",
-            carrier="battery storage",
+            carrier="EV battery",
             e_cyclic=True,
             e_nom=e_nom,
             e_max_pu=1,
-<<<<<<< HEAD
-            e_min_pu=dsm_profile[nodes],
-            lifetime=15,
-=======
             e_min_pu=dsm_profile.loc[n.snapshots, spatial.nodes],
->>>>>>> be83b593
         )
 
 def add_fuel_cell_cars(n, nodes, p_set, fuel_cell_share, number_cars, 
@@ -2007,13 +2012,7 @@
                        transport_type="light", endogenous=False
                        ):
 
-<<<<<<< HEAD
    
-=======
-def add_fuel_cell_cars(n, p_set, fuel_cell_share, temperature):
-    car_efficiency = options["transport_fuel_cell_efficiency"]
-
->>>>>>> be83b593
     # temperature corrected efficiency
     efficiency = get_temp_efficency(
         car_efficiency,
@@ -2040,34 +2039,6 @@
     else:
         p_nom_max = np.inf
 
-    profile = p_set.div(efficiency) / p_set.div(efficiency).max()
-
-<<<<<<< HEAD
-    n.madd(
-        "Link",
-        nodes,
-        suffix=suffix,
-        bus0=spatial.h2.nodes,
-        bus1=nodes + f" land transport {transport_type}",
-        carrier=suffix[1:],
-        capital_cost=capital_cost,
-        efficiency=efficiency,
-        p_nom_extendable=False,
-        p_nom=p_nom,
-        p_nom_max=p_nom_max,
-        p_min_pu=profile,
-        p_max_pu=profile,
-        lifetime=1,
-    )
-
-
-def add_ice_cars(n, nodes, p_set, ice_share, number_cars, temperature,
-                           car_efficiency, suffix,
-                           transport_type="light",
-                           endogenous=False
-                           ):
-
-=======
     n.add(
         "Load",
         spatial.nodes,
@@ -2078,9 +2049,14 @@
     )
 
 
-def add_ice_cars(n, p_set, ice_share, temperature):
->>>>>>> be83b593
+def add_ice_cars(n, nodes, p_set, ice_share, number_cars, temperature,
+                           car_efficiency, suffix,
+                           transport_type="light",
+                           endogenous=False
+                           ):
+
     add_carrier_buses(n, "oil")
+
 
     # temperature corrected efficiency
     efficiency = get_temp_efficency(
@@ -2092,7 +2068,6 @@
         options["ICE_upper_degree_factor"],
     )
 
-<<<<<<< HEAD
     p_nom = ice_share * p_set.div(efficiency).max()
     
     capital_cost = get_capital_cost_vehicle(ice_share * number_cars,
@@ -2101,187 +2076,61 @@
                                             carrier=suffix[1:])
 
     profile = p_set.div(efficiency) / p_set.div(efficiency).max()
-=======
-    profile = ice_share * p_set.div(efficiency).rename(
-        columns=lambda x: x + " land transport oil"
-    )
-
-    if not options["regional_oil_demand"]:
-        profile = profile.sum(axis=1).to_frame(name="EU land transport oil")
-
-    n.add(
-        "Bus",
+
+    n.madd(
+        "Link",
         spatial.oil.land_transport,
-        location=spatial.oil.demand_locations,
+        bus0=spatial.oil.nodes,
+        bus1=spatial.oil.land_transport,
+        bus2="co2 atmosphere",
         carrier="land transport oil",
-        unit="land transport",
-    )
-
-    n.add(
-        "Load",
-        spatial.oil.land_transport,
-        bus=spatial.oil.land_transport,
-        carrier="land transport oil",
-        p_set=profile,
-    )
->>>>>>> be83b593
-
-    n.add(
-        "Link",
-        nodes,
-        suffix=suffix,
-        bus0=spatial.oil.nodes,
-        bus1=nodes + f" land transport {transport_type}",
-        bus2=["co2 atmosphere"],
-        carrier=suffix[1:],
-        capital_cost=capital_cost,
-        efficiency=efficiency,
         efficiency2=costs.at["oil", "CO2 intensity"],
-        p_nom_extendable=False,
-        p_nom=p_nom,
-        p_min_pu=profile,
-        p_max_pu=profile,
-        lifetime=1,
-    )
-
-
-
-
-car_keys = {"fuel_cell": ['FCV Bus city',
-                      'FCV Coach',
-                      'FCV Truck Semi-Trailer max 50 tons',
-                       'FCV Truck Solo max 26 tons',
-                       'FCV Truck Trailer max 56 tons'],
-        "ice": ['Diesel Bus city', 'Diesel Coach',
-               'Diesel Truck Semi-Trailer max 50 tons',
-               'Diesel Truck Solo max 26 tons',
-               'Diesel Truck Trailer max 56 tons'],
-        "electric": ['BEV Bus city', 'BEV Coach',
-                     'BEV Truck Semi-Trailer max 50 tons',
-               'BEV Truck Solo max 26 tons',
-               'BEV Truck Trailer max 56 tons']}
-
-
-def get_car_efficiencies(engine_types, transport_types):
-    car_efficiencies =  pd.DataFrame()
-    for engine in engine_types:
-        for transport_type in transport_types:
-            car_efficiencies.loc[engine, transport_type] = options[f"transport_{engine}_efficiency"][transport_type]
-        # heavy
-        logger.info(f"overwriting heavy duty efficiency from config with DEA data for {engine}")
-        car_efficiency = costs.loc[car_keys[engine], "efficiency"].mean()
-        # convert kWh/km in 100 km / MWh
-        car_efficiency = (1/(1e2*car_efficiency))*1e3
-        car_efficiencies.loc[engine, "heavy"] = car_efficiency
-        
-    return car_efficiencies
-
-
-def get_shares(engine_types, transport_types, endogenous):
-    shares = {}
-    for engine in engine_types:
-        for transport_type in transport_types:
-            shares[engine, transport_type] = get(options[f"land_transport_{engine}_share"][transport_type],
-                                 investment_year)
-            if not endogenous:
-                logger.info(f"{engine} {transport_type} share: {shares[engine, transport_type]*100}%")
-    shares = pd.Series(shares)
-    if not endogenous:
-        check_land_transport_shares(shares)
-    else:
-        logger.info("Endogenous optimisation of land transport sector")
-        # todo make this nicer
-        shares.loc[:,:] = 1/3
-    return shares
+        p_nom_extendable=True,
+    )
+
 
 def add_land_transport(n, costs):
+
     logger.info("Add land transport")
-    
-    nodes = spatial.nodes
-
-    # read in transport demand in units 100 km
+
+    # read in transport demand in units driven km [100 km]
     transport = pd.read_csv(
-        snakemake.input.transport_demand, index_col=0, header=[0,1], 
-        parse_dates=True
-    ).reindex(columns=nodes, level=1)
-    
-    transport_data = pd.read_csv(snakemake.input.transport_data, index_col=0)
-    
-    number_cars = transport_data.loc[:, [f"Number {car_type}" for car_type in car_types]]
-    
+        snakemake.input.transport_demand, index_col=0, parse_dates=True
+    )
+    number_cars = pd.read_csv(snakemake.input.transport_data, index_col=0)[
+        "number cars"
+    ]
     avail_profile = pd.read_csv(
         snakemake.input.avail_profile, index_col=0, parse_dates=True
     )
-    
     dsm_profile = pd.read_csv(
         snakemake.input.dsm_profile, index_col=0, parse_dates=True
     )
 
     # exogenous share of passenger car type
     engine_types = ["fuel_cell", "electric", "ice"]
-    transport_types = transport.columns.levels[0]
-    endogenous = options["endogenous_transport"]
-    shares = get_shares(engine_types, transport_types, endogenous)
-        
-        
-    car_efficiencies =  get_car_efficiencies(engine_types, transport_types)
+    shares = pd.Series()
+    for engine in engine_types:
+        shares[engine] = get(options[f"land_transport_{engine}_share"], investment_year)
+        logger.info(f"{engine} share: {shares[engine]*100}%")
+
+    check_land_transport_shares(shares)
+
+    p_set = transport[spatial.nodes]
 
     # temperature for correction factor for heating/cooling
     temperature = xr.open_dataarray(snakemake.input.temp_air_total).to_pandas()
-    
-    transport = transport.reindex(columns=spatial.nodes, level=1)
-    
-    for transport_type in transport_types:
-        
-        # Add load for transport demand
-        n.add("Carrier", f"land transport demand {transport_type}")
-    
-        n.madd(
-            "Bus",
-            nodes,
-            location=nodes,
-            suffix=f" land transport {transport_type}",
-            carrier=f"land transport demand {transport_type}",
-            unit="100 km",
-        )
-    
-        p_set = transport[transport_type]
-        carrier = carrier=f"land transport demand {transport_type}"
-        
-        if carrier in options["vary_demand"].keys():
-            factor = get(options["vary_demand"][carrier], investment_year)
-            logger.info(f"Vary {carrier} by factor {factor} in {investment_year}")
-
-        # add demand
-        n.madd(
-            "Load",
-            nodes,
-            suffix=f" land transport {transport_type}",
-            bus=nodes + f" land transport {transport_type}",
-            carrier=carrier,
-            p_set=factor*p_set,
-        )
-        
-        # electric vehicles
-        if shares.loc["electric", transport_type] > 0:
-            
-            car_efficiency = car_efficiencies.loc["electric",transport_type]
-            
-            cols = transport_cols[transport_type]
-            add_EVs(
-                n,
-                nodes,
-                avail_profile,
-                dsm_profile,
-                transport[transport_type],
-                shares.loc["electric", transport_type],
-                number_cars[[f"Number {col}" for col in cols]].sum(axis=1),
-                temperature,
-                car_efficiency,
-                suffix=f" land transport EV {transport_type}",
-                transport_type=transport_type,
-                endogenous=endogenous,
-            )
+
+    if shares["electric"] > 0:
+        add_EVs(
+            n,
+            avail_profile,
+            dsm_profile,
+            p_set,
+            shares["electric"],
+            number_cars,
+            temperature,
+        )
 
         # fuel cell vehicles
         if shares.loc["fuel_cell", transport_type] > 0:
@@ -2313,6 +2162,8 @@
     if endogenous:
         adjust_endogenous_transport(n, engine_types, transport_types)
 
+    if shares["ice"] > 0:
+        add_ice_cars(n, p_set, shares["ice"], temperature)
 
 def adjust_endogenous_transport(n, engine_types, transport_types):
 
@@ -2468,6 +2319,7 @@
     ) in (
         HeatSystem
     ):  # this loops through all heat systems defined in _entities.HeatSystem
+
         overdim_factor = options["overdimension_heat_generators"][
             heat_system.central_or_decentral
         ]
@@ -2603,7 +2455,7 @@
                 heat_system.central_or_decentral
             ]
 
-            n.add(
+            n.madd(
                 "Store",
                 nodes + f" {heat_system} water tanks",
                 bus=nodes + f" {heat_system} water tanks",
@@ -2658,7 +2510,7 @@
         if options["solar_thermal"]:
             n.add("Carrier", f"{heat_system} solar thermal")
 
-            n.add(
+            n.madd(
                 "Generator",
                 nodes,
                 suffix=f" {heat_system} solar thermal collector",
@@ -2868,6 +2720,7 @@
 
 
 def add_methanol(n, costs):
+
     methanol_options = options["methanol"]
     if not any(methanol_options.values()):
         return
@@ -2956,6 +2809,7 @@
         options["municipal_solid_waste"] = False
 
     if options["municipal_solid_waste"]:
+
         n.add("Carrier", "municipal solid waste")
 
         n.add(
@@ -3387,7 +3241,7 @@
     # Solid biomass to liquid fuel
     if options["biomass_to_liquid"]:
         add_carrier_buses(n, "oil")
-        n.add(
+        n.madd(
             "Link",
             spatial.biomass.nodes,
             suffix=" biomass to liquid",
@@ -3852,6 +3706,7 @@
         )
 
     if shipping_oil_share:
+
         p_set_oil = shipping_oil_share * p_set.rename(lambda x: x + " shipping oil")
 
         if not options["regional_oil_demand"]:
@@ -3972,6 +3827,7 @@
     )
 
     if cf_industry["waste_to_energy"] or cf_industry["waste_to_energy_cc"]:
+
         non_sequestered_hvc_locations = (
             pd.Index(spatial.oil.demand_locations) + " non-sequestered HVC"
         )
@@ -4087,12 +3943,11 @@
             efficiency3=process_co2_per_naphtha,
         )
 
+    if options["methanol"]["methanol_to_olefins"]:
+        add_methanol_to_olefins(n, costs)
+
     # aviation
-<<<<<<< HEAD
-    demand_factor = get(options["aviation_demand_factor"], investment_year)
-=======
     demand_factor = options["aviation_demand_factor"]
->>>>>>> be83b593
     if demand_factor != 1:
         logger.warning(f"Changing aviation demand by {demand_factor*100-100:+.2f}%.")
 
@@ -4968,6 +4823,7 @@
 # %%
 if __name__ == "__main__":
     if "snakemake" not in globals():
+
         from _helpers import mock_snakemake
 
         snakemake = mock_snakemake(
