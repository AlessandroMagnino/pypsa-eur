--- conflicted
+++ resolved
@@ -23,11 +23,8 @@
 import xarray as xr
 from _helpers import (
     configure_logging,
-<<<<<<< HEAD
+    get,
     generate_periodic_profiles,
-=======
-    get,
->>>>>>> eed390a5
     set_scenario_config,
     update_config_from_wildcards,
 )
@@ -39,14 +36,11 @@
     build_eurostat_co2,
 )
 from build_transport_demand import transport_degree_factor
-<<<<<<< HEAD
-from geopy.extra.rate_limiter import RateLimiter
-from geopy.geocoders import Nominatim
-=======
 from definitions.heat_sector import HeatSector
 from definitions.heat_system import HeatSystem
 from definitions.heat_system_type import HeatSystemType
->>>>>>> eed390a5
+from geopy.extra.rate_limiter import RateLimiter
+from geopy.geocoders import Nominatim
 from networkx.algorithms import complement
 from networkx.algorithms.connectivity.edge_augmentation import k_edge_augmentation
 from prepare_network import maybe_adjust_costs_and_potentials
@@ -870,11 +864,7 @@
     )
 
 
-<<<<<<< HEAD
-def add_allam_cycle_gas(n, costs):
-=======
 def add_allam_gas(n, costs):
->>>>>>> eed390a5
     logger.info("Adding Allam cycle gas power plants.")
 
     nodes = pop_layout.index
@@ -889,21 +879,6 @@
         bus3="co2 atmosphere",
         carrier="allam gas",
         p_nom_extendable=True,
-<<<<<<< HEAD
-        # TODO: add costs to technology-data
-        capital_cost=0.6 * 1.5e6 * 0.1,  # efficiency * EUR/MW * annuity
-        overnight_cost=0.6 * 1.5e6,  # efficiency * EUR/MW
-        marginal_cost=2,
-        efficiency=0.66,
-        efficiency2=0.98 * costs.at["gas", "CO2 intensity"],
-        efficiency3=0.02 * costs.at["gas", "CO2 intensity"],
-        lifetime=25,
-    )
-
-
-def add_methanol_to_power(n, costs, types={}):
-    # TODO: add costs to technology-data
-=======
         capital_cost=costs.at["allam", "fixed"] * costs.at["allam", "efficiency"],
         overnight_cost=costs.at["allam", "investment"] * costs.at["allam", "efficiency"],
         marginal_cost=costs.at["allam", "VOM"] * costs.at["allam", "efficiency"],
@@ -974,7 +949,6 @@
 
     if types is None:
         types = {}
->>>>>>> eed390a5
 
     nodes = pop_layout.index
 
@@ -991,18 +965,10 @@
             bus3="co2 atmosphere",
             carrier="allam methanol",
             p_nom_extendable=True,
-<<<<<<< HEAD
-            capital_cost=0.59
-            * 1.832e6
-            * calculate_annuity(25, 0.07),  # efficiency * EUR/MW * annuity
-            marginal_cost=2,
-            efficiency=0.59,
-=======
             capital_cost=costs.at["allam", "fixed"] * costs.at["allam", "efficiency"],
             overnight_cost=costs.at["allam", "investment"] * costs.at["allam", "efficiency"],
             marginal_cost=costs.at["allam", "VOM"] * costs.at["allam", "efficiency"],
             efficiency=costs.at["allam", "efficiency"],
->>>>>>> eed390a5
             efficiency2=0.98 * costs.at["methanolisation", "carbondioxide-input"],
             efficiency3=0.02 * costs.at["methanolisation", "carbondioxide-input"],
             lifetime=25,
@@ -1012,11 +978,7 @@
         logger.info("Adding methanol CCGT power plants.")
 
         # efficiency * EUR/MW * (annuity + FOM)
-<<<<<<< HEAD
-        capital_cost = 0.58 * 916e3 * (calculate_annuity(25, 0.07) + 0.035)
-=======
         capital_cost = costs.at["CCGT", "efficiency"] * costs.at["CCGT", "fixed"]
->>>>>>> eed390a5
 
         n.madd(
             "Link",
@@ -1028,18 +990,11 @@
             carrier="CCGT methanol",
             p_nom_extendable=True,
             capital_cost=capital_cost,
-<<<<<<< HEAD
-            marginal_cost=2,
-            efficiency=0.58,
-            efficiency2=costs.at["methanolisation", "carbondioxide-input"],
-            lifetime=25,
-=======
             overnight_cost=costs.at["CCGT", "investment"], * costs.at["CCGT", "efficiency"],
             marginal_cost=costs.at["CCGT", "VOM"],
             efficiency=costs.at["CCGT", "efficiency"],
             efficiency2=costs.at["methanolisation", "carbondioxide-input"],
             lifetime=costs.at["CCGT", "lifetime"],
->>>>>>> eed390a5
         )
 
     if types["ccgt_cc"]:
@@ -1050,27 +1005,20 @@
         # TODO consider efficiency changes / energy inputs for CC
 
         # efficiency * EUR/MW * (annuity + FOM)
-<<<<<<< HEAD
-        capital_cost = 0.58 * 916e3 * (calculate_annuity(25, 0.07) + 0.035)
-=======
         capital_cost = costs.at["CCGT", "efficiency"] * costs.at["CCGT", "fixed"]
         overnight_cost = costs.at["CCGT", "investment"] * costs.at["CCGT", "efficiency"]
->>>>>>> eed390a5
 
         capital_cost_cc = (
             capital_cost
             + costs.at["cement capture", "fixed"]
             * costs.at["methanolisation", "carbondioxide-input"]
         )
-<<<<<<< HEAD
-=======
         overnight_cost_cc = (
             overnight_cost
             + costs.at["cement capture", "investment"]
             * costs.at["methanolisation", "carbondioxide-input"]
         )
 
->>>>>>> eed390a5
 
         n.madd(
             "Link",
@@ -1083,23 +1031,14 @@
             carrier="CCGT methanol CC",
             p_nom_extendable=True,
             capital_cost=capital_cost_cc,
-<<<<<<< HEAD
-            marginal_cost=2,
-            efficiency=0.58,
-=======
             overnight_cost=overnight_cost_cc,
             marginal_cost=costs.at["CCGT", "VOM"],
             efficiency=costs.at["CCGT", "efficiency"],
->>>>>>> eed390a5
             efficiency2=costs.at["cement capture", "capture_rate"]
             * costs.at["methanolisation", "carbondioxide-input"],
             efficiency3=(1 - costs.at["cement capture", "capture_rate"])
             * costs.at["methanolisation", "carbondioxide-input"],
-<<<<<<< HEAD
-            lifetime=25,
-=======
             lifetime=costs.at["CCGT", "lifetime"],
->>>>>>> eed390a5
         )
 
     if types["ocgt"]:
@@ -1114,31 +1053,6 @@
             bus2="co2 atmosphere",
             carrier="OCGT methanol",
             p_nom_extendable=True,
-<<<<<<< HEAD
-            capital_cost=0.35
-            * 458e3
-            * (
-                calculate_annuity(25, 0.07) + 0.035
-            ),  # efficiency * EUR/MW * (annuity + FOM)
-            marginal_cost=2,
-            efficiency=0.35,
-            efficiency2=costs.at["methanolisation", "carbondioxide-input"],
-            lifetime=25,
-        )
-
-
-def add_methanol_to_kerosene(n, costs):
-    logger.info("Adding methanol-to-kerosene.")
-
-    tech = "methanol-to-kerosene"
-
-    n.madd(
-        "Link",
-        spatial.nodes,
-        suffix=f" {tech}",
-        bus0=spatial.methanol.nodes,
-        bus1=spatial.oil.nodes,
-=======
             capital_cost=costs.at["OCGT", "fixed"] * costs.at["OCGT", "efficiency"],
             overnight_cost=costs.at["OCGT", "investment"] * costs.at["OCGT", "efficiency"],
             marginal_cost=costs.at["OCGT", "VOM"] * costs.at["OCGT", "efficiency"],
@@ -1231,35 +1145,19 @@
         overnight_cost=overnight_cost,
         bus0=spatial.methanol.nodes,
         bus1=spatial.oil.kerosene,
->>>>>>> eed390a5
         bus2=spatial.h2.nodes,
         efficiency=costs.at[tech, "methanol-input"],
         efficiency2=-costs.at[tech, "hydrogen-input"]
         / costs.at[tech, "methanol-input"],
         p_nom_extendable=True,
         p_min_pu=1,
-<<<<<<< HEAD
-        carrier=tech,
-=======
         p_nom_max=p_nom_max.values,
->>>>>>> eed390a5
     )
 
 
 def add_methanol_reforming(n, costs):
     logger.info("Adding methanol steam reforming.")
 
-<<<<<<< HEAD
-    nodes = pop_layout.index
-
-    tech = "Methanol steam reforming"
-
-    capital_cost = costs.at[tech, "fixed"] / costs.at[tech, "methanol-input"]
-
-    n.madd(
-        "Link",
-        nodes,
-=======
     tech = "Methanol steam reforming"
 
     capital_cost = costs.at[tech, "fixed"] / costs.at[tech, "methanol-input"]
@@ -1268,17 +1166,13 @@
     n.madd(
         "Link",
         spatial.h2.locations,
->>>>>>> eed390a5
         suffix=f" {tech}",
         bus0=spatial.methanol.nodes,
         bus1=spatial.h2.nodes,
         bus2="co2 atmosphere",
         p_nom_extendable=True,
         capital_cost=capital_cost,
-<<<<<<< HEAD
-=======
         overnight_cost=overnight_cost,
->>>>>>> eed390a5
         efficiency=1 / costs.at[tech, "methanol-input"],
         efficiency2=costs.at["methanolisation", "carbondioxide-input"],
         carrier=tech,
@@ -1289,36 +1183,20 @@
 def add_methanol_reforming_cc(n, costs):
     logger.info("Adding methanol steam reforming with carbon capture.")
 
-<<<<<<< HEAD
-    nodes = pop_layout.index
-=======
     tech = "Methanol steam reforming"
->>>>>>> eed390a5
 
     # TODO: heat release and electricity demand for process and carbon capture
     # but the energy demands for carbon capture have not yet been added for other CC processes
     # 10.1016/j.rser.2020.110171: 0.129 kWh_e/kWh_H2, -0.09 kWh_heat/kWh_H2
 
-<<<<<<< HEAD
-    tech = "Methanol steam reforming"
-
-    capital_cost = costs.at[tech, "fixed"] / costs.at[tech, "methanol-input"]
-=======
     capital_cost = costs.at[tech, "fixed"] / costs.at[tech, "methanol-input"]
     overnight_cost = costs.at[tech, "investment"] / costs.at[tech, "methanol-input"]
->>>>>>> eed390a5
 
     capital_cost_cc = (
         capital_cost
         + costs.at["cement capture", "fixed"]
         * costs.at["methanolisation", "carbondioxide-input"]
     )
-<<<<<<< HEAD
-
-    n.madd(
-        "Link",
-        nodes,
-=======
     overnight_cost_cc = (
         overnight_cost
         + costs.at["cement capture", "investment"]
@@ -1328,7 +1206,6 @@
     n.madd(
         "Link",
         spatial.h2.locations,
->>>>>>> eed390a5
         suffix=f" {tech} CC",
         bus0=spatial.methanol.nodes,
         bus1=spatial.h2.nodes,
@@ -1336,10 +1213,7 @@
         bus3=spatial.co2.nodes,
         p_nom_extendable=True,
         capital_cost=capital_cost_cc,
-<<<<<<< HEAD
-=======
         overnight_cost=overnight_cost_cc,
->>>>>>> eed390a5
         efficiency=1 / costs.at[tech, "methanol-input"],
         efficiency2=(1 - costs.at["cement capture", "capture_rate"])
         * costs.at["methanolisation", "carbondioxide-input"],
@@ -3561,10 +3435,6 @@
     # Solid biomass to liquid fuel
     if options["biomass_to_liquid"]:
         add_carrier_buses(n, "oil")
-<<<<<<< HEAD
-
-=======
->>>>>>> eed390a5
         n.madd(
             "Link",
             spatial.biomass.nodes,
@@ -3584,14 +3454,10 @@
             marginal_cost=costs.at["BtL", "VOM"] * costs.at["BtL", "efficiency"],
         )
 
-<<<<<<< HEAD
-    if options.get("biomass_to_liquid_cc"):
-=======
     # Solid biomass to liquid fuel with carbon capture
     if options["biomass_to_liquid_cc"]:
         # Assuming that acid gas removal (incl. CO2) from syngas i performed with Rectisol
         # process (Methanol) and that electricity demand for this is included in the base process
->>>>>>> eed390a5
         n.madd(
             "Link",
             spatial.biomass.nodes,
@@ -3727,14 +3593,10 @@
             marginal_cost=costs.at["BioSNG", "VOM"] * costs.at["BioSNG", "efficiency"],
         )
 
-<<<<<<< HEAD
-    if options.get("biosng_cc"):
-=======
     # BioSNG from solid biomass with carbon capture
     if options["biosng_cc"]:
         # Assuming that acid gas removal (incl. CO2) from syngas i performed with Rectisol
         # process (Methanol) and that electricity demand for this is included in the base process
->>>>>>> eed390a5
         n.madd(
             "Link",
             spatial.gas.locations,  # first carrier to be spatially resolved
@@ -4674,19 +4536,12 @@
         efficiency2=costs.at["oil", "CO2 intensity"],
     )
 
-<<<<<<< HEAD
     # industry methanol demand
 
     p_set_methanol = (
         industrial_demand.loc[(nodes, sectors_b), "methanol"].sum() / nhours
     )
 
-=======
-    if options["methanol"]["methanol_to_kerosene"]:
-        add_methanol_to_kerosene(n, costs)
-
-    # TODO simplify bus expression
->>>>>>> eed390a5
     n.madd(
         "Load",
         spatial.methanol.locations,
@@ -4727,6 +4582,9 @@
         efficiency3=-costs.at["methanolisation", "carbondioxide-input"]
         / costs.at["methanolisation", "hydrogen-input"],
     )
+
+    if options["methanol"]["methanol_to_kerosene"]:
+        add_methanol_to_kerosene(n, costs)
 
     # TODO simplify bus expression
     n.madd(
@@ -6235,24 +6093,14 @@
 
         snakemake = mock_snakemake(
             "prepare_sector_network",
-<<<<<<< HEAD
             configfiles="/home/toni-seibold/Documents/02_repos/pypsa-de-import/config/scenarios.yaml",
-=======
->>>>>>> eed390a5
             simpl="",
             clusters="37",
             opts="",
-<<<<<<< HEAD
             ll="vopt",
             sector_opts="none",
             planning_horizons="2030",
             run="all_import_me_all"
-=======
-            clusters="38",
-            ll="vopt",
-            sector_opts="",
-            planning_horizons="2030",
->>>>>>> eed390a5
         )
 
     configure_logging(snakemake)
@@ -6284,13 +6132,11 @@
     )
     pop_weighted_energy_totals.update(pop_weighted_heat_totals)
 
-<<<<<<< HEAD
     country_centroids = pd.read_csv(snakemake.input.country_centroids, index_col="ISO")
-=======
+
     fn = snakemake.input.heating_efficiencies
     year = int(snakemake.params["energy_totals_year"])
     heating_efficiencies = pd.read_csv(fn, index_col=[1, 0]).loc[year]
->>>>>>> eed390a5
 
     patch_electricity_network(n)
 
@@ -6353,7 +6199,6 @@
     if options["co2network"]:
         add_co2_network(n, costs)
 
-<<<<<<< HEAD
     translate = dict(
         H2=["pipeline-h2", "shipping-lh2"],
         AC=["hvdc-to-elec"],
@@ -6404,10 +6249,6 @@
 
     if options["methanol_reforming_cc"]:
         add_methanol_reforming_cc(n, costs)
-=======
-    if options["allam_cycle_gas"]:
-        add_allam_gas(n, costs)
->>>>>>> eed390a5
 
     n = set_temporal_aggregation(
         n, snakemake.params.time_resolution, snakemake.input.snapshot_weightings
