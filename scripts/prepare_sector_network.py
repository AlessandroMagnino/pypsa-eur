# -*- coding: utf-8 -*-
# SPDX-FileCopyrightText: : 2020-2024 The PyPSA-Eur Authors
#
# SPDX-License-Identifier: MIT
"""
Adds all sector-coupling components to the network, including demand and supply
technologies for the buildings, transport and industry sectors.
"""

import logging
import os
from itertools import product
from types import SimpleNamespace

import networkx as nx
import numpy as np
import pandas as pd
import pypsa
import xarray as xr
from _helpers import (
    configure_logging,
    get,
    set_scenario_config,
    update_config_from_wildcards,
)
from add_electricity import calculate_annuity, sanitize_carriers, sanitize_locations
from build_energy_totals import (
    build_co2_totals,
    build_eea_co2,
    build_eurostat,
    build_eurostat_co2,
)
from build_transport_demand import transport_degree_factor
from definitions.heat_sector import HeatSector
from definitions.heat_system import HeatSystem
from definitions.heat_system_type import HeatSystemType
from networkx.algorithms import complement
from networkx.algorithms.connectivity.edge_augmentation import k_edge_augmentation
from prepare_network import maybe_adjust_costs_and_potentials
from pypsa.geo import haversine_pts
from scipy.stats import beta

spatial = SimpleNamespace()
logger = logging.getLogger(__name__)


def define_spatial(nodes, options):
    """
    Namespace for spatial.

    Parameters
    ----------
    nodes : list-like
    """
    global spatial

    spatial.nodes = nodes

    # biomass

    spatial.biomass = SimpleNamespace()
    spatial.msw = SimpleNamespace()

    if options.get("biomass_spatial", options["biomass_transport"]):
        spatial.biomass.nodes = nodes + " solid biomass"
        spatial.biomass.nodes_unsustainable = nodes + " unsustainable solid biomass"
        spatial.biomass.bioliquids = nodes + " unsustainable bioliquids"
        spatial.biomass.locations = nodes
        spatial.biomass.industry = nodes + " solid biomass for industry"
        spatial.biomass.industry_cc = nodes + " solid biomass for industry CC"
        spatial.msw.nodes = nodes + " municipal solid waste"
        spatial.msw.locations = nodes
    else:
        spatial.biomass.nodes = ["EU solid biomass"]
        spatial.biomass.nodes_unsustainable = ["EU unsustainable solid biomass"]
        spatial.biomass.bioliquids = ["EU unsustainable bioliquids"]
        spatial.biomass.locations = ["EU"]
        spatial.biomass.industry = ["solid biomass for industry"]
        spatial.biomass.industry_cc = ["solid biomass for industry CC"]
        spatial.msw.nodes = ["EU municipal solid waste"]
        spatial.msw.locations = ["EU"]

    spatial.biomass.df = pd.DataFrame(vars(spatial.biomass), index=nodes)
    spatial.msw.df = pd.DataFrame(vars(spatial.msw), index=nodes)

    # co2

    spatial.co2 = SimpleNamespace()

    if options["co2_spatial"]:
        spatial.co2.nodes = nodes + " co2 stored"
        spatial.co2.locations = nodes
        spatial.co2.vents = nodes + " co2 vent"
        spatial.co2.process_emissions = nodes + " process emissions"
    else:
        spatial.co2.nodes = ["co2 stored"]
        spatial.co2.locations = ["EU"]
        spatial.co2.vents = ["co2 vent"]
        spatial.co2.process_emissions = ["process emissions"]

    spatial.co2.df = pd.DataFrame(vars(spatial.co2), index=nodes)

    # gas

    spatial.gas = SimpleNamespace()

    if options["gas_network"]:
        spatial.gas.nodes = nodes + " gas"
        spatial.gas.locations = nodes
        spatial.gas.biogas = nodes + " biogas"
        spatial.gas.industry = nodes + " gas for industry"
        spatial.gas.industry_cc = nodes + " gas for industry CC"
        spatial.gas.biogas_to_gas = nodes + " biogas to gas"
        spatial.gas.biogas_to_gas_cc = nodes + " biogas to gas CC"
    else:
        spatial.gas.nodes = ["EU gas"]
        spatial.gas.locations = ["EU"]
        spatial.gas.biogas = ["EU biogas"]
        spatial.gas.industry = ["gas for industry"]
        spatial.gas.biogas_to_gas = ["EU biogas to gas"]
        if options.get("biomass_spatial", options["biomass_transport"]):
            spatial.gas.biogas_to_gas_cc = nodes + " biogas to gas CC"
        else:
            spatial.gas.biogas_to_gas_cc = ["EU biogas to gas CC"]
        if options.get("co2_spatial", options["co2network"]):
            spatial.gas.industry_cc = nodes + " gas for industry CC"
        else:
            spatial.gas.industry_cc = ["gas for industry CC"]

    spatial.gas.df = pd.DataFrame(vars(spatial.gas), index=nodes)

    # ammonia

    if options["ammonia"]:
        spatial.ammonia = SimpleNamespace()
        if options["ammonia"] == "regional":
            spatial.ammonia.nodes = nodes + " NH3"
            spatial.ammonia.locations = nodes
        else:
            spatial.ammonia.nodes = ["EU NH3"]
            spatial.ammonia.locations = ["EU"]

        spatial.ammonia.df = pd.DataFrame(vars(spatial.ammonia), index=nodes)

    # hydrogen
    spatial.h2 = SimpleNamespace()
    spatial.h2.nodes = nodes + " H2"
    spatial.h2.locations = nodes

    # methanol

    # beware: unlike other carriers, uses locations rather than locations+carriername
    # this allows to avoid separation between nodes and locations

    spatial.methanol = SimpleNamespace()

    spatial.methanol.nodes = ["EU methanol"]
    spatial.methanol.locations = ["EU"]

    if options["methanol"]["regional_methanol_demand"]:
        spatial.methanol.demand_locations = nodes
        spatial.methanol.industry = nodes + " industry methanol"
        spatial.methanol.shipping = nodes + " shipping methanol"
    else:
        spatial.methanol.demand_locations = ["EU"]
        spatial.methanol.shipping = ["EU shipping methanol"]
        spatial.methanol.industry = ["EU industry methanol"]

    # oil
    spatial.oil = SimpleNamespace()

    spatial.oil.nodes = ["EU oil"]
    spatial.oil.locations = ["EU"]

    if options["regional_oil_demand"]:
        spatial.oil.demand_locations = nodes
        spatial.oil.naphtha = nodes + " naphtha for industry"
        spatial.oil.kerosene = nodes + " kerosene for aviation"
        spatial.oil.shipping = nodes + " shipping oil"
        spatial.oil.agriculture_machinery = nodes + " agriculture machinery oil"
        spatial.oil.land_transport = nodes + " land transport oil"
    else:
        spatial.oil.demand_locations = ["EU"]
        spatial.oil.naphtha = ["EU naphtha for industry"]
        spatial.oil.kerosene = ["EU kerosene for aviation"]
        spatial.oil.shipping = ["EU shipping oil"]
        spatial.oil.agriculture_machinery = ["EU agriculture machinery oil"]
        spatial.oil.land_transport = ["EU land transport oil"]

    # uranium
    spatial.uranium = SimpleNamespace()
    spatial.uranium.nodes = ["EU uranium"]
    spatial.uranium.locations = ["EU"]

    # coal
    spatial.coal = SimpleNamespace()
    spatial.coal.nodes = ["EU coal"]
    spatial.coal.locations = ["EU"]

    if options["regional_coal_demand"]:
        spatial.coal.demand_locations = nodes
        spatial.coal.industry = nodes + " coal for industry"
    else:
        spatial.coal.demand_locations = ["EU"]
        spatial.coal.industry = ["EU coal for industry"]

    # lignite
    spatial.lignite = SimpleNamespace()
    spatial.lignite.nodes = ["EU lignite"]
    spatial.lignite.locations = ["EU"]

    # deep geothermal
    spatial.geothermal_heat = SimpleNamespace()
    spatial.geothermal_heat.nodes = ["EU enhanced geothermal systems"]
    spatial.geothermal_heat.locations = ["EU"]

    return spatial


spatial = SimpleNamespace()


def determine_emission_sectors(options):
    sectors = ["electricity"]
    if options["transport"]:
        sectors += ["rail non-elec", "road non-elec"]
    if options["heating"]:
        sectors += ["residential non-elec", "services non-elec"]
    if options["industry"]:
        sectors += [
            "industrial non-elec",
            "industrial processes",
            "domestic aviation",
            "international aviation",
            "domestic navigation",
            "international navigation",
        ]
    if options["agriculture"]:
        sectors += ["agriculture"]

    return sectors


def co2_emissions_year(
    countries, input_eurostat, options, emissions_scope, input_co2, year
):
    """
    Calculate CO2 emissions in one specific year (e.g. 1990 or 2018).
    """
    eea_co2 = build_eea_co2(input_co2, year, emissions_scope)

    eurostat = build_eurostat(input_eurostat, countries)

    # this only affects the estimation of CO2 emissions for BA, RS, AL, ME, MK, XK
    eurostat_co2 = build_eurostat_co2(eurostat, year)

    co2_totals = build_co2_totals(countries, eea_co2, eurostat_co2)

    sectors = determine_emission_sectors(options)

    co2_emissions = co2_totals.loc[countries, sectors].sum().sum()

    # convert MtCO2 to GtCO2
    co2_emissions *= 0.001

    return co2_emissions


# TODO: move to own rule with sector-opts wildcard?
def build_carbon_budget(o, input_eurostat, fn, emissions_scope, input_co2, options):
    """
    Distribute carbon budget following beta or exponential transition path.
    """

    if "be" in o:
        # beta decay
        carbon_budget = float(o[o.find("cb") + 2 : o.find("be")])
        be = float(o[o.find("be") + 2 :])
    if "ex" in o:
        # exponential decay
        carbon_budget = float(o[o.find("cb") + 2 : o.find("ex")])
        r = float(o[o.find("ex") + 2 :])

    countries = snakemake.params.countries

    e_1990 = co2_emissions_year(
        countries,
        input_eurostat,
        options,
        emissions_scope,
        input_co2,
        year=1990,
    )

    # emissions at the beginning of the path (last year available 2018)
    e_0 = co2_emissions_year(
        countries,
        input_eurostat,
        options,
        emissions_scope,
        input_co2,
        year=2018,
    )

    planning_horizons = snakemake.params.planning_horizons
    if not isinstance(planning_horizons, list):
        planning_horizons = [planning_horizons]
    t_0 = planning_horizons[0]

    if "be" in o:
        # final year in the path
        t_f = t_0 + (2 * carbon_budget / e_0).round(0)

        def beta_decay(t):
            cdf_term = (t - t_0) / (t_f - t_0)
            return (e_0 / e_1990) * (1 - beta.cdf(cdf_term, be, be))

        # emissions (relative to 1990)
        co2_cap = pd.Series({t: beta_decay(t) for t in planning_horizons}, name=o)

    if "ex" in o:
        T = carbon_budget / e_0
        m = (1 + np.sqrt(1 + r * T)) / T

        def exponential_decay(t):
            return (e_0 / e_1990) * (1 + (m + r) * (t - t_0)) * np.exp(-m * (t - t_0))

        co2_cap = pd.Series(
            {t: exponential_decay(t) for t in planning_horizons}, name=o
        )

    # TODO log in Snakefile
    csvs_folder = fn.rsplit("/", 1)[0]
    if not os.path.exists(csvs_folder):
        os.makedirs(csvs_folder)
    co2_cap.to_csv(fn, float_format="%.3f")


def add_lifetime_wind_solar(n, costs):
    """
    Add lifetime for solar and wind generators.
    """
    for carrier in ["solar", "onwind", "offwind"]:
        gen_i = n.generators.index.str.contains(carrier)
        n.generators.loc[gen_i, "lifetime"] = costs.at[carrier, "lifetime"]


def haversine(p):
    coord0 = n.buses.loc[p.bus0, ["x", "y"]].values
    coord1 = n.buses.loc[p.bus1, ["x", "y"]].values
    return 1.5 * haversine_pts(coord0, coord1)


def create_network_topology(
    n, prefix, carriers=["DC"], connector=" -> ", bidirectional=True
):
    """
    Create a network topology from transmission lines and link carrier
    selection.

    Parameters
    ----------
    n : pypsa.Network
    prefix : str
    carriers : list-like
    connector : str
    bidirectional : bool, default True
        True: one link for each connection
        False: one link for each connection and direction (back and forth)

    Returns
    -------
    pd.DataFrame with columns bus0, bus1, length, underwater_fraction
    """

    ln_attrs = ["bus0", "bus1", "length"]
    lk_attrs = ["bus0", "bus1", "length", "underwater_fraction"]
    lk_attrs = n.links.columns.intersection(lk_attrs)

    candidates = pd.concat(
        [n.lines[ln_attrs], n.links.loc[n.links.carrier.isin(carriers), lk_attrs]]
    ).fillna(0)

    # base network topology purely on location not carrier
    candidates["bus0"] = candidates.bus0.map(n.buses.location)
    candidates["bus1"] = candidates.bus1.map(n.buses.location)

    positive_order = candidates.bus0 < candidates.bus1
    candidates_p = candidates[positive_order]
    swap_buses = {"bus0": "bus1", "bus1": "bus0"}
    candidates_n = candidates[~positive_order].rename(columns=swap_buses)
    candidates = pd.concat([candidates_p, candidates_n])

    def make_index(c):
        return prefix + c.bus0 + connector + c.bus1

    topo = candidates.groupby(["bus0", "bus1"], as_index=False).mean()
    topo.index = topo.apply(make_index, axis=1)

    if not bidirectional:
        topo_reverse = topo.copy()
        topo_reverse.rename(columns=swap_buses, inplace=True)
        topo_reverse.index = topo_reverse.apply(make_index, axis=1)
        topo = pd.concat([topo, topo_reverse])

    return topo


def update_wind_solar_costs(
    n: pypsa.Network,
    costs: pd.DataFrame,
    line_length_factor: int | float = 1,
    landfall_lengths: dict = None,
) -> None:
    """
    Update costs for wind and solar generators added with pypsa-eur to those
    cost in the planning year.
    """

    if landfall_lengths is None:
        landfall_lengths = {}

    # NB: solar costs are also manipulated for rooftop
    # when distribution grid is inserted
    n.generators.loc[n.generators.carrier == "solar", "capital_cost"] = costs.at[
        "solar-utility", "fixed"
    ]

    n.generators.loc[n.generators.carrier == "onwind", "capital_cost"] = costs.at[
        "onwind", "fixed"
    ]

    # for offshore wind, need to calculated connection costs
    for connection in ["dc", "ac", "float"]:
        tech = "offwind-" + connection
        landfall_length = landfall_lengths.get(tech, 0.0)
        if tech not in n.generators.carrier.values:
            continue
        profile = snakemake.input["profile_offwind-" + connection]
        with xr.open_dataset(profile) as ds:
            # if-statement for compatibility with old profiles
            if "year" in ds.indexes:
                ds = ds.sel(year=ds.year.min(), drop=True)

            distance = ds["average_distance"].to_pandas()
            submarine_cost = costs.at[tech + "-connection-submarine", "fixed"]
            underground_cost = costs.at[tech + "-connection-underground", "fixed"]
            connection_cost = line_length_factor * (
                distance * submarine_cost + landfall_length * underground_cost
            )

            capital_cost = (
                costs.at["offwind", "fixed"]
                + costs.at[tech + "-station", "fixed"]
                + connection_cost
            )

            logger.info(
                "Added connection cost of {:0.0f}-{:0.0f} Eur/MW/a to {}".format(
                    connection_cost.min(), connection_cost.max(), tech
                )
            )

            n.generators.loc[n.generators.carrier == tech, "capital_cost"] = (
                capital_cost.rename(index=lambda node: node + " " + tech)
            )


def add_carrier_buses(n, carrier, nodes=None):
    """
    Add buses to connect e.g. coal, nuclear and oil plants.
    """
    if nodes is None:
        nodes = vars(spatial)[carrier].nodes
    location = vars(spatial)[carrier].locations

    # skip if carrier already exists
    if carrier in n.carriers.index:
        return

    if not isinstance(nodes, pd.Index):
        nodes = pd.Index(nodes)

    n.add("Carrier", carrier)

    unit = "MWh_LHV" if carrier == "gas" else "MWh_th"
    # preliminary value for non-gas carriers to avoid zeros
    if carrier == "gas":
        capital_cost = costs.at["gas storage", "fixed"]
    elif carrier == "oil":
        # based on https://www.engineeringtoolbox.com/fuels-higher-calorific-values-d_169.html
        mwh_per_m3 = 44.9 * 724 * 0.278 * 1e-3  # MJ/kg * kg/m3 * kWh/MJ * MWh/kWh
        capital_cost = (
            costs.at["General liquid hydrocarbon storage (product)", "fixed"]
            / mwh_per_m3
        )
    elif carrier == "methanol":
        # based on https://www.engineeringtoolbox.com/fossil-fuels-energy-content-d_1298.html
        mwh_per_m3 = 5.54 * 791 * 1e-3  # kWh/kg * kg/m3 * MWh/kWh
        capital_cost = (
            costs.at["General liquid hydrocarbon storage (product)", "fixed"]
            / mwh_per_m3
        )
    else:
        capital_cost = 0.1

    n.add("Bus", nodes, location=location, carrier=carrier, unit=unit)

    n.add(
        "Store",
        nodes + " Store",
        bus=nodes,
        e_nom_extendable=True,
        e_cyclic=True,
        carrier=carrier,
        capital_cost=capital_cost,
    )

    fossils = ["coal", "gas", "oil", "lignite", "uranium"]
    if options["fossil_fuels"] and carrier in fossils:
        suffix = ""

        if carrier == "oil" and cf_industry["oil_refining_emissions"] > 0:
            n.add(
                "Bus",
                nodes + " primary",
                location=location,
                carrier=carrier + " primary",
                unit=unit,
            )

            n.add(
                "Link",
                nodes + " refining",
                bus0=nodes + " primary",
                bus1=nodes,
                bus2="co2 atmosphere",
                location=location,
                carrier=carrier + " refining",
                p_nom=1e6,
                efficiency=1
                - (
                    cf_industry["oil_refining_emissions"]
                    / costs.at[carrier, "CO2 intensity"]
                ),
                efficiency2=cf_industry["oil_refining_emissions"],
            )

            suffix = " primary"

        n.add(
            "Generator",
            nodes + suffix,
            bus=nodes + suffix,
            p_nom_extendable=True,
            carrier=carrier + suffix,
            marginal_cost=costs.at[carrier, "fuel"],
        )


# TODO: PyPSA-Eur merge issue
def remove_elec_base_techs(n):
    """
    Remove conventional generators (e.g. OCGT) and storage units (e.g.
    batteries and H2) from base electricity-only network, since they're added
    here differently using links.
    """
    for c in n.iterate_components(snakemake.params.pypsa_eur):
        to_keep = snakemake.params.pypsa_eur[c.name]
        to_remove = pd.Index(c.df.carrier.unique()).symmetric_difference(to_keep)
        if to_remove.empty:
            continue
        logger.info(f"Removing {c.list_name} with carrier {list(to_remove)}")
        names = c.df.index[c.df.carrier.isin(to_remove)]
        n.remove(c.name, names)
        n.carriers.drop(to_remove, inplace=True, errors="ignore")


# TODO: PyPSA-Eur merge issue
def remove_non_electric_buses(n):
    """
    Remove buses from pypsa-eur with carriers which are not AC buses.
    """
    if to_drop := list(n.buses.query("carrier not in ['AC', 'DC']").carrier.unique()):
        logger.info(f"Drop buses from PyPSA-Eur with carrier: {to_drop}")
        n.buses = n.buses[n.buses.carrier.isin(["AC", "DC"])]


def patch_electricity_network(n, costs, landfall_lengths):
    remove_elec_base_techs(n)
    remove_non_electric_buses(n)
    update_wind_solar_costs(n, costs, landfall_lengths=landfall_lengths)
    n.loads["carrier"] = "electricity"
    n.buses["location"] = n.buses.index
    n.buses["unit"] = "MWh_el"
    # remove trailing white space of load index until new PyPSA version after v0.18.
    n.loads.rename(lambda x: x.strip(), inplace=True)
    n.loads_t.p_set.rename(lambda x: x.strip(), axis=1, inplace=True)


def add_eu_bus(n, x=-5.5, y=46):
    """
    Add EU bus to the network.

    This cosmetic bus serves as a reference point for the location of
    the EU buses in the plots and summaries.
    """
    n.add("Bus", "EU", location="EU", x=x, y=y, carrier="none")
    n.add("Carrier", "none")


def add_co2_tracking(n, costs, options):
    # minus sign because opposite to how fossil fuels used:
    # CH4 burning puts CH4 down, atmosphere up
    n.add("Carrier", "co2", co2_emissions=-1.0)

    # this tracks CO2 in the atmosphere
    n.add("Bus", "co2 atmosphere", location="EU", carrier="co2", unit="t_co2")

    # can also be negative
    n.add(
        "Store",
        "co2 atmosphere",
        e_nom_extendable=True,
        e_min_pu=-1,
        carrier="co2",
        bus="co2 atmosphere",
    )

    # add CO2 tanks
    n.add(
        "Bus",
        spatial.co2.nodes,
        location=spatial.co2.locations,
        carrier="co2 stored",
        unit="t_co2",
    )

    n.add(
        "Store",
        spatial.co2.nodes,
        e_nom_extendable=True,
        capital_cost=costs.at["CO2 storage tank", "fixed"],
        carrier="co2 stored",
        e_cyclic=True,
        bus=spatial.co2.nodes,
    )
    n.add("Carrier", "co2 stored")

    # this tracks CO2 sequestered, e.g. underground
    sequestration_buses = pd.Index(spatial.co2.nodes).str.replace(
        " stored", " sequestered"
    )
    n.add(
        "Bus",
        sequestration_buses,
        location=spatial.co2.locations,
        carrier="co2 sequestered",
        unit="t_co2",
    )

    n.add(
        "Link",
        sequestration_buses,
        bus0=spatial.co2.nodes,
        bus1=sequestration_buses,
        carrier="co2 sequestered",
        efficiency=1.0,
        p_nom_extendable=True,
    )

    if options["regional_co2_sequestration_potential"]["enable"]:
        upper_limit = (
            options["regional_co2_sequestration_potential"]["max_size"] * 1e3
        )  # Mt
        annualiser = options["regional_co2_sequestration_potential"]["years_of_storage"]
        e_nom_max = pd.read_csv(
            snakemake.input.sequestration_potential, index_col=0
        ).squeeze()
        e_nom_max = (
            e_nom_max.reindex(spatial.co2.locations)
            .fillna(0.0)
            .clip(upper=upper_limit)
            .mul(1e6)
            / annualiser
        )  # t
        e_nom_max = e_nom_max.rename(index=lambda x: x + " co2 sequestered")
    else:
        e_nom_max = np.inf

    n.add(
        "Store",
        sequestration_buses,
        e_nom_extendable=True,
        e_nom_max=e_nom_max,
        capital_cost=options["co2_sequestration_cost"],
        marginal_cost=-0.1,
        bus=sequestration_buses,
        lifetime=options["co2_sequestration_lifetime"],
        carrier="co2 sequestered",
    )

    n.add("Carrier", "co2 sequestered")

    if options["co2_vent"]:
        n.add(
            "Link",
            spatial.co2.vents,
            bus0=spatial.co2.nodes,
            bus1="co2 atmosphere",
            carrier="co2 vent",
            efficiency=1.0,
            p_nom_extendable=True,
        )


def add_co2_network(n, costs):
    logger.info("Adding CO2 network.")
    co2_links = create_network_topology(n, "CO2 pipeline ")

    cost_onshore = (
        (1 - co2_links.underwater_fraction)
        * costs.at["CO2 pipeline", "fixed"]
        * co2_links.length
    )
    cost_submarine = (
        co2_links.underwater_fraction
        * costs.at["CO2 submarine pipeline", "fixed"]
        * co2_links.length
    )
    capital_cost = cost_onshore + cost_submarine
    cost_factor = snakemake.config["sector"]["co2_network_cost_factor"]
    capital_cost *= cost_factor

    n.add(
        "Link",
        co2_links.index,
        bus0=co2_links.bus0.values + " co2 stored",
        bus1=co2_links.bus1.values + " co2 stored",
        p_min_pu=-1,
        p_nom_extendable=True,
        length=co2_links.length.values,
        capital_cost=capital_cost.values,
        carrier="CO2 pipeline",
        lifetime=costs.at["CO2 pipeline", "lifetime"],
    )


def add_allam_gas(n, costs):
    logger.info("Adding Allam cycle gas power plants.")

    nodes = pop_layout.index

    n.add(
        "Link",
        nodes,
        suffix=" allam gas",
        bus0=spatial.gas.df.loc[nodes, "nodes"].values,
        bus1=nodes,
        bus2=spatial.co2.df.loc[nodes, "nodes"].values,
        bus3="co2 atmosphere",
        carrier="allam gas",
        p_nom_extendable=True,
        capital_cost=costs.at["allam", "fixed"] * costs.at["allam", "efficiency"],
        marginal_cost=costs.at["allam", "VOM"] * costs.at["allam", "efficiency"],
        efficiency=costs.at["allam", "efficiency"],
        efficiency2=0.98 * costs.at["gas", "CO2 intensity"],
        efficiency3=0.02 * costs.at["gas", "CO2 intensity"],
        lifetime=costs.at["allam", "lifetime"],
    )


def add_biomass_to_methanol(n, costs):
    n.add(
        "Link",
        spatial.biomass.nodes,
        suffix=" biomass-to-methanol",
        bus0=spatial.biomass.nodes,
        bus1=spatial.methanol.nodes,
        bus2="co2 atmosphere",
        carrier="biomass-to-methanol",
        lifetime=costs.at["biomass-to-methanol", "lifetime"],
        efficiency=costs.at["biomass-to-methanol", "efficiency"],
        efficiency2=-costs.at["solid biomass", "CO2 intensity"]
        + costs.at["biomass-to-methanol", "CO2 stored"],
        p_nom_extendable=True,
        capital_cost=costs.at["biomass-to-methanol", "fixed"]
        / costs.at["biomass-to-methanol", "efficiency"],
        marginal_cost=costs.loc["biomass-to-methanol", "VOM"]
        / costs.at["biomass-to-methanol", "efficiency"],
    )


def add_biomass_to_methanol_cc(n, costs):
    n.add(
        "Link",
        spatial.biomass.nodes,
        suffix=" biomass-to-methanol CC",
        bus0=spatial.biomass.nodes,
        bus1=spatial.methanol.nodes,
        bus2="co2 atmosphere",
        bus3=spatial.co2.nodes,
        carrier="biomass-to-methanol CC",
        lifetime=costs.at["biomass-to-methanol", "lifetime"],
        efficiency=costs.at["biomass-to-methanol", "efficiency"],
        efficiency2=-costs.at["solid biomass", "CO2 intensity"]
        + costs.at["biomass-to-methanol", "CO2 stored"]
        * (1 - costs.at["biomass-to-methanol", "capture rate"]),
        efficiency3=costs.at["biomass-to-methanol", "CO2 stored"]
        * costs.at["biomass-to-methanol", "capture rate"],
        p_nom_extendable=True,
        capital_cost=costs.at["biomass-to-methanol", "fixed"]
        / costs.at["biomass-to-methanol", "efficiency"]
        + costs.at["biomass CHP capture", "fixed"]
        * costs.at["biomass-to-methanol", "CO2 stored"],
        marginal_cost=costs.loc["biomass-to-methanol", "VOM"]
        / costs.at["biomass-to-methanol", "efficiency"],
    )


def add_methanol_to_power(n, costs, types=None):
    if types is None:
        types = {}

    nodes = pop_layout.index

    if types["allam"]:
        logger.info("Adding Allam cycle methanol power plants.")

        n.add(
            "Link",
            nodes,
            suffix=" allam methanol",
            bus0=spatial.methanol.nodes,
            bus1=nodes,
            bus2=spatial.co2.df.loc[nodes, "nodes"].values,
            bus3="co2 atmosphere",
            carrier="allam methanol",
            p_nom_extendable=True,
            capital_cost=costs.at["allam", "fixed"] * costs.at["allam", "efficiency"],
            marginal_cost=costs.at["allam", "VOM"] * costs.at["allam", "efficiency"],
            efficiency=costs.at["allam", "efficiency"],
            efficiency2=0.98 * costs.at["methanolisation", "carbondioxide-input"],
            efficiency3=0.02 * costs.at["methanolisation", "carbondioxide-input"],
            lifetime=25,
        )

    if types["ccgt"]:
        logger.info("Adding methanol CCGT power plants.")

        # efficiency * EUR/MW * (annuity + FOM)
        capital_cost = costs.at["CCGT", "efficiency"] * costs.at["CCGT", "fixed"]

        n.add(
            "Link",
            nodes,
            suffix=" CCGT methanol",
            bus0=spatial.methanol.nodes,
            bus1=nodes,
            bus2="co2 atmosphere",
            carrier="CCGT methanol",
            p_nom_extendable=True,
            capital_cost=capital_cost,
            marginal_cost=costs.at["CCGT", "VOM"],
            efficiency=costs.at["CCGT", "efficiency"],
            efficiency2=costs.at["methanolisation", "carbondioxide-input"],
            lifetime=costs.at["CCGT", "lifetime"],
        )

    if types["ccgt_cc"]:
        logger.info(
            "Adding methanol CCGT power plants with post-combustion carbon capture."
        )

        # TODO consider efficiency changes / energy inputs for CC

        # efficiency * EUR/MW * (annuity + FOM)
        capital_cost = costs.at["CCGT", "efficiency"] * costs.at["CCGT", "fixed"]

        capital_cost_cc = (
            capital_cost
            + costs.at["cement capture", "fixed"]
            * costs.at["methanolisation", "carbondioxide-input"]
        )

        n.add(
            "Link",
            nodes,
            suffix=" CCGT methanol CC",
            bus0=spatial.methanol.nodes,
            bus1=nodes,
            bus2=spatial.co2.df.loc[nodes, "nodes"].values,
            bus3="co2 atmosphere",
            carrier="CCGT methanol CC",
            p_nom_extendable=True,
            capital_cost=capital_cost_cc,
            marginal_cost=costs.at["CCGT", "VOM"],
            efficiency=costs.at["CCGT", "efficiency"],
            efficiency2=costs.at["cement capture", "capture_rate"]
            * costs.at["methanolisation", "carbondioxide-input"],
            efficiency3=(1 - costs.at["cement capture", "capture_rate"])
            * costs.at["methanolisation", "carbondioxide-input"],
            lifetime=costs.at["CCGT", "lifetime"],
        )

    if types["ocgt"]:
        logger.info("Adding methanol OCGT power plants.")

        n.add(
            "Link",
            nodes,
            suffix=" OCGT methanol",
            bus0=spatial.methanol.nodes,
            bus1=nodes,
            bus2="co2 atmosphere",
            carrier="OCGT methanol",
            p_nom_extendable=True,
            capital_cost=costs.at["OCGT", "fixed"] * costs.at["OCGT", "efficiency"],
            marginal_cost=costs.at["OCGT", "VOM"] * costs.at["OCGT", "efficiency"],
            efficiency=costs.at["OCGT", "efficiency"],
            efficiency2=costs.at["methanolisation", "carbondioxide-input"],
            lifetime=costs.at["OCGT", "lifetime"],
        )


def add_methanol_to_kerosene(n, costs):
    tech = "methanol-to-kerosene"

    logger.info(f"Adding {tech}.")

    capital_cost = costs.at[tech, "fixed"] / costs.at[tech, "methanol-input"]

    n.add(
        "Link",
        spatial.h2.locations,
        suffix=f" {tech}",
        carrier=tech,
        capital_cost=capital_cost,
        marginal_cost=costs.at[tech, "VOM"],
        bus0=spatial.methanol.nodes,
        bus1=spatial.oil.kerosene,
        bus2=spatial.h2.nodes,
        bus3="co2 atmosphere",
        efficiency=1 / costs.at[tech, "methanol-input"],
        efficiency2=-costs.at[tech, "hydrogen-input"]
        / costs.at[tech, "methanol-input"],
        efficiency3=costs.at["oil", "CO2 intensity"] / costs.at[tech, "methanol-input"],
        p_nom_extendable=True,
        lifetime=costs.at[tech, "lifetime"],
    )


def add_methanol_reforming(n, costs):
    logger.info("Adding methanol steam reforming.")

    tech = "Methanol steam reforming"

    capital_cost = costs.at[tech, "fixed"] / costs.at[tech, "methanol-input"]

    n.add(
        "Link",
        spatial.h2.locations,
        suffix=f" {tech}",
        bus0=spatial.methanol.nodes,
        bus1=spatial.h2.nodes,
        bus2="co2 atmosphere",
        p_nom_extendable=True,
        capital_cost=capital_cost,
        efficiency=1 / costs.at[tech, "methanol-input"],
        efficiency2=costs.at["methanolisation", "carbondioxide-input"],
        carrier=tech,
        lifetime=costs.at[tech, "lifetime"],
    )


def add_methanol_reforming_cc(n, costs):
    logger.info("Adding methanol steam reforming with carbon capture.")

    tech = "Methanol steam reforming"

    # TODO: heat release and electricity demand for process and carbon capture
    # but the energy demands for carbon capture have not yet been added for other CC processes
    # 10.1016/j.rser.2020.110171: 0.129 kWh_e/kWh_H2, -0.09 kWh_heat/kWh_H2

    capital_cost = costs.at[tech, "fixed"] / costs.at[tech, "methanol-input"]

    capital_cost_cc = (
        capital_cost
        + costs.at["cement capture", "fixed"]
        * costs.at["methanolisation", "carbondioxide-input"]
    )

    n.add(
        "Link",
        spatial.h2.locations,
        suffix=f" {tech} CC",
        bus0=spatial.methanol.nodes,
        bus1=spatial.h2.nodes,
        bus2="co2 atmosphere",
        bus3=spatial.co2.nodes,
        p_nom_extendable=True,
        capital_cost=capital_cost_cc,
        efficiency=1 / costs.at[tech, "methanol-input"],
        efficiency2=(1 - costs.at["cement capture", "capture_rate"])
        * costs.at["methanolisation", "carbondioxide-input"],
        efficiency3=costs.at["cement capture", "capture_rate"]
        * costs.at["methanolisation", "carbondioxide-input"],
        carrier=f"{tech} CC",
        lifetime=costs.at[tech, "lifetime"],
    )


def add_dac(n, costs):
    heat_carriers = ["urban central heat", "services urban decentral heat"]
    heat_buses = n.buses.index[n.buses.carrier.isin(heat_carriers)]
    locations = n.buses.location[heat_buses]

    electricity_input = (
        costs.at["direct air capture", "electricity-input"]
        + costs.at["direct air capture", "compression-electricity-input"]
    )  # MWh_el / tCO2
    heat_input = (
        costs.at["direct air capture", "heat-input"]
        - costs.at["direct air capture", "compression-heat-output"]
    )  # MWh_th / tCO2

    n.add(
        "Link",
        heat_buses.str.replace(" heat", " DAC"),
        bus0=locations.values,
        bus1=heat_buses,
        bus2="co2 atmosphere",
        bus3=spatial.co2.df.loc[locations, "nodes"].values,
        carrier="DAC",
        capital_cost=costs.at["direct air capture", "fixed"] / electricity_input,
        efficiency=-heat_input / electricity_input,
        efficiency2=-1 / electricity_input,
        efficiency3=1 / electricity_input,
        p_nom_extendable=True,
        lifetime=costs.at["direct air capture", "lifetime"],
    )


def add_co2limit(n, options, nyears=1.0, limit=0.0):
    logger.info(f"Adding CO2 budget limit as per unit of 1990 levels of {limit}")

    countries = snakemake.params.countries

    sectors = determine_emission_sectors(options)

    # convert Mt to tCO2
    co2_totals = 1e6 * pd.read_csv(snakemake.input.co2_totals_name, index_col=0)

    co2_limit = co2_totals.loc[countries, sectors].sum().sum()

    co2_limit *= limit * nyears

    n.add(
        "GlobalConstraint",
        "CO2Limit",
        carrier_attribute="co2_emissions",
        sense="<=",
        type="co2_atmosphere",
        constant=co2_limit,
    )


def cycling_shift(df, steps=1):
    """
    Cyclic shift on index of pd.Series|pd.DataFrame by number of steps.
    """
    df = df.copy()
    new_index = np.roll(df.index, steps)
    df.values[:] = df.reindex(index=new_index).values
    return df


def prepare_costs(cost_file, params, nyears):
    # set all asset costs and other parameters
    costs = pd.read_csv(cost_file, index_col=[0, 1]).sort_index()

    # correct units to MW and EUR
    costs.loc[costs.unit.str.contains("/kW"), "value"] *= 1e3

    # min_count=1 is important to generate NaNs which are then filled by fillna
    costs = (
        costs.loc[:, "value"].unstack(level=1).groupby("technology").sum(min_count=1)
    )

    costs = costs.fillna(params["fill_values"])

    def annuity_factor(v):
        return calculate_annuity(v["lifetime"], v["discount rate"]) + v["FOM"] / 100

    costs["fixed"] = [
        annuity_factor(v) * v["investment"] * nyears for i, v in costs.iterrows()
    ]

    return costs


def add_generation(n, costs, existing_capacities=0, existing_efficiencies=None, existing_nodes=None):
    logger.info("Adding electricity generation")

    conventionals = options.get("conventional_generation", {})

    for generator, carrier in conventionals.items():
        carrier_nodes = vars(spatial)[carrier].nodes

        add_carrier_buses(n, carrier, carrier_nodes)

<<<<<<< HEAD
        if existing_nodes is None:
            nodes = pop_layout.index
        else:
            nodes = existing_nodes[generator]

        n.madd(
=======
        n.add(
>>>>>>> 0026b0f3
            "Link",
            nodes + " " + generator,
            bus0=carrier_nodes,
            bus1=nodes,
            bus2="co2 atmosphere",
            marginal_cost=costs.at[generator, "efficiency"]
            * costs.at[generator, "VOM"],  # NB: VOM is per MWel
            capital_cost=costs.at[generator, "efficiency"]
            * costs.at[generator, "fixed"],  # NB: fixed cost is per MWel
            p_nom_extendable=(
                True
                if generator
                in snakemake.params.electricity.get("extendable_carriers", dict()).get(
                    "Generator", list()
                )
                else False
            ),
            p_nom=(
                existing_capacities[generator] / existing_efficiencies[generator]
                if not existing_capacities == 0 else 0
            ), # NB: existing capacities are MWel
            p_max_pu = 0.7 if carrier == "uranium" else 1, # be conservative for nuclear (maintance or unplanned shut downs)
            carrier=generator,
            efficiency=(
                existing_efficiencies[generator]
                if existing_efficiencies is not None
                else costs.at[generator, "efficiency"]
            ),
            efficiency2=costs.at[carrier, "CO2 intensity"],
            lifetime=costs.at[generator, "lifetime"],
        )


def get_capacities_from_elec(n, carriers, component):
    """
    Gets capacities and efficiencies for {carrier} in n.{component} that were
    previously assigned in add_electricity.
    """
    component_list = ["generators", "storage_units", "links", "stores"]
    component_dict = {name: getattr(n, name) for name in component_list}
    e_nom_carriers = ["stores"]
    nom_col = {x: "e_nom" if x in e_nom_carriers else "p_nom" for x in component_list}
    eff_col = "efficiency"

    capacity_dict = {}
    efficiency_dict = {}
    node_dict = {}
    for carrier in carriers:
        capacity_dict[carrier] = component_dict[component].query("carrier in @carrier")[
            nom_col[component]
        ]
        efficiency_dict[carrier] = component_dict[component].query(
            "carrier in @carrier"
        )[eff_col]
        node_dict[carrier] = component_dict[component].query("carrier in @carrier")[
            "bus"
        ]

    return capacity_dict, efficiency_dict, node_dict


def add_ammonia(n, costs):
    logger.info("Adding ammonia carrier with synthesis, cracking and storage")

    nodes = pop_layout.index

    n.add("Carrier", "NH3")

    n.add(
        "Bus", spatial.ammonia.nodes, location=spatial.ammonia.locations, carrier="NH3"
    )

    n.add(
        "Link",
        nodes,
        suffix=" Haber-Bosch",
        bus0=nodes,
        bus1=spatial.ammonia.nodes,
        bus2=nodes + " H2",
        p_nom_extendable=True,
        carrier="Haber-Bosch",
        efficiency=1 / costs.at["Haber-Bosch", "electricity-input"],
        efficiency2=-costs.at["Haber-Bosch", "hydrogen-input"]
        / costs.at["Haber-Bosch", "electricity-input"],
        capital_cost=costs.at["Haber-Bosch", "fixed"]
        / costs.at["Haber-Bosch", "electricity-input"],
        marginal_cost=costs.at["Haber-Bosch", "VOM"]
        / costs.at["Haber-Bosch", "electricity-input"],
        lifetime=costs.at["Haber-Bosch", "lifetime"],
    )

    n.add(
        "Link",
        nodes,
        suffix=" ammonia cracker",
        bus0=spatial.ammonia.nodes,
        bus1=nodes + " H2",
        p_nom_extendable=True,
        carrier="ammonia cracker",
        efficiency=1 / cf_industry["MWh_NH3_per_MWh_H2_cracker"],
        capital_cost=costs.at["Ammonia cracker", "fixed"]
        / cf_industry["MWh_NH3_per_MWh_H2_cracker"],  # given per MW_H2
        lifetime=costs.at["Ammonia cracker", "lifetime"],
    )

    # Ammonia Storage
    n.add(
        "Store",
        spatial.ammonia.nodes,
        suffix=" ammonia store",
        bus=spatial.ammonia.nodes,
        e_nom_extendable=True,
        e_cyclic=True,
        carrier="ammonia store",
        capital_cost=costs.at["NH3 (l) storage tank incl. liquefaction", "fixed"],
        lifetime=costs.at["NH3 (l) storage tank incl. liquefaction", "lifetime"],
    )


def insert_electricity_distribution_grid(n, costs):
    # TODO pop_layout?
    # TODO options?

    nodes = pop_layout.index

    n.add(
        "Bus",
        nodes + " low voltage",
        location=nodes,
        carrier="low voltage",
        unit="MWh_el",
    )

    n.add(
        "Link",
        nodes + " electricity distribution grid",
        bus0=nodes,
        bus1=nodes + " low voltage",
        p_nom_extendable=True,
        p_min_pu=-1,
        carrier="electricity distribution grid",
        efficiency=1,
        lifetime=costs.at["electricity distribution grid", "lifetime"],
        capital_cost=costs.at["electricity distribution grid", "fixed"],
    )

    # deduct distribution losses from electricity demand as these are included in total load
    # https://nbviewer.org/github/Open-Power-System-Data/datapackage_timeseries/blob/2020-10-06/main.ipynb
    if (
        efficiency := options["transmission_efficiency"]
        .get("electricity distribution grid", {})
        .get("efficiency_static")
    ):
        logger.info(
            f"Deducting distribution losses from electricity demand: {np.around(100*(1-efficiency), decimals=2)}%"
        )
        n.loads_t.p_set.loc[:, n.loads.carrier == "electricity"] *= efficiency

    # this catches regular electricity load and "industry electricity" and
    # "agriculture machinery electric" and "agriculture electricity"
    loads = n.loads.index[n.loads.carrier.str.contains("electric")]
    n.loads.loc[loads, "bus"] += " low voltage"

    bevs = n.links.index[n.links.carrier == "BEV charger"]
    n.links.loc[bevs, "bus0"] += " low voltage"

    v2gs = n.links.index[n.links.carrier == "V2G"]
    n.links.loc[v2gs, "bus1"] += " low voltage"

    hps = n.links.index[n.links.carrier.str.contains("heat pump")]
    n.links.loc[hps, "bus0"] += " low voltage"

    rh = n.links.index[n.links.carrier.str.contains("resistive heater")]
    n.links.loc[rh, "bus0"] += " low voltage"

    mchp = n.links.index[n.links.carrier.str.contains("micro gas")]
    n.links.loc[mchp, "bus1"] += " low voltage"

    # set existing solar to cost of utility cost rather the 50-50 rooftop-utility
    solar = n.generators.index[n.generators.carrier == "solar"]
    n.generators.loc[solar, "capital_cost"] = costs.at["solar-utility", "fixed"]
    pop_solar = pop_layout.total.rename(index=lambda x: x + " solar")

    # add max solar rooftop potential assuming 0.1 kW/m2 and 20 m2/person,
    # i.e. 2 kW/person (population data is in thousands of people) so we get MW
    potential = 0.1 * 20 * pop_solar

    n.add(
        "Generator",
        solar,
        suffix=" rooftop",
        bus=n.generators.loc[solar, "bus"] + " low voltage",
        carrier="solar rooftop",
        p_nom_extendable=True,
        p_nom_max=potential.loc[solar],
        marginal_cost=n.generators.loc[solar, "marginal_cost"],
        capital_cost=costs.at["solar-rooftop", "fixed"],
        efficiency=n.generators.loc[solar, "efficiency"],
        p_max_pu=n.generators_t.p_max_pu[solar],
        lifetime=costs.at["solar-rooftop", "lifetime"],
    )

    n.add("Carrier", "home battery")

    n.add(
        "Bus",
        nodes + " home battery",
        location=nodes,
        carrier="home battery",
        unit="MWh_el",
    )

    n.add(
        "Store",
        nodes + " home battery",
        bus=nodes + " home battery",
        location=nodes,
        e_cyclic=True,
        e_nom_extendable=True,
        carrier="home battery",
        capital_cost=costs.at["home battery storage", "fixed"],
        lifetime=costs.at["battery storage", "lifetime"],
    )

    n.add(
        "Link",
        nodes + " home battery charger",
        bus0=nodes + " low voltage",
        bus1=nodes + " home battery",
        carrier="home battery charger",
        efficiency=costs.at["battery inverter", "efficiency"] ** 0.5,
        capital_cost=costs.at["home battery inverter", "fixed"],
        p_nom_extendable=True,
        lifetime=costs.at["battery inverter", "lifetime"],
    )

    n.add(
        "Link",
        nodes + " home battery discharger",
        bus0=nodes + " home battery",
        bus1=nodes + " low voltage",
        carrier="home battery discharger",
        efficiency=costs.at["battery inverter", "efficiency"] ** 0.5,
        marginal_cost=options["marginal_cost_storage"],
        p_nom_extendable=True,
        lifetime=costs.at["battery inverter", "lifetime"],
    )


def insert_gas_distribution_costs(n, costs):
    # TODO options?

    f_costs = options["gas_distribution_grid_cost_factor"]

    logger.info(
        f"Inserting gas distribution grid with investment cost factor of {f_costs}"
    )

    capital_cost = costs.at["electricity distribution grid", "fixed"] * f_costs

    # gas boilers
    gas_b = n.links.index[
        n.links.carrier.str.contains("gas boiler")
        & (~n.links.carrier.str.contains("urban central"))
    ]
    n.links.loc[gas_b, "capital_cost"] += capital_cost

    # micro CHPs
    mchp = n.links.index[n.links.carrier.str.contains("micro gas")]
    n.links.loc[mchp, "capital_cost"] += capital_cost


def add_electricity_grid_connection(n, costs):
    carriers = ["onwind", "solar", "solar-hsat"]

    gens = n.generators.index[n.generators.carrier.isin(carriers)]

    n.generators.loc[gens, "capital_cost"] += costs.at[
        "electricity grid connection", "fixed"
    ]


def add_storage_and_grids(n, costs):
    logger.info("Add hydrogen storage")

    nodes = pop_layout.index

    n.add("Carrier", "H2")

    n.add("Bus", nodes + " H2", location=nodes, carrier="H2", unit="MWh_LHV")

    n.add(
        "Link",
        nodes + " H2 Electrolysis",
        bus1=nodes + " H2",
        bus0=nodes,
        p_nom_extendable=True,
        carrier="H2 Electrolysis",
        efficiency=costs.at["electrolysis", "efficiency"],
        capital_cost=costs.at["electrolysis", "fixed"],
        lifetime=costs.at["electrolysis", "lifetime"],
    )

    if options["hydrogen_fuel_cell"]:
        logger.info("Adding hydrogen fuel cell for re-electrification.")

        n.add(
            "Link",
            nodes + " H2 Fuel Cell",
            bus0=nodes + " H2",
            bus1=nodes,
            p_nom_extendable=True,
            carrier="H2 Fuel Cell",
            efficiency=costs.at["fuel cell", "efficiency"],
            capital_cost=costs.at["fuel cell", "fixed"]
            * costs.at["fuel cell", "efficiency"],  # NB: fixed cost is per MWel
            lifetime=costs.at["fuel cell", "lifetime"],
        )

    if options["hydrogen_turbine"]:
        logger.info(
            "Adding hydrogen turbine for re-electrification. Assuming OCGT technology costs."
        )
        # TODO: perhaps replace with hydrogen-specific technology assumptions.

        n.add(
            "Link",
            nodes + " H2 turbine",
            bus0=nodes + " H2",
            bus1=nodes,
            p_nom_extendable=True,
            carrier="H2 turbine",
            efficiency=costs.at["OCGT", "efficiency"],
            capital_cost=costs.at["OCGT", "fixed"]
            * costs.at["OCGT", "efficiency"],  # NB: fixed cost is per MWel
            marginal_cost=costs.at["OCGT", "VOM"],
            lifetime=costs.at["OCGT", "lifetime"],
        )

    cavern_types = snakemake.params.sector["hydrogen_underground_storage_locations"]
    h2_caverns = pd.read_csv(snakemake.input.h2_cavern, index_col=0)

    if (
        not h2_caverns.empty
        and options["hydrogen_underground_storage"]
        and set(cavern_types).intersection(h2_caverns.columns)
    ):
        h2_caverns = h2_caverns[cavern_types].sum(axis=1)

        # only use sites with at least 2 TWh potential
        h2_caverns = h2_caverns[h2_caverns > 2]

        # convert TWh to MWh
        h2_caverns = h2_caverns * 1e6

        # clip at 1000 TWh for one location
        h2_caverns.clip(upper=1e9, inplace=True)

        logger.info("Add hydrogen underground storage")

        h2_capital_cost = costs.at["hydrogen storage underground", "fixed"]

        n.add(
            "Store",
            h2_caverns.index + " H2 Store",
            bus=h2_caverns.index + " H2",
            e_nom_extendable=True,
            e_nom_max=h2_caverns.values,
            e_cyclic=True,
            carrier="H2 Store",
            capital_cost=h2_capital_cost,
            lifetime=costs.at["hydrogen storage underground", "lifetime"],
        )

    # hydrogen stored overground (where not already underground)
    h2_capital_cost = costs.at[
        "hydrogen storage tank type 1 including compressor", "fixed"
    ]
    nodes_overground = h2_caverns.index.symmetric_difference(nodes)

    n.add(
        "Store",
        nodes_overground + " H2 Store",
        bus=nodes_overground + " H2",
        e_nom_extendable=True,
        e_cyclic=True,
        carrier="H2 Store",
        capital_cost=h2_capital_cost,
    )

    if options["gas_network"] or options["H2_retrofit"]:
        fn = snakemake.input.clustered_gas_network
        gas_pipes = pd.read_csv(fn, index_col=0)

    if options["gas_network"]:
        logger.info(
            "Add natural gas infrastructure, incl. LNG terminals, production, storage and entry-points."
        )

        if options["H2_retrofit"]:
            gas_pipes["p_nom_max"] = gas_pipes.p_nom
            gas_pipes["p_nom_min"] = 0.0
            # 0.1 EUR/MWkm/a to prefer decommissioning to address degeneracy
            gas_pipes["capital_cost"] = 0.1 * gas_pipes.length
            gas_pipes["p_nom_extendable"] = True
        else:
            gas_pipes["p_nom_max"] = np.inf
            gas_pipes["p_nom_min"] = gas_pipes.p_nom
            gas_pipes["capital_cost"] = (
                gas_pipes.length * costs.at["CH4 (g) pipeline", "fixed"]
            )
            gas_pipes["p_nom_extendable"] = False

        n.add(
            "Link",
            gas_pipes.index,
            bus0=gas_pipes.bus0 + " gas",
            bus1=gas_pipes.bus1 + " gas",
            p_min_pu=gas_pipes.p_min_pu,
            p_nom=gas_pipes.p_nom,
            p_nom_extendable=gas_pipes.p_nom_extendable,
            p_nom_max=gas_pipes.p_nom_max,
            p_nom_min=gas_pipes.p_nom_min,
            length=gas_pipes.length,
            capital_cost=gas_pipes.capital_cost,
            tags=gas_pipes.name,
            carrier="gas pipeline",
            lifetime=np.inf,
        )

        # remove fossil generators where there is neither
        # production, LNG terminal, nor entry-point beyond system scope

        fn = snakemake.input.gas_input_nodes_simplified
        gas_input_nodes = pd.read_csv(fn, index_col=0)

        unique = gas_input_nodes.index.unique()
        gas_i = n.generators.carrier == "gas"
        internal_i = ~n.generators.bus.map(n.buses.location).isin(unique)

        remove_i = n.generators[gas_i & internal_i].index
        n.generators.drop(remove_i, inplace=True)

        input_types = ["lng", "pipeline", "production"]
        p_nom = gas_input_nodes[input_types].sum(axis=1).rename(lambda x: x + " gas")
        n.generators.loc[gas_i, "p_nom_extendable"] = False
        n.generators.loc[gas_i, "p_nom"] = p_nom

        # add existing gas storage capacity
        gas_i = n.stores.carrier == "gas"
        e_nom = (
            gas_input_nodes["storage"]
            .rename(lambda x: x + " gas Store")
            .reindex(n.stores.index)
            .fillna(0.0)
            * 1e3
        )  # MWh_LHV
        e_nom.clip(
            upper=e_nom.quantile(0.98), inplace=True
        )  # limit extremely large storage
        n.stores.loc[gas_i, "e_nom_min"] = e_nom

        # add candidates for new gas pipelines to achieve full connectivity

        G = nx.Graph()

        gas_buses = n.buses.loc[n.buses.carrier == "gas", "location"]
        G.add_nodes_from(np.unique(gas_buses.values))

        sel = gas_pipes.p_nom > 1500
        attrs = ["bus0", "bus1", "length"]
        G.add_weighted_edges_from(gas_pipes.loc[sel, attrs].values)

        # find all complement edges
        complement_edges = pd.DataFrame(complement(G).edges, columns=["bus0", "bus1"])
        complement_edges["length"] = complement_edges.apply(haversine, axis=1)

        # apply k_edge_augmentation weighted by length of complement edges
        k_edge = options["gas_network_connectivity_upgrade"]
        if augmentation := list(
            k_edge_augmentation(G, k_edge, avail=complement_edges.values)
        ):
            new_gas_pipes = pd.DataFrame(augmentation, columns=["bus0", "bus1"])
            new_gas_pipes["length"] = new_gas_pipes.apply(haversine, axis=1)

            new_gas_pipes.index = new_gas_pipes.apply(
                lambda x: f"gas pipeline new {x.bus0} <-> {x.bus1}", axis=1
            )

            n.add(
                "Link",
                new_gas_pipes.index,
                bus0=new_gas_pipes.bus0 + " gas",
                bus1=new_gas_pipes.bus1 + " gas",
                p_min_pu=-1,  # new gas pipes are bidirectional
                p_nom_extendable=True,
                length=new_gas_pipes.length,
                capital_cost=new_gas_pipes.length
                * costs.at["CH4 (g) pipeline", "fixed"],
                carrier="gas pipeline new",
                lifetime=costs.at["CH4 (g) pipeline", "lifetime"],
            )

    if options["H2_retrofit"]:
        logger.info("Add retrofitting options of existing CH4 pipes to H2 pipes.")

        fr = "gas pipeline"
        to = "H2 pipeline retrofitted"
        h2_pipes = gas_pipes.rename(index=lambda x: x.replace(fr, to))

        n.add(
            "Link",
            h2_pipes.index,
            bus0=h2_pipes.bus0 + " H2",
            bus1=h2_pipes.bus1 + " H2",
            p_min_pu=-1.0,  # allow that all H2 retrofit pipelines can be used in both directions
            p_nom_max=h2_pipes.p_nom * options["H2_retrofit_capacity_per_CH4"],
            p_nom_extendable=True,
            length=h2_pipes.length,
            capital_cost=costs.at["H2 (g) pipeline repurposed", "fixed"]
            * h2_pipes.length,
            tags=h2_pipes.name,
            carrier="H2 pipeline retrofitted",
            lifetime=costs.at["H2 (g) pipeline repurposed", "lifetime"],
        )

    if options["H2_network"]:
        logger.info("Add options for new hydrogen pipelines.")

        h2_pipes = create_network_topology(
            n, "H2 pipeline ", carriers=["DC", "gas pipeline"]
        )

        # TODO Add efficiency losses
        n.add(
            "Link",
            h2_pipes.index,
            bus0=h2_pipes.bus0.values + " H2",
            bus1=h2_pipes.bus1.values + " H2",
            p_min_pu=-1,
            p_nom_extendable=True,
            length=h2_pipes.length.values,
            capital_cost=costs.at["H2 (g) pipeline", "fixed"] * h2_pipes.length.values,
            carrier="H2 pipeline",
            lifetime=costs.at["H2 (g) pipeline", "lifetime"],
        )

    n.add("Carrier", "battery")

    n.add("Bus", nodes + " battery", location=nodes, carrier="battery", unit="MWh_el")

    n.add(
        "Store",
        nodes + " battery",
        bus=nodes + " battery",
        e_cyclic=True,
        e_nom_extendable=True,
        carrier="battery",
        capital_cost=costs.at["battery storage", "fixed"],
        lifetime=costs.at["battery storage", "lifetime"],
    )

    n.add(
        "Link",
        nodes + " battery charger",
        bus0=nodes,
        bus1=nodes + " battery",
        carrier="battery charger",
        efficiency=costs.at["battery inverter", "efficiency"] ** 0.5,
        capital_cost=costs.at["battery inverter", "fixed"],
        p_nom_extendable=True,
        lifetime=costs.at["battery inverter", "lifetime"],
    )

    n.add(
        "Link",
        nodes + " battery discharger",
        bus0=nodes + " battery",
        bus1=nodes,
        carrier="battery discharger",
        efficiency=costs.at["battery inverter", "efficiency"] ** 0.5,
        marginal_cost=options["marginal_cost_storage"],
        p_nom_extendable=True,
        lifetime=costs.at["battery inverter", "lifetime"],
    )

    if options["methanation"]:
        n.add(
            "Link",
            spatial.nodes,
            suffix=" Sabatier",
            bus0=nodes + " H2",
            bus1=spatial.gas.nodes,
            bus2=spatial.co2.nodes,
            p_nom_extendable=True,
            carrier="Sabatier",
            p_min_pu=options["min_part_load_methanation"],
            efficiency=costs.at["methanation", "efficiency"],
            efficiency2=-costs.at["methanation", "efficiency"]
            * costs.at["gas", "CO2 intensity"],
            capital_cost=costs.at["methanation", "fixed"]
            * costs.at["methanation", "efficiency"],  # costs given per kW_gas
            lifetime=costs.at["methanation", "lifetime"],
        )

    if options["coal_cc"]:
        n.add(
            "Link",
            spatial.nodes,
            suffix=" coal CC",
            bus0=spatial.coal.nodes,
            bus1=spatial.nodes,
            bus2="co2 atmosphere",
            bus3=spatial.co2.nodes,
            marginal_cost=costs.at["coal", "efficiency"]
            * costs.at["coal", "VOM"],  # NB: VOM is per MWel
            capital_cost=costs.at["coal", "efficiency"] * costs.at["coal", "fixed"]
            + costs.at["biomass CHP capture", "fixed"]
            * costs.at["coal", "CO2 intensity"],  # NB: fixed cost is per MWel
            p_nom_extendable=True,
            carrier="coal",
            efficiency=costs.at["coal", "efficiency"],
            efficiency2=costs.at["coal", "CO2 intensity"]
            * (1 - costs.at["biomass CHP capture", "capture_rate"]),
            efficiency3=costs.at["coal", "CO2 intensity"]
            * costs.at["biomass CHP capture", "capture_rate"],
            lifetime=costs.at["coal", "lifetime"],
        )

    if options["SMR_cc"]:
        n.add(
            "Link",
            spatial.nodes,
            suffix=" SMR CC",
            bus0=spatial.gas.nodes,
            bus1=nodes + " H2",
            bus2="co2 atmosphere",
            bus3=spatial.co2.nodes,
            p_nom_extendable=True,
            carrier="SMR CC",
            efficiency=costs.at["SMR CC", "efficiency"],
            efficiency2=costs.at["gas", "CO2 intensity"] * (1 - options["cc_fraction"]),
            efficiency3=costs.at["gas", "CO2 intensity"] * options["cc_fraction"],
            capital_cost=costs.at["SMR CC", "fixed"],
            lifetime=costs.at["SMR CC", "lifetime"],
        )

    if options["SMR"]:
        n.add(
            "Link",
            nodes + " SMR",
            bus0=spatial.gas.nodes,
            bus1=nodes + " H2",
            bus2="co2 atmosphere",
            p_nom_extendable=True,
            carrier="SMR",
            efficiency=costs.at["SMR", "efficiency"],
            efficiency2=costs.at["gas", "CO2 intensity"],
            capital_cost=costs.at["SMR", "fixed"],
            lifetime=costs.at["SMR", "lifetime"],
        )


def check_land_transport_shares(shares):
    # Sums up the shares, ignoring None values
    total_share = sum(filter(None, shares))
    if total_share != 1:
        logger.warning(
            f"Total land transport shares sum up to {total_share:.2%},"
            "corresponding to increased or decreased demand assumptions."
        )


def get_temp_efficency(
    car_efficiency,
    temperature,
    deadband_lw,
    deadband_up,
    degree_factor_lw,
    degree_factor_up,
):
    """
    Correct temperature depending on heating and cooling for respective car
    type.
    """
    # temperature correction for EVs
    dd = transport_degree_factor(
        temperature,
        deadband_lw,
        deadband_up,
        degree_factor_lw,
        degree_factor_up,
    )

    temp_eff = 1 / (1 + dd)

    return car_efficiency * temp_eff


def add_EVs(
    n,
    avail_profile,
    dsm_profile,
    p_set,
    electric_share,
    number_cars,
    temperature,
):
    n.add("Carrier", "EV battery")

    n.add(
        "Bus",
        spatial.nodes,
        suffix=" EV battery",
        location=spatial.nodes,
        carrier="EV battery",
        unit="MWh_el",
    )

    car_efficiency = options["transport_electric_efficiency"]

    # temperature corrected efficiency
    efficiency = get_temp_efficency(
        car_efficiency,
        temperature,
        options["transport_heating_deadband_lower"],
        options["transport_heating_deadband_upper"],
        options["EV_lower_degree_factor"],
        options["EV_upper_degree_factor"],
    )

    p_shifted = (p_set + cycling_shift(p_set, 1) + cycling_shift(p_set, 2)) / 3

    cyclic_eff = p_set.div(p_shifted)

    efficiency *= cyclic_eff

    profile = electric_share * p_set.div(efficiency)

    n.add(
        "Load",
        spatial.nodes,
        suffix=" land transport EV",
        bus=spatial.nodes + " EV battery",
        carrier="land transport EV",
        p_set=profile.loc[n.snapshots],
    )

    p_nom = number_cars * options["bev_charge_rate"] * electric_share

    n.add(
        "Link",
        spatial.nodes,
        suffix=" BEV charger",
        bus0=spatial.nodes,
        bus1=spatial.nodes + " EV battery",
        p_nom=p_nom,
        carrier="BEV charger",
        p_max_pu=avail_profile.loc[n.snapshots, spatial.nodes],
        lifetime=1,
        efficiency=options["bev_charge_efficiency"],
    )

    if options["v2g"]:
        n.add(
            "Link",
            spatial.nodes,
            suffix=" V2G",
            bus1=spatial.nodes,
            bus0=spatial.nodes + " EV battery",
            p_nom=p_nom,
            carrier="V2G",
            p_max_pu=avail_profile.loc[n.snapshots, spatial.nodes],
            lifetime=1,
            efficiency=options["bev_charge_efficiency"],
        )

    if options["bev_dsm"]:
        e_nom = (
            number_cars
            * options["bev_energy"]
            * options["bev_availability"]
            * electric_share
        )

        n.add(
            "Store",
            spatial.nodes,
            suffix=" EV battery",
            bus=spatial.nodes + " EV battery",
            carrier="EV battery",
            e_cyclic=True,
            e_nom=e_nom,
            e_max_pu=1,
            e_min_pu=dsm_profile.loc[n.snapshots, spatial.nodes],
        )


def add_fuel_cell_cars(n, p_set, fuel_cell_share, temperature):
    car_efficiency = options["transport_fuel_cell_efficiency"]

    # temperature corrected efficiency
    efficiency = get_temp_efficency(
        car_efficiency,
        temperature,
        options["transport_heating_deadband_lower"],
        options["transport_heating_deadband_upper"],
        options["ICE_lower_degree_factor"],
        options["ICE_upper_degree_factor"],
    )

    profile = fuel_cell_share * p_set.div(efficiency)

    n.add(
        "Load",
        spatial.nodes,
        suffix=" land transport fuel cell",
        bus=spatial.h2.nodes,
        carrier="land transport fuel cell",
        p_set=profile,
    )


def add_ice_cars(n, p_set, ice_share, temperature):
    add_carrier_buses(n, "oil")

    car_efficiency = options["transport_ice_efficiency"]

    # temperature corrected efficiency
    efficiency = get_temp_efficency(
        car_efficiency,
        temperature,
        options["transport_heating_deadband_lower"],
        options["transport_heating_deadband_upper"],
        options["ICE_lower_degree_factor"],
        options["ICE_upper_degree_factor"],
    )

    profile = ice_share * p_set.div(efficiency).rename(
        columns=lambda x: x + " land transport oil"
    )

    if not options["regional_oil_demand"]:
        profile = profile.sum(axis=1).to_frame(name="EU land transport oil")

    n.add(
        "Bus",
        spatial.oil.land_transport,
        location=spatial.oil.demand_locations,
        carrier="land transport oil",
        unit="land transport",
    )

    n.add(
        "Load",
        spatial.oil.land_transport,
        bus=spatial.oil.land_transport,
        carrier="land transport oil",
        p_set=profile,
    )

    n.add(
        "Link",
        spatial.oil.land_transport,
        bus0=spatial.oil.nodes,
        bus1=spatial.oil.land_transport,
        bus2="co2 atmosphere",
        carrier="land transport oil",
        efficiency2=costs.at["oil", "CO2 intensity"],
        p_nom_extendable=True,
    )


def add_land_transport(n, costs):
    logger.info("Add land transport")

    # read in transport demand in units driven km [100 km]
    transport = pd.read_csv(
        snakemake.input.transport_demand, index_col=0, parse_dates=True
    )
    number_cars = pd.read_csv(snakemake.input.transport_data, index_col=0)[
        "number cars"
    ]
    avail_profile = pd.read_csv(
        snakemake.input.avail_profile, index_col=0, parse_dates=True
    )
    dsm_profile = pd.read_csv(
        snakemake.input.dsm_profile, index_col=0, parse_dates=True
    )

    # exogenous share of passenger car type
    engine_types = ["fuel_cell", "electric", "ice"]
    shares = pd.Series()
    for engine in engine_types:
        shares[engine] = get(options[f"land_transport_{engine}_share"], investment_year)
        logger.info(f"{engine} share: {shares[engine]*100}%")

    check_land_transport_shares(shares)

    p_set = transport[spatial.nodes]

    # temperature for correction factor for heating/cooling
    temperature = xr.open_dataarray(snakemake.input.temp_air_total).to_pandas()

    if shares["electric"] > 0:
        add_EVs(
            n,
            avail_profile,
            dsm_profile,
            p_set,
            shares["electric"],
            number_cars,
            temperature,
        )

    if shares["fuel_cell"] > 0:
        add_fuel_cell_cars(n, p_set, shares["fuel_cell"], temperature)

    if shares["ice"] > 0:
        add_ice_cars(n, p_set, shares["ice"], temperature)


def build_heat_demand(n):
    heat_demand_shape = (
        xr.open_dataset(snakemake.input.hourly_heat_demand_total)
        .to_dataframe()
        .unstack(level=1)
    )

    sectors = [sector.value for sector in HeatSector]
    uses = ["water", "space"]

    heat_demand = {}
    electric_heat_supply = {}
    for sector, use in product(sectors, uses):
        name = f"{sector} {use}"

        # efficiency for final energy to thermal energy service
        eff = pop_weighted_energy_totals.index.str[:2].map(
            heating_efficiencies[f"total {sector} {use} efficiency"]
        )

        heat_demand[name] = (
            heat_demand_shape[name] / heat_demand_shape[name].sum()
        ).multiply(pop_weighted_energy_totals[f"total {sector} {use}"] * eff) * 1e6
        electric_heat_supply[name] = (
            heat_demand_shape[name] / heat_demand_shape[name].sum()
        ).multiply(pop_weighted_energy_totals[f"electricity {sector} {use}"]) * 1e6

    heat_demand = pd.concat(heat_demand, axis=1)
    electric_heat_supply = pd.concat(electric_heat_supply, axis=1)

    # subtract from electricity load since heat demand already in heat_demand
    electric_nodes = n.loads.index[n.loads.carrier == "electricity"]
    n.loads_t.p_set[electric_nodes] = (
        n.loads_t.p_set[electric_nodes]
        - electric_heat_supply.T.groupby(level=1).sum().T[electric_nodes]
    )

    return heat_demand


def add_heat(n: pypsa.Network, costs: pd.DataFrame, cop: xr.DataArray):
    """
    Add heat sector to the network.

    Parameters:
        n (pypsa.Network): The PyPSA network object.
        costs (pd.DataFrame): DataFrame containing cost information.
        cop (xr.DataArray): DataArray containing coefficient of performance (COP) values.

    Returns:
        None
    """
    logger.info("Add heat sector")

    sectors = [sector.value for sector in HeatSector]

    heat_demand = build_heat_demand(n)

    district_heat_info = pd.read_csv(snakemake.input.district_heat_share, index_col=0)
    dist_fraction = district_heat_info["district fraction of node"]
    urban_fraction = district_heat_info["urban fraction"]

    # NB: must add costs of central heating afterwards (EUR 400 / kWpeak, 50a, 1% FOM from Fraunhofer ISE)

    # exogenously reduce space heat demand
    if options["reduce_space_heat_exogenously"]:
        dE = get(options["reduce_space_heat_exogenously_factor"], investment_year)
        logger.info(f"Assumed space heat reduction of {dE:.2%}")
        for sector in sectors:
            heat_demand[sector + " space"] = (1 - dE) * heat_demand[sector + " space"]

    if options["solar_thermal"]:
        solar_thermal = (
            xr.open_dataarray(snakemake.input.solar_thermal_total)
            .to_pandas()
            .reindex(index=n.snapshots)
        )
        # 1e3 converts from W/m^2 to MW/(1000m^2) = kW/m^2
        solar_thermal = options["solar_cf_correction"] * solar_thermal / 1e3

    for (
        heat_system
    ) in (
        HeatSystem
    ):  # this loops through all heat systems defined in _entities.HeatSystem
        overdim_factor = options["overdimension_heat_generators"][
            heat_system.central_or_decentral
        ]
        if heat_system == HeatSystem.URBAN_CENTRAL:
            nodes = dist_fraction.index[dist_fraction > 0]
        else:
            nodes = pop_layout.index

        n.add("Carrier", f"{heat_system} heat")

        n.add(
            "Bus",
            nodes + f" {heat_system.value} heat",
            location=nodes,
            carrier=f"{heat_system.value} heat",
            unit="MWh_th",
        )

        if heat_system == HeatSystem.URBAN_CENTRAL and options["central_heat_vent"]:
            n.add(
                "Generator",
                nodes + f" {heat_system} heat vent",
                bus=nodes + f" {heat_system} heat",
                location=nodes,
                carrier=f"{heat_system} heat vent",
                p_nom_extendable=True,
                p_max_pu=0,
                p_min_pu=-1,
                unit="MWh_th",
            )

        ## Add heat load
        factor = heat_system.heat_demand_weighting(
            urban_fraction=urban_fraction[nodes], dist_fraction=dist_fraction[nodes]
        )
        if not heat_system == HeatSystem.URBAN_CENTRAL:
            heat_load = (
                heat_demand[
                    [
                        heat_system.sector.value + " water",
                        heat_system.sector.value + " space",
                    ]
                ]
                .T.groupby(level=1)
                .sum()
                .T[nodes]
                .multiply(factor)
            )

        if heat_system == HeatSystem.URBAN_CENTRAL:
            heat_load = (
                heat_demand.T.groupby(level=1)
                .sum()
                .T[nodes]
                .multiply(
                    factor * (1 + options["district_heating"]["district_heating_loss"])
                )
            )

        n.add(
            "Load",
            nodes,
            suffix=f" {heat_system} heat",
            bus=nodes + f" {heat_system} heat",
            carrier=f"{heat_system} heat",
            p_set=heat_load.loc[n.snapshots],
        )

        ## Add heat pumps
        for heat_source in snakemake.params.heat_pump_sources[
            heat_system.system_type.value
        ]:
            costs_name = heat_system.heat_pump_costs_name(heat_source)
            efficiency = (
                cop.sel(
                    heat_system=heat_system.system_type.value,
                    heat_source=heat_source,
                    name=nodes,
                )
                .to_pandas()
                .reindex(index=n.snapshots)
                if options["time_dep_hp_cop"]
                else costs.at[costs_name, "efficiency"]
            )

            n.add(
                "Link",
                nodes,
                suffix=f" {heat_system} {heat_source} heat pump",
                bus0=nodes,
                bus1=nodes + f" {heat_system} heat",
                carrier=f"{heat_system} {heat_source} heat pump",
                efficiency=efficiency,
                capital_cost=costs.at[costs_name, "efficiency"]
                * costs.at[costs_name, "fixed"]
                * overdim_factor,
                p_nom_extendable=True,
                lifetime=costs.at[costs_name, "lifetime"],
            )

        if options["tes"]:
            n.add("Carrier", f"{heat_system} water tanks")

            n.add(
                "Bus",
                nodes + f" {heat_system} water tanks",
                location=nodes,
                carrier=f"{heat_system} water tanks",
                unit="MWh_th",
            )

            n.add(
                "Link",
                nodes + f" {heat_system} water tanks charger",
                bus0=nodes + f" {heat_system} heat",
                bus1=nodes + f" {heat_system} water tanks",
                efficiency=costs.at["water tank charger", "efficiency"],
                carrier=f"{heat_system} water tanks charger",
                p_nom_extendable=True,
            )

            n.add(
                "Link",
                nodes + f" {heat_system} water tanks discharger",
                bus0=nodes + f" {heat_system} water tanks",
                bus1=nodes + f" {heat_system} heat",
                carrier=f"{heat_system} water tanks discharger",
                efficiency=costs.at["water tank discharger", "efficiency"],
                p_nom_extendable=True,
            )

            tes_time_constant_days = options["tes_tau"][
                heat_system.central_or_decentral
            ]

            n.add(
                "Store",
                nodes + f" {heat_system} water tanks",
                bus=nodes + f" {heat_system} water tanks",
                e_cyclic=True,
                e_nom_extendable=True,
                carrier=f"{heat_system} water tanks",
                standing_loss=1 - np.exp(-1 / 24 / tes_time_constant_days),
                capital_cost=costs.at[
                    heat_system.central_or_decentral + " water tank storage", "fixed"
                ],
                lifetime=costs.at[
                    heat_system.central_or_decentral + " water tank storage", "lifetime"
                ],
            )

        if options["resistive_heaters"]:
            key = f"{heat_system.central_or_decentral} resistive heater"

            n.add(
                "Link",
                nodes + f" {heat_system} resistive heater",
                bus0=nodes,
                bus1=nodes + f" {heat_system} heat",
                carrier=f"{heat_system} resistive heater",
                efficiency=costs.at[key, "efficiency"],
                capital_cost=costs.at[key, "efficiency"]
                * costs.at[key, "fixed"]
                * overdim_factor,
                p_nom_extendable=True,
                lifetime=costs.at[key, "lifetime"],
            )

        if options["boilers"]:
            key = f"{heat_system.central_or_decentral} gas boiler"

            n.add(
                "Link",
                nodes + f" {heat_system} gas boiler",
                p_nom_extendable=True,
                bus0=spatial.gas.df.loc[nodes, "nodes"].values,
                bus1=nodes + f" {heat_system} heat",
                bus2="co2 atmosphere",
                carrier=f"{heat_system} gas boiler",
                efficiency=costs.at[key, "efficiency"],
                efficiency2=costs.at["gas", "CO2 intensity"],
                capital_cost=costs.at[key, "efficiency"]
                * costs.at[key, "fixed"]
                * overdim_factor,
                lifetime=costs.at[key, "lifetime"],
            )

        if options["solar_thermal"]:
            n.add("Carrier", f"{heat_system} solar thermal")

            n.add(
                "Generator",
                nodes,
                suffix=f" {heat_system} solar thermal collector",
                bus=nodes + f" {heat_system} heat",
                carrier=f"{heat_system} solar thermal",
                p_nom_extendable=True,
                capital_cost=costs.at[
                    heat_system.central_or_decentral + " solar thermal", "fixed"
                ]
                * overdim_factor,
                p_max_pu=solar_thermal[nodes],
                lifetime=costs.at[
                    heat_system.central_or_decentral + " solar thermal", "lifetime"
                ],
            )

        if options["chp"] and heat_system == HeatSystem.URBAN_CENTRAL:
            # add gas CHP; biomass CHP is added in biomass section
            n.add(
                "Link",
                nodes + " urban central gas CHP",
                bus0=spatial.gas.df.loc[nodes, "nodes"].values,
                bus1=nodes,
                bus2=nodes + " urban central heat",
                bus3="co2 atmosphere",
                carrier="urban central gas CHP",
                p_nom_extendable=True,
                capital_cost=costs.at["central gas CHP", "fixed"]
                * costs.at["central gas CHP", "efficiency"],
                marginal_cost=costs.at["central gas CHP", "VOM"],
                efficiency=costs.at["central gas CHP", "efficiency"],
                efficiency2=costs.at["central gas CHP", "efficiency"]
                / costs.at["central gas CHP", "c_b"],
                efficiency3=costs.at["gas", "CO2 intensity"],
                lifetime=costs.at["central gas CHP", "lifetime"],
            )

            n.add(
                "Link",
                nodes + " urban central gas CHP CC",
                bus0=spatial.gas.df.loc[nodes, "nodes"].values,
                bus1=nodes,
                bus2=nodes + " urban central heat",
                bus3="co2 atmosphere",
                bus4=spatial.co2.df.loc[nodes, "nodes"].values,
                carrier="urban central gas CHP CC",
                p_nom_extendable=True,
                capital_cost=costs.at["central gas CHP", "fixed"]
                * costs.at["central gas CHP", "efficiency"]
                + costs.at["biomass CHP capture", "fixed"]
                * costs.at["gas", "CO2 intensity"],
                marginal_cost=costs.at["central gas CHP", "VOM"],
                efficiency=costs.at["central gas CHP", "efficiency"]
                - costs.at["gas", "CO2 intensity"]
                * (
                    costs.at["biomass CHP capture", "electricity-input"]
                    + costs.at["biomass CHP capture", "compression-electricity-input"]
                ),
                efficiency2=costs.at["central gas CHP", "efficiency"]
                / costs.at["central gas CHP", "c_b"]
                + costs.at["gas", "CO2 intensity"]
                * (
                    costs.at["biomass CHP capture", "heat-output"]
                    + costs.at["biomass CHP capture", "compression-heat-output"]
                    - costs.at["biomass CHP capture", "heat-input"]
                ),
                efficiency3=costs.at["gas", "CO2 intensity"]
                * (1 - costs.at["biomass CHP capture", "capture_rate"]),
                efficiency4=costs.at["gas", "CO2 intensity"]
                * costs.at["biomass CHP capture", "capture_rate"],
                lifetime=costs.at["central gas CHP", "lifetime"],
            )

        if (
            options["chp"]
            and options["micro_chp"]
            and heat_system.value != "urban central"
        ):
            n.add(
                "Link",
                nodes + f" {heat_system} micro gas CHP",
                p_nom_extendable=True,
                bus0=spatial.gas.df.loc[nodes, "nodes"].values,
                bus1=nodes,
                bus2=nodes + f" {heat_system} heat",
                bus3="co2 atmosphere",
                carrier=heat_system.value + " micro gas CHP",
                efficiency=costs.at["micro CHP", "efficiency"],
                efficiency2=costs.at["micro CHP", "efficiency-heat"],
                efficiency3=costs.at["gas", "CO2 intensity"],
                capital_cost=costs.at["micro CHP", "fixed"],
                lifetime=costs.at["micro CHP", "lifetime"],
            )

    if options["retrofitting"]["retro_endogen"]:
        logger.info("Add retrofitting endogenously")

        # retrofitting data 'retro_data' with 'costs' [EUR/m^2] and heat
        # demand 'dE' [per unit of original heat demand] for each country and
        # different retrofitting strengths [additional insulation thickness in m]
        retro_data = pd.read_csv(
            snakemake.input.retro_cost,
            index_col=[0, 1],
            skipinitialspace=True,
            header=[0, 1],
        )
        # heated floor area [10^6 * m^2] per country
        floor_area = pd.read_csv(snakemake.input.floor_area, index_col=[0, 1])

        n.add("Carrier", "retrofitting")

        # share of space heat demand 'w_space' of total heat demand
        w_space = {}
        for sector in sectors:
            w_space[sector] = heat_demand[sector + " space"] / (
                heat_demand[sector + " space"] + heat_demand[sector + " water"]
            )
        w_space["tot"] = (
            heat_demand["services space"] + heat_demand["residential space"]
        ) / heat_demand.T.groupby(level=[1]).sum().T

        for name in n.loads[
            n.loads.carrier.isin([x + " heat" for x in HeatSystem])
        ].index:
            node = n.buses.loc[name, "location"]
            ct = pop_layout.loc[node, "ct"]

            # weighting 'f' depending on the size of the population at the node
            if "urban central" in name:
                f = dist_fraction[node]
            elif "urban decentral" in name:
                f = urban_fraction[node] - dist_fraction[node]
            else:
                f = 1 - urban_fraction[node]
            if f == 0:
                continue
            # get sector name ("residential"/"services"/or both "tot" for urban central)
            if "urban central" in name:
                sec = "tot"
            if "residential" in name:
                sec = "residential"
            if "services" in name:
                sec = "services"

            # get floor aread at node and region (urban/rural) in m^2
            floor_area_node = (
                pop_layout.loc[node].fraction * floor_area.loc[ct, "value"] * 10**6
            ).loc[sec] * f
            # total heat demand at node [MWh]
            demand = n.loads_t.p_set[name]

            # space heat demand at node [MWh]
            space_heat_demand = demand * w_space[sec][node]
            # normed time profile of space heat demand 'space_pu' (values between 0-1),
            # p_max_pu/p_min_pu of retrofitting generators
            space_pu = (
                (space_heat_demand / space_heat_demand.max())
                .to_frame(name=node)
                .fillna(0)
            )

            # minimum heat demand 'dE' after retrofitting in units of original heat demand (values between 0-1)
            dE = retro_data.loc[(ct, sec), ("dE")]
            # get additional energy savings 'dE_diff' between the different retrofitting strengths/generators at one node
            dE_diff = abs(dE.diff()).fillna(1 - dE.iloc[0])
            # convert costs Euro/m^2 -> Euro/MWh
            capital_cost = (
                retro_data.loc[(ct, sec), ("cost")]
                * floor_area_node
                / ((1 - dE) * space_heat_demand.max())
            )
            if space_heat_demand.max() == 0:
                capital_cost = capital_cost.apply(lambda b: 0 if b == np.inf else b)

            # number of possible retrofitting measures 'strengths' (set in list at config.yaml 'l_strength')
            # given in additional insulation thickness [m]
            # for each measure, a retrofitting generator is added at the node
            strengths = retro_data.columns.levels[1]

            # check that ambitious retrofitting has higher costs per MWh than moderate retrofitting
            if (capital_cost.diff() < 0).sum():
                logger.warning(f"Costs are not linear for {ct} {sec}")
                s = capital_cost[(capital_cost.diff() < 0)].index
                strengths = strengths.drop(s)

            # reindex normed time profile of space heat demand back to hourly resolution
            space_pu = space_pu.reindex(index=heat_demand.index).ffill()

            # add for each retrofitting strength a generator with heat generation profile following the profile of the heat demand
            for strength in strengths:
                node_name = " ".join(name.split(" ")[2::])
                n.add(
                    "Generator",
                    [node],
                    suffix=" retrofitting " + strength + " " + node_name,
                    bus=name,
                    carrier="retrofitting",
                    p_nom_extendable=True,
                    p_nom_max=dE_diff[strength]
                    * space_heat_demand.max(),  # maximum energy savings for this renovation strength
                    p_max_pu=space_pu,
                    p_min_pu=space_pu,
                    country=ct,
                    capital_cost=capital_cost[strength]
                    * options["retrofitting"]["cost_factor"],
                )


def add_methanol(n, costs):
    methanol_options = options["methanol"]
    if not any(methanol_options.values()):
        return

    logger.info("Add methanol")
    add_carrier_buses(n, "methanol")

    if options["biomass"]:
        if methanol_options["biomass_to_methanol"]:
            add_biomass_to_methanol(n, costs)

        if methanol_options["biomass_to_methanol"]:
            add_biomass_to_methanol_cc(n, costs)

    if methanol_options["methanol_to_power"]:
        add_methanol_to_power(n, costs, types=methanol_options["methanol_to_power"])

    if methanol_options["methanol_reforming"]:
        add_methanol_reforming(n, costs)

    if methanol_options["methanol_reforming_cc"]:
        add_methanol_reforming_cc(n, costs)


def add_biomass(n, costs):
    logger.info("Add biomass")

    biomass_potentials = pd.read_csv(snakemake.input.biomass_potentials, index_col=0)

    # need to aggregate potentials if gas not nodally resolved
    if options["gas_network"]:
        biogas_potentials_spatial = biomass_potentials["biogas"].rename(
            index=lambda x: x + " biogas"
        )
        unsustainable_biogas_potentials_spatial = biomass_potentials[
            "unsustainable biogas"
        ].rename(index=lambda x: x + " biogas")
    else:
        biogas_potentials_spatial = biomass_potentials["biogas"].sum()
        unsustainable_biogas_potentials_spatial = biomass_potentials[
            "unsustainable biogas"
        ].sum()

    if options.get("biomass_spatial", options["biomass_transport"]):
        solid_biomass_potentials_spatial = biomass_potentials["solid biomass"].rename(
            index=lambda x: x + " solid biomass"
        )
        msw_biomass_potentials_spatial = biomass_potentials[
            "municipal solid waste"
        ].rename(index=lambda x: x + " municipal solid waste")
        unsustainable_solid_biomass_potentials_spatial = biomass_potentials[
            "unsustainable solid biomass"
        ].rename(index=lambda x: x + " unsustainable solid biomass")

    else:
        solid_biomass_potentials_spatial = biomass_potentials["solid biomass"].sum()
        msw_biomass_potentials_spatial = biomass_potentials[
            "municipal solid waste"
        ].sum()
        unsustainable_solid_biomass_potentials_spatial = biomass_potentials[
            "unsustainable solid biomass"
        ].sum()

    if options["regional_oil_demand"]:
        unsustainable_liquid_biofuel_potentials_spatial = biomass_potentials[
            "unsustainable bioliquids"
        ].rename(index=lambda x: x + " bioliquids")
    else:
        unsustainable_liquid_biofuel_potentials_spatial = biomass_potentials[
            "unsustainable bioliquids"
        ].sum()

    n.add("Carrier", "biogas")
    n.add("Carrier", "solid biomass")

    if (
        options["municipal_solid_waste"]
        and not options["industry"]
        and not (cf_industry["waste_to_energy"] or cf_industry["waste_to_energy_cc"])
    ):
        logger.warning(
            "Flag municipal_solid_waste can be only used with industry "
            "sector waste to energy."
            "Setting municipal_solid_waste=False."
        )
        options["municipal_solid_waste"] = False

    if options["municipal_solid_waste"]:
        n.add("Carrier", "municipal solid waste")

        n.add(
            "Bus",
            spatial.msw.nodes,
            location=spatial.msw.locations,
            carrier="municipal solid waste",
        )

        e_max_pu = pd.DataFrame(1, index=n.snapshots, columns=spatial.msw.nodes)
        e_max_pu.iloc[-1] = 0

        n.add(
            "Store",
            spatial.msw.nodes,
            bus=spatial.msw.nodes,
            carrier="municipal solid waste",
            e_nom=msw_biomass_potentials_spatial,
            marginal_cost=0,  # costs.at["municipal solid waste", "fuel"],
            e_max_pu=e_max_pu,
            e_initial=msw_biomass_potentials_spatial,
        )

    n.add(
        "Bus",
        spatial.gas.biogas,
        location=spatial.gas.locations,
        carrier="biogas",
        unit="MWh_LHV",
    )

    n.add(
        "Bus",
        spatial.biomass.nodes,
        location=spatial.biomass.locations,
        carrier="solid biomass",
        unit="MWh_LHV",
    )

    n.add(
        "Store",
        spatial.gas.biogas,
        bus=spatial.gas.biogas,
        carrier="biogas",
        e_nom=biogas_potentials_spatial,
        marginal_cost=costs.at["biogas", "fuel"],
        e_initial=biogas_potentials_spatial,
    )

    n.add(
        "Store",
        spatial.biomass.nodes,
        bus=spatial.biomass.nodes,
        carrier="solid biomass",
        e_nom=solid_biomass_potentials_spatial,
        marginal_cost=costs.at["solid biomass", "fuel"],
        e_initial=solid_biomass_potentials_spatial,
    )

    if options["solid_biomass_import"].get("enable", False):
        biomass_import_price = options["solid_biomass_import"]["price"]
        # convert TWh in MWh
        biomass_import_max_amount = options["solid_biomass_import"]["max_amount"] * 1e6
        biomass_import_upstream_emissions = options["solid_biomass_import"][
            "upstream_emissions_factor"
        ]

        logger.info(
            "Adding biomass import with cost %.2f EUR/MWh, a limit of %.2f TWh, and embedded emissions of %.2f%%",
            biomass_import_price,
            options["solid_biomass_import"]["max_amount"],
            biomass_import_upstream_emissions * 100,
        )

        n.add("Carrier", "solid biomass import")

        n.add(
            "Bus",
            ["EU solid biomass import"],
            location="EU",
            carrier="solid biomass import",
        )

        n.add(
            "Store",
            ["solid biomass import"],
            bus=["EU solid biomass import"],
            carrier="solid biomass import",
            e_nom=biomass_import_max_amount,
            marginal_cost=biomass_import_price,
            e_initial=biomass_import_max_amount,
        )

        n.add(
            "Link",
            spatial.biomass.nodes,
            suffix=" solid biomass import",
            bus0=["EU solid biomass import"],
            bus1=spatial.biomass.nodes,
            bus2="co2 atmosphere",
            carrier="solid biomass import",
            efficiency=1.0,
            efficiency2=biomass_import_upstream_emissions
            * costs.at["solid biomass", "CO2 intensity"],
            p_nom_extendable=True,
        )

    if biomass_potentials.filter(like="unsustainable").sum().sum() > 0:
        # Create timeseries to force usage of unsustainable potentials
        e_max_pu = pd.DataFrame(1, index=n.snapshots, columns=spatial.gas.biogas)
        e_max_pu.iloc[-1] = 0

        n.add(
            "Store",
            spatial.gas.biogas,
            suffix=" unsustainable",
            bus=spatial.gas.biogas,
            carrier="unsustainable biogas",
            e_nom=unsustainable_biogas_potentials_spatial,
            marginal_cost=costs.at["biogas", "fuel"],
            e_initial=unsustainable_biogas_potentials_spatial,
            e_nom_extendable=False,
            e_max_pu=e_max_pu,
        )

        e_max_pu = pd.DataFrame(
            1, index=n.snapshots, columns=spatial.biomass.nodes_unsustainable
        )
        e_max_pu.iloc[-1] = 0

        n.add(
            "Store",
            spatial.biomass.nodes_unsustainable,
            bus=spatial.biomass.nodes,
            carrier="unsustainable solid biomass",
            e_nom=unsustainable_solid_biomass_potentials_spatial,
            marginal_cost=costs.at["fuelwood", "fuel"],
            e_initial=unsustainable_solid_biomass_potentials_spatial,
            e_nom_extendable=False,
            e_max_pu=e_max_pu,
        )

        n.add(
            "Bus",
            spatial.biomass.bioliquids,
            location=spatial.biomass.locations,
            carrier="unsustainable bioliquids",
            unit="MWh_LHV",
        )

        e_max_pu = pd.DataFrame(
            1, index=n.snapshots, columns=spatial.biomass.bioliquids
        )
        e_max_pu.iloc[-1] = 0

        n.add(
            "Store",
            spatial.biomass.bioliquids,
            bus=spatial.biomass.bioliquids,
            carrier="unsustainable bioliquids",
            e_nom=unsustainable_liquid_biofuel_potentials_spatial,
            marginal_cost=costs.at["biodiesel crops", "fuel"],
            e_initial=unsustainable_liquid_biofuel_potentials_spatial,
            e_nom_extendable=False,
            e_max_pu=e_max_pu,
        )

        add_carrier_buses(n, "oil")

        n.add(
            "Link",
            spatial.biomass.bioliquids,
            bus0=spatial.biomass.bioliquids,
            bus1=spatial.oil.nodes,
            bus2="co2 atmosphere",
            carrier="unsustainable bioliquids",
            efficiency=1,
            efficiency2=-costs.at["solid biomass", "CO2 intensity"]
            + costs.at["BtL", "CO2 stored"],
            p_nom=unsustainable_liquid_biofuel_potentials_spatial,
            marginal_cost=costs.at["BtL", "VOM"],
        )

    n.add(
        "Link",
        spatial.gas.biogas_to_gas,
        bus0=spatial.gas.biogas,
        bus1=spatial.gas.nodes,
        bus2="co2 atmosphere",
        carrier="biogas to gas",
        capital_cost=costs.at["biogas", "fixed"]
        + costs.at["biogas upgrading", "fixed"],
        marginal_cost=costs.at["biogas upgrading", "VOM"],
        efficiency=costs.at["biogas", "efficiency"],
        efficiency2=-costs.at["gas", "CO2 intensity"],
        p_nom_extendable=True,
        lifetime=costs.at["biogas", "lifetime"],
    )

    if options["biogas_upgrading_cc"]:
        # Assuming for costs that the CO2 from upgrading is pure, such as in amine scrubbing. I.e., with and without CC is
        # equivalent. Adding biomass CHP capture because biogas is often small-scale and decentral so further
        # from e.g. CO2 grid or buyers. This is a proxy for the added cost for e.g. a raw biogas pipeline to a central upgrading facility
        n.add(
            "Link",
            spatial.gas.biogas_to_gas_cc,
            bus0=spatial.gas.biogas,
            bus1=spatial.gas.nodes,
            bus2=spatial.co2.nodes,
            bus3="co2 atmosphere",
            carrier="biogas to gas CC",
            capital_cost=costs.at["biogas CC", "fixed"]
            + costs.at["biogas upgrading", "fixed"]
            + costs.at["biomass CHP capture", "fixed"]
            * costs.at["biogas CC", "CO2 stored"],
            marginal_cost=costs.at["biogas CC", "VOM"]
            + costs.at["biogas upgrading", "VOM"],
            efficiency=costs.at["biogas CC", "efficiency"],
            efficiency2=costs.at["biogas CC", "CO2 stored"]
            * costs.at["biogas CC", "capture rate"],
            efficiency3=-costs.at["gas", "CO2 intensity"]
            - costs.at["biogas CC", "CO2 stored"]
            * costs.at["biogas CC", "capture rate"],
            p_nom_extendable=True,
            lifetime=costs.at["biogas CC", "lifetime"],
        )

    if options["biomass_transport"]:
        # add biomass transport
        transport_costs = pd.read_csv(
            snakemake.input.biomass_transport_costs, index_col=0
        )
        transport_costs = transport_costs.squeeze()
        biomass_transport = create_network_topology(
            n, "biomass transport ", bidirectional=False
        )

        # costs
        bus0_costs = biomass_transport.bus0.apply(lambda x: transport_costs[x[:2]])
        bus1_costs = biomass_transport.bus1.apply(lambda x: transport_costs[x[:2]])
        biomass_transport["costs"] = pd.concat([bus0_costs, bus1_costs], axis=1).mean(
            axis=1
        )

        n.add(
            "Link",
            biomass_transport.index,
            bus0=biomass_transport.bus0 + " solid biomass",
            bus1=biomass_transport.bus1 + " solid biomass",
            p_nom_extendable=False,
            p_nom=5e4,
            length=biomass_transport.length.values,
            marginal_cost=biomass_transport.costs * biomass_transport.length.values,
            carrier="solid biomass transport",
        )

        if options["municipal_solid_waste"]:
            n.add(
                "Link",
                biomass_transport.index + " municipal solid waste",
                bus0=biomass_transport.bus0.values + " municipal solid waste",
                bus1=biomass_transport.bus1.values + " municipal solid waste",
                p_nom_extendable=False,
                p_nom=5e4,
                length=biomass_transport.length.values,
                marginal_cost=(
                    biomass_transport.costs * biomass_transport.length
                ).values,
                carrier="municipal solid waste transport",
            )

    elif options["biomass_spatial"]:
        # add artificial biomass generators at nodes which include transport costs
        transport_costs = pd.read_csv(
            snakemake.input.biomass_transport_costs, index_col=0
        )
        transport_costs = transport_costs.squeeze()
        bus_transport_costs = spatial.biomass.nodes.to_series().apply(
            lambda x: transport_costs[x[:2]]
        )
        average_distance = 200  # km #TODO: validate this assumption

        n.add(
            "Generator",
            spatial.biomass.nodes,
            bus=spatial.biomass.nodes,
            carrier="solid biomass",
            p_nom=10000,
            marginal_cost=costs.at["solid biomass", "fuel"]
            + bus_transport_costs * average_distance,
        )
        n.add(
            "GlobalConstraint",
            "biomass limit",
            carrier_attribute="solid biomass",
            sense="<=",
            constant=biomass_potentials["solid biomass"].sum(),
            type="operational_limit",
        )
        if biomass_potentials["unsustainable solid biomass"].sum() > 0:
            n.add(
                "Generator",
                spatial.biomass.nodes_unsustainable,
                bus=spatial.biomass.nodes,
                carrier="unsustainable solid biomass",
                p_nom=10000,
                marginal_cost=costs.at["fuelwood", "fuel"]
                + bus_transport_costs.rename(
                    dict(
                        zip(spatial.biomass.nodes, spatial.biomass.nodes_unsustainable)
                    )
                )
                * average_distance,
            )
            # Set last snapshot of e_max_pu for unsustainable solid biomass to 1 to make operational limit work
            unsus_stores_idx = n.stores.query(
                "carrier == 'unsustainable solid biomass'"
            ).index
            unsus_stores_idx = unsus_stores_idx.intersection(
                n.stores_t.e_max_pu.columns
            )
            n.stores_t.e_max_pu.loc[n.snapshots[-1], unsus_stores_idx] = 1
            n.add(
                "GlobalConstraint",
                "unsustainable biomass limit",
                carrier_attribute="unsustainable solid biomass",
                sense="==",
                constant=biomass_potentials["unsustainable solid biomass"].sum(),
                type="operational_limit",
            )

        if options["municipal_solid_waste"]:
            # Add municipal solid waste
            n.add(
                "Generator",
                spatial.msw.nodes,
                bus=spatial.msw.nodes,
                carrier="municipal solid waste",
                p_nom=10000,
                marginal_cost=0  # costs.at["municipal solid waste", "fuel"]
                + bus_transport_costs * average_distance,
            )
            n.add(
                "GlobalConstraint",
                "msw limit",
                carrier_attribute="municipal solid waste",
                sense="<=",
                constant=biomass_potentials["municipal solid waste"].sum(),
                type="operational_limit",
            )

    # AC buses with district heating
    urban_central = n.buses.index[n.buses.carrier == "urban central heat"]
    if not urban_central.empty and options["chp"]:
        urban_central = urban_central.str[: -len(" urban central heat")]

        key = "central solid biomass CHP"

        n.add(
            "Link",
            urban_central + " urban central solid biomass CHP",
            bus0=spatial.biomass.df.loc[urban_central, "nodes"].values,
            bus1=urban_central,
            bus2=urban_central + " urban central heat",
            carrier="urban central solid biomass CHP",
            p_nom_extendable=True,
            capital_cost=costs.at[key, "fixed"] * costs.at[key, "efficiency"],
            marginal_cost=costs.at[key, "VOM"],
            efficiency=costs.at[key, "efficiency"],
            efficiency2=costs.at[key, "efficiency-heat"],
            lifetime=costs.at[key, "lifetime"],
        )

        n.add(
            "Link",
            urban_central + " urban central solid biomass CHP CC",
            bus0=spatial.biomass.df.loc[urban_central, "nodes"].values,
            bus1=urban_central,
            bus2=urban_central + " urban central heat",
            bus3="co2 atmosphere",
            bus4=spatial.co2.df.loc[urban_central, "nodes"].values,
            carrier="urban central solid biomass CHP CC",
            p_nom_extendable=True,
            capital_cost=costs.at[key + " CC", "fixed"]
            * costs.at[key + " CC", "efficiency"]
            + costs.at["biomass CHP capture", "fixed"]
            * costs.at["solid biomass", "CO2 intensity"],
            marginal_cost=costs.at[key + " CC", "VOM"],
            efficiency=costs.at[key + " CC", "efficiency"]
            - costs.at["solid biomass", "CO2 intensity"]
            * (
                costs.at["biomass CHP capture", "electricity-input"]
                + costs.at["biomass CHP capture", "compression-electricity-input"]
            ),
            efficiency2=costs.at[key + " CC", "efficiency-heat"],
            efficiency3=-costs.at["solid biomass", "CO2 intensity"]
            * costs.at["biomass CHP capture", "capture_rate"],
            efficiency4=costs.at["solid biomass", "CO2 intensity"]
            * costs.at["biomass CHP capture", "capture_rate"],
            lifetime=costs.at[key + " CC", "lifetime"],
        )

    if options["biomass_boiler"]:
        # TODO: Add surcharge for pellets
        nodes = pop_layout.index
        for name in [
            "residential rural",
            "services rural",
            "residential urban decentral",
            "services urban decentral",
        ]:
            n.add(
                "Link",
                nodes + f" {name} biomass boiler",
                p_nom_extendable=True,
                bus0=spatial.biomass.df.loc[nodes, "nodes"].values,
                bus1=nodes + f" {name} heat",
                carrier=name + " biomass boiler",
                efficiency=costs.at["biomass boiler", "efficiency"],
                capital_cost=costs.at["biomass boiler", "efficiency"]
                * costs.at["biomass boiler", "fixed"]
                * options["overdimension_heat_generators"][
                    HeatSystem(name).central_or_decentral
                ],
                marginal_cost=costs.at["biomass boiler", "pelletizing cost"],
                lifetime=costs.at["biomass boiler", "lifetime"],
            )

    # Solid biomass to liquid fuel
    if options["biomass_to_liquid"]:
        add_carrier_buses(n, "oil")
        n.add(
            "Link",
            spatial.biomass.nodes,
            suffix=" biomass to liquid",
            bus0=spatial.biomass.nodes,
            bus1=spatial.oil.nodes,
            bus2="co2 atmosphere",
            carrier="biomass to liquid",
            lifetime=costs.at["BtL", "lifetime"],
            efficiency=costs.at["BtL", "efficiency"],
            efficiency2=-costs.at["solid biomass", "CO2 intensity"]
            + costs.at["BtL", "CO2 stored"],
            p_nom_extendable=True,
            capital_cost=costs.at["BtL", "fixed"] * costs.at["BtL", "efficiency"],
            marginal_cost=costs.at["BtL", "VOM"] * costs.at["BtL", "efficiency"],
        )

    # Solid biomass to liquid fuel with carbon capture
    if options["biomass_to_liquid_cc"]:
        # Assuming that acid gas removal (incl. CO2) from syngas i performed with Rectisol
        # process (Methanol) and that electricity demand for this is included in the base process
        n.add(
            "Link",
            spatial.biomass.nodes,
            suffix=" biomass to liquid CC",
            bus0=spatial.biomass.nodes,
            bus1=spatial.oil.nodes,
            bus2="co2 atmosphere",
            bus3=spatial.co2.nodes,
            carrier="biomass to liquid CC",
            lifetime=costs.at["BtL", "lifetime"],
            efficiency=costs.at["BtL", "efficiency"],
            efficiency2=-costs.at["solid biomass", "CO2 intensity"]
            + costs.at["BtL", "CO2 stored"] * (1 - costs.at["BtL", "capture rate"]),
            efficiency3=costs.at["BtL", "CO2 stored"] * costs.at["BtL", "capture rate"],
            p_nom_extendable=True,
            capital_cost=costs.at["BtL", "fixed"] * costs.at["BtL", "efficiency"]
            + costs.at["biomass CHP capture", "fixed"] * costs.at["BtL", "CO2 stored"],
            marginal_cost=costs.at["BtL", "VOM"] * costs.at["BtL", "efficiency"],
        )

    # Electrobiofuels (BtL with hydrogen addition to make more use of biogenic carbon).
    # Combination of efuels and biomass to liquid, both based on Fischer-Tropsch.
    # Experimental version - use with caution
    if options["electrobiofuels"]:
        add_carrier_buses(n, "oil")
        efuel_scale_factor = costs.at["BtL", "C stored"]
        name = (
            pd.Index(spatial.biomass.nodes)
            + " "
            + pd.Index(spatial.h2.nodes.str.replace(" H2", ""))
        )
        n.add(
            "Link",
            name,
            suffix=" electrobiofuels",
            bus0=spatial.biomass.nodes,
            bus1=spatial.oil.nodes,
            bus2=spatial.h2.nodes,
            bus3="co2 atmosphere",
            carrier="electrobiofuels",
            lifetime=costs.at["electrobiofuels", "lifetime"],
            efficiency=costs.at["electrobiofuels", "efficiency-biomass"],
            efficiency2=-costs.at["electrobiofuels", "efficiency-hydrogen"],
            efficiency3=-costs.at["solid biomass", "CO2 intensity"]
            + costs.at["BtL", "CO2 stored"]
            * (1 - costs.at["Fischer-Tropsch", "capture rate"]),
            p_nom_extendable=True,
            capital_cost=costs.at["BtL", "fixed"] * costs.at["BtL", "efficiency"]
            + efuel_scale_factor
            * costs.at["Fischer-Tropsch", "fixed"]
            * costs.at["Fischer-Tropsch", "efficiency"],
            marginal_cost=costs.at["BtL", "VOM"] * costs.at["BtL", "efficiency"]
            + efuel_scale_factor
            * costs.at["Fischer-Tropsch", "VOM"]
            * costs.at["Fischer-Tropsch", "efficiency"],
        )

    # BioSNG from solid biomass
    if options["biosng"]:
        n.add(
            "Link",
            spatial.biomass.nodes,
            suffix=" solid biomass to gas",
            bus0=spatial.biomass.nodes,
            bus1=spatial.gas.nodes,
            bus3="co2 atmosphere",
            carrier="BioSNG",
            lifetime=costs.at["BioSNG", "lifetime"],
            efficiency=costs.at["BioSNG", "efficiency"],
            efficiency3=-costs.at["solid biomass", "CO2 intensity"]
            + costs.at["BioSNG", "CO2 stored"],
            p_nom_extendable=True,
            capital_cost=costs.at["BioSNG", "fixed"] * costs.at["BioSNG", "efficiency"],
            marginal_cost=costs.at["BioSNG", "VOM"] * costs.at["BioSNG", "efficiency"],
        )

    # BioSNG from solid biomass with carbon capture
    if options["biosng_cc"]:
        # Assuming that acid gas removal (incl. CO2) from syngas i performed with Rectisol
        # process (Methanol) and that electricity demand for this is included in the base process
        n.add(
            "Link",
            spatial.biomass.nodes,
            suffix=" solid biomass to gas CC",
            bus0=spatial.biomass.nodes,
            bus1=spatial.gas.nodes,
            bus2=spatial.co2.nodes,
            bus3="co2 atmosphere",
            carrier="BioSNG CC",
            lifetime=costs.at["BioSNG", "lifetime"],
            efficiency=costs.at["BioSNG", "efficiency"],
            efficiency2=costs.at["BioSNG", "CO2 stored"]
            * costs.at["BioSNG", "capture rate"],
            efficiency3=-costs.at["solid biomass", "CO2 intensity"]
            + costs.at["BioSNG", "CO2 stored"]
            * (1 - costs.at["BioSNG", "capture rate"]),
            p_nom_extendable=True,
            capital_cost=costs.at["BioSNG", "fixed"] * costs.at["BioSNG", "efficiency"]
            + costs.at["biomass CHP capture", "fixed"]
            * costs.at["BioSNG", "CO2 stored"],
            marginal_cost=costs.at["BioSNG", "VOM"] * costs.at["BioSNG", "efficiency"],
        )

    if options["bioH2"]:
        name = (
            pd.Index(spatial.biomass.nodes)
            + " "
            + pd.Index(spatial.h2.nodes.str.replace(" H2", ""))
        )
        n.add(
            "Link",
            name,
            suffix=" solid biomass to hydrogen CC",
            bus0=spatial.biomass.nodes,
            bus1=spatial.h2.nodes,
            bus2=spatial.co2.nodes,
            bus3="co2 atmosphere",
            carrier="solid biomass to hydrogen",
            efficiency=costs.at["solid biomass to hydrogen", "efficiency"],
            efficiency2=costs.at["solid biomass", "CO2 intensity"]
            * options["cc_fraction"],
            efficiency3=-costs.at["solid biomass", "CO2 intensity"]
            * options["cc_fraction"],
            p_nom_extendable=True,
            capital_cost=costs.at["solid biomass to hydrogen", "fixed"]
            * costs.at["solid biomass to hydrogen", "efficiency"]
            + costs.at["biomass CHP capture", "fixed"]
            * costs.at["solid biomass", "CO2 intensity"],
            marginal_cost=0.0,
            lifetime=25,  # TODO: add value to technology-data
        )


def add_industry(n, costs):
    logger.info("Add industrial demand")
    # add oil buses for shipping, aviation and naptha for industry
    add_carrier_buses(n, "oil")
    # add methanol buses for industry
    add_carrier_buses(n, "methanol")

    nodes = pop_layout.index
    nhours = n.snapshot_weightings.generators.sum()
    nyears = nhours / 8760

    # 1e6 to convert TWh to MWh
    industrial_demand = (
        pd.read_csv(snakemake.input.industrial_demand, index_col=0) * 1e6
    ) * nyears

    n.add(
        "Bus",
        spatial.biomass.industry,
        location=spatial.biomass.locations,
        carrier="solid biomass for industry",
        unit="MWh_LHV",
    )

    if options.get("biomass_spatial", options["biomass_transport"]):
        p_set = (
            industrial_demand.loc[spatial.biomass.locations, "solid biomass"].rename(
                index=lambda x: x + " solid biomass for industry"
            )
            / nhours
        )
    else:
        p_set = industrial_demand["solid biomass"].sum() / nhours

    n.add(
        "Load",
        spatial.biomass.industry,
        bus=spatial.biomass.industry,
        carrier="solid biomass for industry",
        p_set=p_set,
    )

    n.add(
        "Link",
        spatial.biomass.industry,
        bus0=spatial.biomass.nodes,
        bus1=spatial.biomass.industry,
        carrier="solid biomass for industry",
        p_nom_extendable=True,
        efficiency=1.0,
    )

    if len(spatial.biomass.industry_cc) <= 1 and len(spatial.co2.nodes) > 1:
        link_names = nodes + " " + spatial.biomass.industry_cc
    else:
        link_names = spatial.biomass.industry_cc

    n.add(
        "Link",
        link_names,
        bus0=spatial.biomass.nodes,
        bus1=spatial.biomass.industry,
        bus2="co2 atmosphere",
        bus3=spatial.co2.nodes,
        carrier="solid biomass for industry CC",
        p_nom_extendable=True,
        capital_cost=costs.at["cement capture", "fixed"]
        * costs.at["solid biomass", "CO2 intensity"],
        efficiency=0.9,  # TODO: make config option
        efficiency2=-costs.at["solid biomass", "CO2 intensity"]
        * costs.at["cement capture", "capture_rate"],
        efficiency3=costs.at["solid biomass", "CO2 intensity"]
        * costs.at["cement capture", "capture_rate"],
        lifetime=costs.at["cement capture", "lifetime"],
    )

    n.add(
        "Bus",
        spatial.gas.industry,
        location=spatial.gas.locations,
        carrier="gas for industry",
        unit="MWh_LHV",
    )

    gas_demand = industrial_demand.loc[nodes, "methane"] / nhours

    if options["gas_network"]:
        spatial_gas_demand = gas_demand.rename(index=lambda x: x + " gas for industry")
    else:
        spatial_gas_demand = gas_demand.sum()

    n.add(
        "Load",
        spatial.gas.industry,
        bus=spatial.gas.industry,
        carrier="gas for industry",
        p_set=spatial_gas_demand,
    )

    n.add(
        "Link",
        spatial.gas.industry,
        bus0=spatial.gas.nodes,
        bus1=spatial.gas.industry,
        bus2="co2 atmosphere",
        carrier="gas for industry",
        p_nom_extendable=True,
        efficiency=1.0,
        efficiency2=costs.at["gas", "CO2 intensity"],
    )

    n.add(
        "Link",
        spatial.gas.industry_cc,
        bus0=spatial.gas.nodes,
        bus1=spatial.gas.industry,
        bus2="co2 atmosphere",
        bus3=spatial.co2.nodes,
        carrier="gas for industry CC",
        p_nom_extendable=True,
        capital_cost=costs.at["cement capture", "fixed"]
        * costs.at["gas", "CO2 intensity"],
        efficiency=0.9,
        efficiency2=costs.at["gas", "CO2 intensity"]
        * (1 - costs.at["cement capture", "capture_rate"]),
        efficiency3=costs.at["gas", "CO2 intensity"]
        * costs.at["cement capture", "capture_rate"],
        lifetime=costs.at["cement capture", "lifetime"],
    )

    n.add(
        "Load",
        nodes,
        suffix=" H2 for industry",
        bus=nodes + " H2",
        carrier="H2 for industry",
        p_set=industrial_demand.loc[nodes, "hydrogen"] / nhours,
    )

    # methanol for industry

    n.add(
        "Bus",
        spatial.methanol.industry,
        carrier="industry methanol",
        location=spatial.methanol.demand_locations,
        unit="MWh_LHV",
    )

    p_set_methanol = (
        industrial_demand["methanol"].rename(lambda x: x + " industry methanol")
        / nhours
    )

    if not options["methanol"]["regional_methanol_demand"]:
        p_set_methanol = p_set_methanol.sum()

    n.add(
        "Load",
        spatial.methanol.industry,
        bus=spatial.methanol.industry,
        carrier="industry methanol",
        p_set=p_set_methanol,
    )

    n.add(
        "Link",
        spatial.methanol.industry,
        bus0=spatial.methanol.nodes,
        bus1=spatial.methanol.industry,
        bus2="co2 atmosphere",
        carrier="industry methanol",
        p_nom_extendable=True,
        efficiency2=1 / options["MWh_MeOH_per_tCO2"],
        # CO2 intensity methanol based on stoichiometric calculation with 22.7 GJ/t methanol (32 g/mol), CO2 (44 g/mol), 277.78 MWh/TJ = 0.218 t/MWh
    )

    n.add(
        "Link",
        spatial.h2.locations + " methanolisation",
        bus0=spatial.h2.nodes,
        bus1=spatial.methanol.nodes,
        bus2=nodes,
        bus3=spatial.co2.nodes,
        carrier="methanolisation",
        p_nom_extendable=True,
        p_min_pu=options["min_part_load_methanolisation"],
        capital_cost=costs.at["methanolisation", "fixed"]
        * options["MWh_MeOH_per_MWh_H2"],  # EUR/MW_H2/a
        marginal_cost=options["MWh_MeOH_per_MWh_H2"]
        * costs.at["methanolisation", "VOM"],
        lifetime=costs.at["methanolisation", "lifetime"],
        efficiency=options["MWh_MeOH_per_MWh_H2"],
        efficiency2=-options["MWh_MeOH_per_MWh_H2"] / options["MWh_MeOH_per_MWh_e"],
        efficiency3=-options["MWh_MeOH_per_MWh_H2"] / options["MWh_MeOH_per_tCO2"],
    )

    shipping_hydrogen_share = get(options["shipping_hydrogen_share"], investment_year)
    shipping_methanol_share = get(options["shipping_methanol_share"], investment_year)
    shipping_oil_share = get(options["shipping_oil_share"], investment_year)

    total_share = shipping_hydrogen_share + shipping_methanol_share + shipping_oil_share
    if total_share != 1:
        logger.warning(
            f"Total shipping shares sum up to {total_share:.2%}, corresponding to increased or decreased demand assumptions."
        )

    domestic_navigation = pop_weighted_energy_totals.loc[
        nodes, ["total domestic navigation"]
    ].squeeze()
    international_navigation = (
        pd.read_csv(snakemake.input.shipping_demand, index_col=0).squeeze(axis=1)
        * nyears
    )
    all_navigation = domestic_navigation + international_navigation
    p_set = all_navigation * 1e6 / nhours

    if shipping_hydrogen_share:
        oil_efficiency = options.get(
            "shipping_oil_efficiency", options.get("shipping_average_efficiency", 0.4)
        )
        efficiency = oil_efficiency / costs.at["fuel cell", "efficiency"]
        shipping_hydrogen_share = get(
            options["shipping_hydrogen_share"], investment_year
        )

        if options["shipping_hydrogen_liquefaction"]:
            n.add(
                "Bus",
                nodes,
                suffix=" H2 liquid",
                carrier="H2 liquid",
                location=nodes,
                unit="MWh_LHV",
            )

            n.add(
                "Link",
                nodes + " H2 liquefaction",
                bus0=nodes + " H2",
                bus1=nodes + " H2 liquid",
                carrier="H2 liquefaction",
                efficiency=costs.at["H2 liquefaction", "efficiency"],
                capital_cost=costs.at["H2 liquefaction", "fixed"],
                p_nom_extendable=True,
                lifetime=costs.at["H2 liquefaction", "lifetime"],
            )

            shipping_bus = nodes + " H2 liquid"
        else:
            shipping_bus = nodes + " H2"

        efficiency = (
            options["shipping_oil_efficiency"] / costs.at["fuel cell", "efficiency"]
        )
        p_set_hydrogen = shipping_hydrogen_share * p_set * efficiency

        n.add(
            "Load",
            nodes,
            suffix=" H2 for shipping",
            bus=shipping_bus,
            carrier="H2 for shipping",
            p_set=p_set_hydrogen,
        )

    if shipping_methanol_share:
        efficiency = (
            options["shipping_oil_efficiency"] / options["shipping_methanol_efficiency"]
        )

        p_set_methanol_shipping = (
            shipping_methanol_share
            * p_set.rename(lambda x: x + " shipping methanol")
            * efficiency
        )

        if not options["methanol"]["regional_methanol_demand"]:
            p_set_methanol_shipping = p_set_methanol_shipping.sum()

        n.add(
            "Bus",
            spatial.methanol.shipping,
            location=spatial.methanol.demand_locations,
            carrier="shipping methanol",
            unit="MWh_LHV",
        )

        n.add(
            "Load",
            spatial.methanol.shipping,
            bus=spatial.methanol.shipping,
            carrier="shipping methanol",
            p_set=p_set_methanol_shipping,
        )

        n.add(
            "Link",
            spatial.methanol.shipping,
            bus0=spatial.methanol.nodes,
            bus1=spatial.methanol.shipping,
            bus2="co2 atmosphere",
            carrier="shipping methanol",
            p_nom_extendable=True,
            efficiency2=1
            / options[
                "MWh_MeOH_per_tCO2"
            ],  # CO2 intensity methanol based on stoichiometric calculation with 22.7 GJ/t methanol (32 g/mol), CO2 (44 g/mol), 277.78 MWh/TJ = 0.218 t/MWh
        )

    if shipping_oil_share:
        p_set_oil = shipping_oil_share * p_set.rename(lambda x: x + " shipping oil")

        if not options["regional_oil_demand"]:
            p_set_oil = p_set_oil.sum()

        n.add(
            "Bus",
            spatial.oil.shipping,
            location=spatial.oil.demand_locations,
            carrier="shipping oil",
            unit="MWh_LHV",
        )

        n.add(
            "Load",
            spatial.oil.shipping,
            bus=spatial.oil.shipping,
            carrier="shipping oil",
            p_set=p_set_oil,
        )

        n.add(
            "Link",
            spatial.oil.shipping,
            bus0=spatial.oil.nodes,
            bus1=spatial.oil.shipping,
            bus2="co2 atmosphere",
            carrier="shipping oil",
            p_nom_extendable=True,
            efficiency2=costs.at["oil", "CO2 intensity"],
        )

    if options["oil_boilers"]:
        nodes = pop_layout.index

        for heat_system in HeatSystem:
            if not heat_system == HeatSystem.URBAN_CENTRAL:
                n.add(
                    "Link",
                    nodes + f" {heat_system} oil boiler",
                    p_nom_extendable=True,
                    bus0=spatial.oil.nodes,
                    bus1=nodes + f" {heat_system} heat",
                    bus2="co2 atmosphere",
                    carrier=f"{heat_system} oil boiler",
                    efficiency=costs.at["decentral oil boiler", "efficiency"],
                    efficiency2=costs.at["oil", "CO2 intensity"],
                    capital_cost=costs.at["decentral oil boiler", "efficiency"]
                    * costs.at["decentral oil boiler", "fixed"]
                    * options["overdimension_heat_generators"][
                        heat_system.central_or_decentral
                    ],
                    lifetime=costs.at["decentral oil boiler", "lifetime"],
                )

    n.add(
        "Link",
        nodes + " Fischer-Tropsch",
        bus0=nodes + " H2",
        bus1=spatial.oil.nodes,
        bus2=spatial.co2.nodes,
        carrier="Fischer-Tropsch",
        efficiency=costs.at["Fischer-Tropsch", "efficiency"],
        capital_cost=costs.at["Fischer-Tropsch", "fixed"]
        * costs.at["Fischer-Tropsch", "efficiency"],  # EUR/MW_H2/a
        marginal_cost=costs.at["Fischer-Tropsch", "efficiency"]
        * costs.at["Fischer-Tropsch", "VOM"],
        efficiency2=-costs.at["oil", "CO2 intensity"]
        * costs.at["Fischer-Tropsch", "efficiency"],
        p_nom_extendable=True,
        p_min_pu=options["min_part_load_fischer_tropsch"],
        lifetime=costs.at["Fischer-Tropsch", "lifetime"],
    )

    # naphtha
    demand_factor = options["HVC_demand_factor"]
    if demand_factor != 1:
        logger.warning(f"Changing HVC demand by {demand_factor*100-100:+.2f}%.")

    p_set_naphtha = (
        demand_factor
        * industrial_demand.loc[nodes, "naphtha"].rename(
            lambda x: x + " naphtha for industry"
        )
        / nhours
    )

    if not options["regional_oil_demand"]:
        p_set_naphtha = p_set_naphtha.sum()

    n.add(
        "Bus",
        spatial.oil.naphtha,
        location=spatial.oil.demand_locations,
        carrier="naphtha for industry",
        unit="MWh_LHV",
    )

    n.add(
        "Load",
        spatial.oil.naphtha,
        bus=spatial.oil.naphtha,
        carrier="naphtha for industry",
        p_set=p_set_naphtha,
    )

    # some CO2 from naphtha are process emissions from steam cracker
    # rest of CO2 released to atmosphere either in waste-to-energy or decay
    process_co2_per_naphtha = (
        industrial_demand.loc[nodes, "process emission from feedstock"].sum()
        / industrial_demand.loc[nodes, "naphtha"].sum()
    )
    emitted_co2_per_naphtha = costs.at["oil", "CO2 intensity"] - process_co2_per_naphtha

    non_sequestered = 1 - get(
        cf_industry["HVC_environment_sequestration_fraction"],
        investment_year,
    )

    if cf_industry["waste_to_energy"] or cf_industry["waste_to_energy_cc"]:
        non_sequestered_hvc_locations = (
            pd.Index(spatial.oil.demand_locations) + " non-sequestered HVC"
        )

        n.add(
            "Bus",
            non_sequestered_hvc_locations,
            location=spatial.oil.demand_locations,
            carrier="non-sequestered HVC",
            unit="MWh_LHV",
        )

        n.add(
            "Link",
            spatial.oil.naphtha,
            bus0=spatial.oil.nodes,
            bus1=spatial.oil.naphtha,
            bus2=non_sequestered_hvc_locations,
            bus3=spatial.co2.process_emissions,
            carrier="naphtha for industry",
            p_nom_extendable=True,
            efficiency2=non_sequestered
            * emitted_co2_per_naphtha
            / costs.at["oil", "CO2 intensity"],
            efficiency3=process_co2_per_naphtha,
        )

        if options["biomass"] and options["municipal_solid_waste"]:
            n.add(
                "Link",
                spatial.msw.locations,
                bus0=spatial.msw.nodes,
                bus1=non_sequestered_hvc_locations,
                bus2="co2 atmosphere",
                carrier="municipal solid waste",
                p_nom_extendable=True,
                efficiency=1.0,
                efficiency2=-costs.at[
                    "oil", "CO2 intensity"
                ],  # because msw is co2 neutral and will be burned in waste CHP or decomposed as oil
            )

        n.add(
            "Link",
            spatial.oil.demand_locations,
            suffix=" HVC to air",
            bus0=non_sequestered_hvc_locations,
            bus1="co2 atmosphere",
            carrier="HVC to air",
            p_nom_extendable=True,
            efficiency=costs.at["oil", "CO2 intensity"],
        )

        if len(non_sequestered_hvc_locations) == 1:
            waste_source = non_sequestered_hvc_locations[0]
        else:
            waste_source = non_sequestered_hvc_locations

        if cf_industry["waste_to_energy"]:
            n.add(
                "Link",
                spatial.nodes + " waste CHP",
                bus0=waste_source,
                bus1=spatial.nodes,
                bus2=spatial.nodes + " urban central heat",
                bus3="co2 atmosphere",
                carrier="waste CHP",
                p_nom_extendable=True,
                capital_cost=costs.at["waste CHP", "fixed"]
                * costs.at["waste CHP", "efficiency"],
                marginal_cost=costs.at["waste CHP", "VOM"],
                efficiency=costs.at["waste CHP", "efficiency"],
                efficiency2=costs.at["waste CHP", "efficiency-heat"],
                efficiency3=costs.at["oil", "CO2 intensity"],
                lifetime=costs.at["waste CHP", "lifetime"],
            )

        if cf_industry["waste_to_energy_cc"]:
            n.add(
                "Link",
                spatial.nodes + " waste CHP CC",
                bus0=waste_source,
                bus1=spatial.nodes,
                bus2=spatial.nodes + " urban central heat",
                bus3="co2 atmosphere",
                bus4=spatial.co2.nodes,
                carrier="waste CHP CC",
                p_nom_extendable=True,
                capital_cost=costs.at["waste CHP CC", "fixed"]
                * costs.at["waste CHP CC", "efficiency"]
                + costs.at["biomass CHP capture", "fixed"]
                * costs.at["oil", "CO2 intensity"],
                marginal_cost=costs.at["waste CHP CC", "VOM"],
                efficiency=costs.at["waste CHP CC", "efficiency"],
                efficiency2=costs.at["waste CHP CC", "efficiency-heat"],
                efficiency3=costs.at["oil", "CO2 intensity"]
                * (1 - options["cc_fraction"]),
                efficiency4=costs.at["oil", "CO2 intensity"] * options["cc_fraction"],
                lifetime=costs.at["waste CHP CC", "lifetime"],
            )

    else:
        n.add(
            "Link",
            spatial.oil.naphtha,
            bus0=spatial.oil.nodes,
            bus1=spatial.oil.naphtha,
            bus2="co2 atmosphere",
            bus3=spatial.co2.process_emissions,
            carrier="naphtha for industry",
            p_nom_extendable=True,
            efficiency2=emitted_co2_per_naphtha * non_sequestered,
            efficiency3=process_co2_per_naphtha,
        )

    # aviation
    demand_factor = options["aviation_demand_factor"]
    if demand_factor != 1:
        logger.warning(f"Changing aviation demand by {demand_factor*100-100:+.2f}%.")

    all_aviation = ["total international aviation", "total domestic aviation"]

    p_set = (
        demand_factor
        * pop_weighted_energy_totals.loc[nodes, all_aviation].sum(axis=1)
        * 1e6
        / nhours
    ).rename(lambda x: x + " kerosene for aviation")

    if not options["regional_oil_demand"]:
        p_set = p_set.sum()

    n.add(
        "Bus",
        spatial.oil.kerosene,
        location=spatial.oil.demand_locations,
        carrier="kerosene for aviation",
        unit="MWh_LHV",
    )

    n.add(
        "Load",
        spatial.oil.kerosene,
        bus=spatial.oil.kerosene,
        carrier="kerosene for aviation",
        p_set=p_set,
    )

    n.add(
        "Link",
        spatial.oil.kerosene,
        bus0=spatial.oil.nodes,
        bus1=spatial.oil.kerosene,
        bus2="co2 atmosphere",
        carrier="kerosene for aviation",
        p_nom_extendable=True,
        efficiency2=costs.at["oil", "CO2 intensity"],
    )

    if options["methanol"]["methanol_to_kerosene"]:
        add_methanol_to_kerosene(n, costs)

    # TODO simplify bus expression
    n.add(
        "Load",
        nodes,
        suffix=" low-temperature heat for industry",
        bus=[
            (
                node + " urban central heat"
                if node + " urban central heat" in n.buses.index
                else node + " services urban decentral heat"
            )
            for node in nodes
        ],
        carrier="low-temperature heat for industry",
        p_set=industrial_demand.loc[nodes, "low-temperature heat"] / nhours,
    )

    # remove today's industrial electricity demand by scaling down total electricity demand
    for ct in n.buses.country.dropna().unique():
        # TODO map onto n.bus.country

        loads_i = n.loads.index[
            (n.loads.index.str[:2] == ct) & (n.loads.carrier == "electricity")
        ]
        if n.loads_t.p_set[loads_i].empty:
            continue
        factor = (
            1
            - industrial_demand.loc[loads_i, "current electricity"].sum()
            / n.loads_t.p_set[loads_i].sum().sum()
        )
        n.loads_t.p_set[loads_i] *= factor

    n.add(
        "Load",
        nodes,
        suffix=" industry electricity",
        bus=nodes,
        carrier="industry electricity",
        p_set=industrial_demand.loc[nodes, "electricity"] / nhours,
    )

    n.add(
        "Bus",
        spatial.co2.process_emissions,
        location=spatial.co2.locations,
        carrier="process emissions",
        unit="t_co2",
    )

    if options["co2_spatial"] or options["co2network"]:
        p_set = (
            -industrial_demand.loc[nodes, "process emission"].rename(
                index=lambda x: x + " process emissions"
            )
            / nhours
        )
    else:
        p_set = -industrial_demand.loc[nodes, "process emission"].sum() / nhours

    n.add(
        "Load",
        spatial.co2.process_emissions,
        bus=spatial.co2.process_emissions,
        carrier="process emissions",
        p_set=p_set,
    )

    n.add(
        "Link",
        spatial.co2.process_emissions,
        bus0=spatial.co2.process_emissions,
        bus1="co2 atmosphere",
        carrier="process emissions",
        p_nom_extendable=True,
        efficiency=1.0,
    )

    # assume enough local waste heat for CC
    n.add(
        "Link",
        spatial.co2.locations,
        suffix=" process emissions CC",
        bus0=spatial.co2.process_emissions,
        bus1="co2 atmosphere",
        bus2=spatial.co2.nodes,
        carrier="process emissions CC",
        p_nom_extendable=True,
        capital_cost=costs.at["cement capture", "fixed"],
        efficiency=1 - costs.at["cement capture", "capture_rate"],
        efficiency2=costs.at["cement capture", "capture_rate"],
        lifetime=costs.at["cement capture", "lifetime"],
    )

    if options["ammonia"]:
        if options["ammonia"] == "regional":
            p_set = (
                industrial_demand.loc[spatial.ammonia.locations, "ammonia"].rename(
                    index=lambda x: x + " NH3"
                )
                / nhours
            )
        else:
            p_set = industrial_demand["ammonia"].sum() / nhours

        n.add(
            "Load",
            spatial.ammonia.nodes,
            bus=spatial.ammonia.nodes,
            carrier="NH3",
            p_set=p_set,
        )

    if industrial_demand[["coke", "coal"]].sum().sum() > 0:
        add_carrier_buses(n, "coal")

        mwh_coal_per_mwh_coke = 1.366  # from eurostat energy balance
        p_set = (
            industrial_demand["coal"]
            + mwh_coal_per_mwh_coke * industrial_demand["coke"]
        ) / nhours

        p_set.rename(lambda x: x + " coal for industry", inplace=True)

        if not options["regional_coal_demand"]:
            p_set = p_set.sum()

        n.add(
            "Bus",
            spatial.coal.industry,
            location=spatial.coal.demand_locations,
            carrier="coal for industry",
            unit="MWh_LHV",
        )

        n.add(
            "Load",
            spatial.coal.industry,
            bus=spatial.coal.industry,
            carrier="coal for industry",
            p_set=p_set,
        )

        n.add(
            "Link",
            spatial.coal.industry,
            bus0=spatial.coal.nodes,
            bus1=spatial.coal.industry,
            bus2="co2 atmosphere",
            carrier="coal for industry",
            p_nom_extendable=True,
            efficiency2=costs.at["coal", "CO2 intensity"],
        )


def add_waste_heat(n):
    # TODO options?

    logger.info("Add possibility to use industrial waste heat in district heating")

    # AC buses with district heating
    urban_central = n.buses.index[n.buses.carrier == "urban central heat"]
    if not urban_central.empty:
        urban_central = urban_central.str[: -len(" urban central heat")]

        link_carriers = n.links.carrier.unique()

        # TODO what is the 0.95 and should it be a config option?
        if (
            options["use_fischer_tropsch_waste_heat"]
            and "Fischer-Tropsch" in link_carriers
        ):
            n.links.loc[urban_central + " Fischer-Tropsch", "bus3"] = (
                urban_central + " urban central heat"
            )
            n.links.loc[urban_central + " Fischer-Tropsch", "efficiency3"] = (
                0.95 - n.links.loc[urban_central + " Fischer-Tropsch", "efficiency"]
            ) * options["use_fischer_tropsch_waste_heat"]

        if options["use_methanation_waste_heat"] and "Sabatier" in link_carriers:
            n.links.loc[urban_central + " Sabatier", "bus3"] = (
                urban_central + " urban central heat"
            )
            n.links.loc[urban_central + " Sabatier", "efficiency3"] = (
                0.95 - n.links.loc[urban_central + " Sabatier", "efficiency"]
            ) * options["use_methanation_waste_heat"]

        # DEA quotes 15% of total input (11% of which are high-value heat)
        if options["use_haber_bosch_waste_heat"] and "Haber-Bosch" in link_carriers:
            n.links.loc[urban_central + " Haber-Bosch", "bus3"] = (
                urban_central + " urban central heat"
            )
            total_energy_input = (
                cf_industry["MWh_H2_per_tNH3_electrolysis"]
                + cf_industry["MWh_elec_per_tNH3_electrolysis"]
            ) / cf_industry["MWh_NH3_per_tNH3"]
            electricity_input = (
                cf_industry["MWh_elec_per_tNH3_electrolysis"]
                / cf_industry["MWh_NH3_per_tNH3"]
            )
            n.links.loc[urban_central + " Haber-Bosch", "efficiency3"] = (
                0.15 * total_energy_input / electricity_input
            ) * options["use_haber_bosch_waste_heat"]

        if (
            options["use_methanolisation_waste_heat"]
            and "methanolisation" in link_carriers
        ):
            n.links.loc[urban_central + " methanolisation", "bus4"] = (
                urban_central + " urban central heat"
            )
            n.links.loc[urban_central + " methanolisation", "efficiency4"] = (
                costs.at["methanolisation", "heat-output"]
                / costs.at["methanolisation", "hydrogen-input"]
            ) * options["use_methanolisation_waste_heat"]

        # TODO integrate usable waste heat efficiency into technology-data from DEA
        if (
            options["use_electrolysis_waste_heat"]
            and "H2 Electrolysis" in link_carriers
        ):
            n.links.loc[urban_central + " H2 Electrolysis", "bus2"] = (
                urban_central + " urban central heat"
            )
            n.links.loc[urban_central + " H2 Electrolysis", "efficiency2"] = (
                0.84 - n.links.loc[urban_central + " H2 Electrolysis", "efficiency"]
            ) * options["use_electrolysis_waste_heat"]

        if options["use_fuel_cell_waste_heat"] and "H2 Fuel Cell" in link_carriers:
            n.links.loc[urban_central + " H2 Fuel Cell", "bus2"] = (
                urban_central + " urban central heat"
            )
            n.links.loc[urban_central + " H2 Fuel Cell", "efficiency2"] = (
                0.95 - n.links.loc[urban_central + " H2 Fuel Cell", "efficiency"]
            ) * options["use_fuel_cell_waste_heat"]


def add_agriculture(n, costs):
    logger.info("Add agriculture, forestry and fishing sector.")

    nodes = pop_layout.index
    nhours = n.snapshot_weightings.generators.sum()

    # electricity

    n.add(
        "Load",
        nodes,
        suffix=" agriculture electricity",
        bus=nodes,
        carrier="agriculture electricity",
        p_set=pop_weighted_energy_totals.loc[nodes, "total agriculture electricity"]
        * 1e6
        / nhours,
    )

    # heat

    n.add(
        "Load",
        nodes,
        suffix=" agriculture heat",
        bus=nodes + " services rural heat",
        carrier="agriculture heat",
        p_set=pop_weighted_energy_totals.loc[nodes, "total agriculture heat"]
        * 1e6
        / nhours,
    )

    # machinery

    electric_share = get(
        options["agriculture_machinery_electric_share"], investment_year
    )
    oil_share = get(options["agriculture_machinery_oil_share"], investment_year)

    total_share = electric_share + oil_share
    if total_share != 1:
        logger.warning(
            f"Total agriculture machinery shares sum up to {total_share:.2%}, corresponding to increased or decreased demand assumptions."
        )

    machinery_nodal_energy = (
        pop_weighted_energy_totals.loc[nodes, "total agriculture machinery"] * 1e6
    )

    if electric_share > 0:
        efficiency_gain = (
            options["agriculture_machinery_fuel_efficiency"]
            / options["agriculture_machinery_electric_efficiency"]
        )

        n.add(
            "Load",
            nodes,
            suffix=" agriculture machinery electric",
            bus=nodes,
            carrier="agriculture machinery electric",
            p_set=electric_share / efficiency_gain * machinery_nodal_energy / nhours,
        )

    if oil_share > 0:
        p_set = (
            oil_share
            * machinery_nodal_energy.rename(lambda x: x + " agriculture machinery oil")
            / nhours
        )

        if not options["regional_oil_demand"]:
            p_set = p_set.sum()

        n.add(
            "Bus",
            spatial.oil.agriculture_machinery,
            location=spatial.oil.demand_locations,
            carrier="agriculture machinery oil",
            unit="MWh_LHV",
        )

        n.add(
            "Load",
            spatial.oil.agriculture_machinery,
            bus=spatial.oil.agriculture_machinery,
            carrier="agriculture machinery oil",
            p_set=p_set,
        )

        n.add(
            "Link",
            spatial.oil.agriculture_machinery,
            bus0=spatial.oil.nodes,
            bus1=spatial.oil.agriculture_machinery,
            bus2="co2 atmosphere",
            carrier="agriculture machinery oil",
            p_nom_extendable=True,
            efficiency2=costs.at["oil", "CO2 intensity"],
        )


def decentral(n):
    """
    Removes the electricity transmission system.
    """
    n.lines.drop(n.lines.index, inplace=True)
    n.links.drop(n.links.index[n.links.carrier.isin(["DC", "B2B"])], inplace=True)


def remove_h2_network(n):
    n.links.drop(
        n.links.index[n.links.carrier.str.contains("H2 pipeline")], inplace=True
    )

    if "EU H2 Store" in n.stores.index:
        n.stores.drop("EU H2 Store", inplace=True)


def limit_individual_line_extension(n, maxext):
    logger.info(f"Limiting new HVAC and HVDC extensions to {maxext} MW")
    n.lines["s_nom_max"] = n.lines["s_nom"] + maxext
    hvdc = n.links.index[n.links.carrier == "DC"]
    n.links.loc[hvdc, "p_nom_max"] = n.links.loc[hvdc, "p_nom"] + maxext


aggregate_dict = {
    "p_nom": pd.Series.sum,
    "s_nom": pd.Series.sum,
    "v_nom": "max",
    "v_mag_pu_max": "min",
    "v_mag_pu_min": "max",
    "p_nom_max": pd.Series.sum,
    "s_nom_max": pd.Series.sum,
    "p_nom_min": pd.Series.sum,
    "s_nom_min": pd.Series.sum,
    "v_ang_min": "max",
    "v_ang_max": "min",
    "terrain_factor": "mean",
    "num_parallel": "sum",
    "p_set": "sum",
    "e_initial": "sum",
    "e_nom": pd.Series.sum,
    "e_nom_max": pd.Series.sum,
    "e_nom_min": pd.Series.sum,
    "state_of_charge_initial": "sum",
    "state_of_charge_set": "sum",
    "inflow": "sum",
    "p_max_pu": "first",
    "x": "mean",
    "y": "mean",
}


def cluster_heat_buses(n):
    """
    Cluster residential and service heat buses to one representative bus.

    This can be done to save memory and speed up optimisation
    """

    def define_clustering(attributes, aggregate_dict):
        """Define how attributes should be clustered.
        Input:
            attributes    : pd.Index()
            aggregate_dict: dictionary (key: name of attribute, value
                                        clustering method)

        Returns:
            agg           : clustering dictionary
        """
        keys = attributes.intersection(aggregate_dict.keys())
        agg = dict(
            zip(
                attributes.difference(keys),
                ["first"] * len(df.columns.difference(keys)),
            )
        )
        for key in keys:
            agg[key] = aggregate_dict[key]
        return agg

    logger.info("Cluster residential and service heat buses.")
    components = ["Bus", "Carrier", "Generator", "Link", "Load", "Store"]

    for c in n.iterate_components(components):
        df = c.df
        cols = df.columns[df.columns.str.contains("bus") | (df.columns == "carrier")]

        # rename columns and index
        df[cols] = df[cols].apply(
            lambda x: x.str.replace("residential ", "").str.replace("services ", ""),
            axis=1,
        )
        df = df.rename(
            index=lambda x: x.replace("residential ", "").replace("services ", "")
        )

        # cluster heat nodes
        # static dataframe
        agg = define_clustering(df.columns, aggregate_dict)
        df = df.groupby(level=0).agg(agg, numeric_only=False)
        # time-varying data
        pnl = c.pnl
        agg = define_clustering(pd.Index(pnl.keys()), aggregate_dict)
        for k in pnl.keys():

            def renamer(s):
                return s.replace("residential ", "").replace("services ", "")

            pnl[k] = pnl[k].T.groupby(renamer).agg(agg[k], numeric_only=False).T

        # remove unclustered assets of service/residential
        to_drop = c.df.index.difference(df.index)
        n.remove(c.name, to_drop)
        # add clustered assets
        to_add = df.index.difference(c.df.index)
        n.add(c.name, df.loc[to_add].index, **df.loc[to_add])


def set_temporal_aggregation(n, resolution, snapshot_weightings):
    """
    Aggregate time-varying data to the given snapshots.
    """
    if not resolution:
        logger.info("No temporal aggregation. Using native resolution.")
        return n
    elif "sn" in resolution.lower():
        # Representative snapshots are dealt with directly
        sn = int(resolution[:-2])
        logger.info("Use every %s snapshot as representative", sn)
        n.set_snapshots(n.snapshots[::sn])
        n.snapshot_weightings *= sn
        return n
    else:
        # Otherwise, use the provided snapshots
        snapshot_weightings = pd.read_csv(
            snapshot_weightings, index_col=0, parse_dates=True
        )

        # Define a series used for aggregation, mapping each hour in
        # n.snapshots to the closest previous timestep in
        # snapshot_weightings.index
        aggregation_map = (
            pd.Series(
                snapshot_weightings.index.get_indexer(n.snapshots), index=n.snapshots
            )
            .replace(-1, np.nan)
            .ffill()
            .astype(int)
            .map(lambda i: snapshot_weightings.index[i])
        )

        m = n.copy(with_time=False)
        m.set_snapshots(snapshot_weightings.index)
        m.snapshot_weightings = snapshot_weightings

        # Aggregation all time-varying data.
        for c in n.iterate_components():
            pnl = getattr(m, c.list_name + "_t")
            for k, df in c.pnl.items():
                if not df.empty:
                    if c.list_name == "stores" and k == "e_max_pu":
                        pnl[k] = df.groupby(aggregation_map).min()
                    elif c.list_name == "stores" and k == "e_min_pu":
                        pnl[k] = df.groupby(aggregation_map).max()
                    else:
                        pnl[k] = df.groupby(aggregation_map).mean()

        return m


def lossy_bidirectional_links(n, carrier, efficiencies={}):
    "Split bidirectional links into two unidirectional links to include transmission losses."

    carrier_i = n.links.query("carrier == @carrier").index

    if (
        not any((v != 1.0) or (v >= 0) for v in efficiencies.values())
        or carrier_i.empty
    ):
        return

    efficiency_static = efficiencies.get("efficiency_static", 1)
    efficiency_per_1000km = efficiencies.get("efficiency_per_1000km", 1)
    compression_per_1000km = efficiencies.get("compression_per_1000km", 0)

    logger.info(
        f"Specified losses for {carrier} transmission "
        f"(static: {efficiency_static}, per 1000km: {efficiency_per_1000km}, compression per 1000km: {compression_per_1000km}). "
        "Splitting bidirectional links."
    )

    n.links.loc[carrier_i, "p_min_pu"] = 0
    n.links.loc[carrier_i, "efficiency"] = (
        efficiency_static
        * efficiency_per_1000km ** (n.links.loc[carrier_i, "length"] / 1e3)
    )
    rev_links = (
        n.links.loc[carrier_i].copy().rename({"bus0": "bus1", "bus1": "bus0"}, axis=1)
    )
    rev_links["length_original"] = rev_links["length"]
    rev_links["capital_cost"] = 0
    rev_links["length"] = 0
    rev_links["reversed"] = True
    rev_links.index = rev_links.index.map(lambda x: x + "-reversed")

    n.links = pd.concat([n.links, rev_links], sort=False)
    n.links["reversed"] = n.links["reversed"].fillna(False).infer_objects(copy=False)
    n.links["length_original"] = n.links["length_original"].fillna(n.links.length)

    # do compression losses after concatenation to take electricity consumption at bus0 in either direction
    carrier_i = n.links.query("carrier == @carrier").index
    if compression_per_1000km > 0:
        n.links.loc[carrier_i, "bus2"] = n.links.loc[carrier_i, "bus0"].map(
            n.buses.location
        )  # electricity
        n.links.loc[carrier_i, "efficiency2"] = (
            -compression_per_1000km * n.links.loc[carrier_i, "length_original"] / 1e3
        )


def add_enhanced_geothermal(n, egs_potentials, egs_overlap, costs):
    """
    Adds EGS potential to model.

    Built in scripts/build_egs_potentials.py
    """

    if len(spatial.geothermal_heat.nodes) > 1:
        logger.warning(
            "'add_enhanced_geothermal' not implemented for multiple geothermal nodes."
        )
    logger.info(
        "[EGS] implemented with 2020 CAPEX from Aghahosseini et al 2021: 'From hot rock to...'."
    )
    logger.info(
        "[EGS] Recommended usage scales CAPEX to future cost expectations using config 'adjustments'."
    )
    logger.info("[EGS] During this the relevant carriers are:")
    logger.info("[EGS] drilling part -> 'geothermal heat'")
    logger.info(
        "[EGS] electricity generation part -> 'geothermal organic rankine cycle'"
    )
    logger.info("[EGS] district heat distribution part -> 'geothermal district heat'")

    egs_config = snakemake.params["sector"]["enhanced_geothermal"]
    costs_config = snakemake.config["costs"]

    # matrix defining the overlap between gridded geothermal potential estimation, and bus regions
    overlap = pd.read_csv(egs_overlap, index_col=0)
    overlap.columns = overlap.columns.astype(int)
    egs_potentials = pd.read_csv(egs_potentials, index_col=0)

    Nyears = n.snapshot_weightings.generators.sum() / 8760
    dr = costs_config["fill_values"]["discount rate"]
    lt = costs.at["geothermal", "lifetime"]
    FOM = costs.at["geothermal", "FOM"]

    egs_annuity = calculate_annuity(lt, dr)

    # under egs optimism, the expected cost reductions also cover costs for ORC
    # hence, the ORC costs are no longer taken from technology-data
    orc_capex = costs.at["organic rankine cycle", "investment"]

    # cost for ORC is subtracted, as it is already included in the geothermal cost.
    # The orc cost are attributed to a separate link representing the ORC.
    # also capital_cost conversion Euro/kW -> Euro/MW

    egs_potentials["capital_cost"] = (
        (egs_annuity + FOM / (1.0 + FOM))
        * (egs_potentials["CAPEX"] * 1e3 - orc_capex)
        * Nyears
    )

    assert (
        egs_potentials["capital_cost"] > 0
    ).all(), "Error in EGS cost, negative values found."

    orc_annuity = calculate_annuity(costs.at["organic rankine cycle", "lifetime"], dr)
    orc_capital_cost = (orc_annuity + FOM / (1 + FOM)) * orc_capex * Nyears

    efficiency_orc = costs.at["organic rankine cycle", "efficiency"]
    efficiency_dh = costs.at["geothermal", "district heat-input"]

    # p_nom_max conversion GW -> MW
    egs_potentials["p_nom_max"] = egs_potentials["p_nom_max"] * 1000.0

    # not using add_carrier_buses, as we are not interested in a Store
    n.add("Carrier", "geothermal heat")

    n.add(
        "Bus",
        spatial.geothermal_heat.nodes,
        carrier="geothermal heat",
        unit="MWh_th",
    )

    n.add(
        "Generator",
        spatial.geothermal_heat.nodes,
        bus=spatial.geothermal_heat.nodes,
        carrier="geothermal heat",
        p_nom_extendable=True,
    )

    if egs_config["var_cf"]:
        efficiency = pd.read_csv(
            snakemake.input.egs_capacity_factors, parse_dates=True, index_col=0
        )
        logger.info("Adding Enhanced Geothermal with time-varying capacity factors.")
    else:
        efficiency = 1.0

    # if urban central heat exists, adds geothermal as CHP
    as_chp = "urban central heat" in n.loads.carrier.unique()

    if as_chp:
        logger.info("Adding EGS as Combined Heat and Power.")

    else:
        logger.info("Adding EGS for Electricity Only.")

    for bus, bus_overlap in overlap.iterrows():
        if not bus_overlap.sum():
            continue

        overlap = bus_overlap.loc[bus_overlap > 0.0]
        bus_egs = egs_potentials.loc[overlap.index]

        if not len(bus_egs):
            continue

        bus_egs["p_nom_max"] = bus_egs["p_nom_max"].multiply(bus_overlap)
        bus_egs = bus_egs.loc[bus_egs.p_nom_max > 0.0]

        appendix = " " + pd.Index(np.arange(len(bus_egs)).astype(str))

        # add surface bus
        n.add(
            "Bus",
            pd.Index([f"{bus} geothermal heat surface"]),
            location=bus,
            unit="MWh_th",
            carrier="geothermal heat",
        )

        bus_egs.index = np.arange(len(bus_egs)).astype(str)
        well_name = f"{bus} enhanced geothermal" + appendix

        if egs_config["var_cf"]:
            bus_eta = pd.concat(
                (efficiency[bus].rename(idx) for idx in well_name),
                axis=1,
            )
        else:
            bus_eta = efficiency

        p_nom_max = bus_egs["p_nom_max"]
        capital_cost = bus_egs["capital_cost"]
        bus1 = pd.Series(f"{bus} geothermal heat surface", well_name)

        # adding geothermal wells as multiple generators to represent supply curve
        n.add(
            "Link",
            well_name,
            bus0=spatial.geothermal_heat.nodes,
            bus1=bus1,
            carrier="geothermal heat",
            p_nom_extendable=True,
            p_nom_max=p_nom_max.set_axis(well_name) / efficiency_orc,
            capital_cost=capital_cost.set_axis(well_name) * efficiency_orc,
            efficiency=bus_eta,
            lifetime=costs.at["geothermal", "lifetime"],
        )

        # adding Organic Rankine Cycle as a single link
        n.add(
            "Link",
            bus + " geothermal organic rankine cycle",
            bus0=f"{bus} geothermal heat surface",
            bus1=bus,
            p_nom_extendable=True,
            carrier="geothermal organic rankine cycle",
            capital_cost=orc_capital_cost * efficiency_orc,
            efficiency=efficiency_orc,
            lifetime=costs.at["organic rankine cycle", "lifetime"],
        )

        if as_chp and bus + " urban central heat" in n.buses.index:
            n.add(
                "Link",
                bus + " geothermal heat district heat",
                bus0=f"{bus} geothermal heat surface",
                bus1=bus + " urban central heat",
                carrier="geothermal district heat",
                capital_cost=orc_capital_cost
                * efficiency_orc
                * costs.at["geothermal", "district heat surcharge"]
                / 100.0,
                efficiency=efficiency_dh,
                p_nom_extendable=True,
                lifetime=costs.at["geothermal", "lifetime"],
            )
        elif as_chp and not bus + " urban central heat" in n.buses.index:
            n.links.at[bus + " geothermal organic rankine cycle", "efficiency"] = (
                efficiency_orc
            )

        if egs_config["flexible"]:
            # this StorageUnit represents flexible operation using the geothermal reservoir.
            # Hence, it is counter-intuitive to install it at the surface bus,
            # this is however the more lean and computationally efficient solution.

            max_hours = egs_config["max_hours"]
            boost = egs_config["max_boost"]

            n.add(
                "StorageUnit",
                bus + " geothermal reservoir",
                bus=f"{bus} geothermal heat surface",
                carrier="geothermal heat",
                p_nom_extendable=True,
                p_min_pu=-boost,
                max_hours=max_hours,
                cyclic_state_of_charge=True,
            )


# %%
if __name__ == "__main__":
    if "snakemake" not in globals():
        from _helpers import mock_snakemake

        snakemake = mock_snakemake(
            "prepare_sector_network",
            opts="",
            clusters="38",
            ll="vopt",
            sector_opts="",
            planning_horizons="2030",
        )

    configure_logging(snakemake)
    set_scenario_config(snakemake)
    update_config_from_wildcards(snakemake.config, snakemake.wildcards)

    options = snakemake.params.sector
    cf_industry = snakemake.params.industry

    investment_year = int(snakemake.wildcards.planning_horizons)

    n = pypsa.Network(snakemake.input.network)

    pop_layout = pd.read_csv(snakemake.input.clustered_pop_layout, index_col=0)
    nhours = n.snapshot_weightings.generators.sum()
    nyears = nhours / 8760

    costs = prepare_costs(
        snakemake.input.costs,
        snakemake.params.costs,
        nyears,
    )

    pop_weighted_energy_totals = (
        pd.read_csv(snakemake.input.pop_weighted_energy_totals, index_col=0) * nyears
    )
    pop_weighted_heat_totals = (
        pd.read_csv(snakemake.input.pop_weighted_heat_totals, index_col=0) * nyears
    )
    pop_weighted_energy_totals.update(pop_weighted_heat_totals)


    if options.get("keep_existing_capacities", False):
        existing_capacities, existing_efficiencies, existing_nodes = get_capacities_from_elec(
            n,
            carriers=options.get("conventional_generation").keys(),
            component="generators",
        )
    else:
        existing_capacities, existing_efficiencies, existing_nodes = 0, None, None

    landfall_lengths = {
        tech: settings["landfall_length"]
        for tech, settings in snakemake.params.renewable.items()
        if "landfall_length" in settings.keys()
    }
    patch_electricity_network(n, costs, landfall_lengths)

    fn = snakemake.input.heating_efficiencies
    year = int(snakemake.params["energy_totals_year"])
    heating_efficiencies = pd.read_csv(fn, index_col=[1, 0]).loc[year]

    spatial = define_spatial(pop_layout.index, options)

    if snakemake.params.foresight in ["overnight", "myopic", "perfect"]:
        add_lifetime_wind_solar(n, costs)

        conventional = snakemake.params.conventional_carriers
        for carrier in conventional:
            add_carrier_buses(n, carrier)

    add_eu_bus(n)

    add_co2_tracking(n, costs, options)

    add_generation(n, costs, existing_capacities, existing_efficiencies, existing_nodes)

    add_storage_and_grids(n, costs)

    if options["transport"]:
        add_land_transport(n, costs)

    if options["heating"]:
        add_heat(n=n, costs=costs, cop=xr.open_dataarray(snakemake.input.cop_profiles))

    if options["biomass"]:
        add_biomass(n, costs)

    if options["ammonia"]:
        add_ammonia(n, costs)

    if options["methanol"]:
        add_methanol(n, costs)

    if options["industry"]:
        add_industry(n, costs)

    if options["heating"]:
        add_waste_heat(n)

    if options["agriculture"]:  # requires H and I
        add_agriculture(n, costs)

    if options["dac"]:
        add_dac(n, costs)

    if not options["electricity_transmission_grid"]:
        decentral(n)

    if not options["H2_network"]:
        remove_h2_network(n)

    if options["co2network"]:
        add_co2_network(n, costs)

    if options["allam_cycle_gas"]:
        add_allam_gas(n, costs)

    n = set_temporal_aggregation(
        n, snakemake.params.time_resolution, snakemake.input.snapshot_weightings
    )

    co2_budget = snakemake.params.co2_budget
    if isinstance(co2_budget, str) and co2_budget.startswith("cb"):
        fn = "results/" + snakemake.params.RDIR + "/csvs/carbon_budget_distribution.csv"
        if not os.path.exists(fn):
            emissions_scope = snakemake.params.emissions_scope
            input_co2 = snakemake.input.co2
            build_carbon_budget(
                co2_budget,
                snakemake.input.eurostat,
                fn,
                emissions_scope,
                input_co2,
                options,
            )
        co2_cap = pd.read_csv(fn, index_col=0).squeeze()
        limit = co2_cap.loc[investment_year]
    else:
        limit = get(co2_budget, investment_year)
    add_co2limit(n, options, nyears, limit)

    maxext = snakemake.params["lines"]["max_extension"]
    if maxext is not None:
        limit_individual_line_extension(n, maxext)

    if options["electricity_distribution_grid"]:
        insert_electricity_distribution_grid(n, costs)

    if options["enhanced_geothermal"].get("enable", False):
        logger.info("Adding Enhanced Geothermal Systems (EGS).")
        add_enhanced_geothermal(
            n, snakemake.input["egs_potentials"], snakemake.input["egs_overlap"], costs
        )

    if options["gas_distribution_grid"]:
        insert_gas_distribution_costs(n, costs)

    if options["electricity_grid_connection"]:
        add_electricity_grid_connection(n, costs)

    for k, v in options["transmission_efficiency"].items():
        lossy_bidirectional_links(n, k, v)

    # Workaround: Remove lines with conflicting (and unrealistic) properties
    # cf. https://github.com/PyPSA/pypsa-eur/issues/444
    if snakemake.config["solving"]["options"]["transmission_losses"]:
        idx = n.lines.query("num_parallel == 0").index
        logger.info(
            f"Removing {len(idx)} line(s) with properties conflicting with transmission losses functionality."
        )
        n.remove("Line", idx)

    first_year_myopic = (snakemake.params.foresight in ["myopic", "perfect"]) and (
        snakemake.params.planning_horizons[0] == investment_year
    )

    if options["cluster_heat_buses"] and not first_year_myopic:
        cluster_heat_buses(n)

    maybe_adjust_costs_and_potentials(
        n, snakemake.params["adjustments"], investment_year
    )

    n.meta = dict(snakemake.config, **dict(wildcards=dict(snakemake.wildcards)))

    sanitize_carriers(n, snakemake.config)
    sanitize_locations(n)

    n.export_to_netcdf(snakemake.output[0])<|MERGE_RESOLUTION|>--- conflicted
+++ resolved
@@ -1109,16 +1109,12 @@
 
         add_carrier_buses(n, carrier, carrier_nodes)
 
-<<<<<<< HEAD
         if existing_nodes is None:
             nodes = pop_layout.index
         else:
             nodes = existing_nodes[generator]
 
-        n.madd(
-=======
-        n.add(
->>>>>>> 0026b0f3
+        n.add(
             "Link",
             nodes + " " + generator,
             bus0=carrier_nodes,
