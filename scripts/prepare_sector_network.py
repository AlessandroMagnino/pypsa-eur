# -*- coding: utf-8 -*-
# SPDX-FileCopyrightText: : 2020-2024 The PyPSA-Eur Authors
#
# SPDX-License-Identifier: MIT
"""
Adds all sector-coupling components to the network, including demand and supply
technologies for the buildings, transport and industry sectors.
"""

import logging
import os
from itertools import product
from types import SimpleNamespace

import networkx as nx
import numpy as np
import pandas as pd
import pypsa
import xarray as xr
from _helpers import (
    configure_logging,
    get,
    set_scenario_config,
    update_config_from_wildcards,
)
from add_electricity import calculate_annuity, sanitize_carriers, sanitize_locations
from build_energy_totals import (
    build_co2_totals,
    build_eea_co2,
    build_eurostat,
    build_eurostat_co2,
)
from build_transport_demand import transport_degree_factor
from definitions.heat_sector import HeatSector
from definitions.heat_system import HeatSystem
from definitions.heat_system_type import HeatSystemType
from networkx.algorithms import complement
from networkx.algorithms.connectivity.edge_augmentation import k_edge_augmentation
from prepare_network import maybe_adjust_costs_and_potentials
from pypsa.geo import haversine_pts
from scipy.stats import beta

spatial = SimpleNamespace()
logger = logging.getLogger(__name__)


def define_spatial(nodes, options):
    """
    Namespace for spatial.

    Parameters
    ----------
    nodes : list-like
    """
    global spatial

    spatial.nodes = nodes

    # biomass

    spatial.biomass = SimpleNamespace()
    spatial.msw = SimpleNamespace()

    if options.get("biomass_spatial", options["biomass_transport"]):
        spatial.biomass.nodes = nodes + " solid biomass"
        spatial.biomass.nodes_unsustainable = nodes + " unsustainable solid biomass"
        spatial.biomass.bioliquids = nodes + " unsustainable bioliquids"
        spatial.biomass.locations = nodes
        spatial.biomass.industry = nodes + " solid biomass for industry"
        spatial.biomass.industry_cc = nodes + " solid biomass for industry CC"
        spatial.msw.nodes = nodes + " municipal solid waste"
        spatial.msw.locations = nodes
    else:
        spatial.biomass.nodes = ["EU solid biomass"]
        spatial.biomass.nodes_unsustainable = ["EU unsustainable solid biomass"]
        spatial.biomass.bioliquids = ["EU unsustainable bioliquids"]
        spatial.biomass.locations = ["EU"]
        spatial.biomass.industry = ["solid biomass for industry"]
        spatial.biomass.industry_cc = ["solid biomass for industry CC"]
        spatial.msw.nodes = ["EU municipal solid waste"]
        spatial.msw.locations = ["EU"]

    spatial.biomass.df = pd.DataFrame(vars(spatial.biomass), index=nodes)
    spatial.msw.df = pd.DataFrame(vars(spatial.msw), index=nodes)

    # co2

    spatial.co2 = SimpleNamespace()

    if options["co2_spatial"]:
        spatial.co2.nodes = nodes + " co2 stored"
        spatial.co2.locations = nodes
        spatial.co2.vents = nodes + " co2 vent"
        spatial.co2.process_emissions = nodes + " process emissions"
    else:
        spatial.co2.nodes = ["co2 stored"]
        spatial.co2.locations = ["EU"]
        spatial.co2.vents = ["co2 vent"]
        spatial.co2.process_emissions = ["process emissions"]

    spatial.co2.df = pd.DataFrame(vars(spatial.co2), index=nodes)

    # gas

    spatial.gas = SimpleNamespace()

    if options["gas_network"]:
        spatial.gas.nodes = nodes + " gas"
        spatial.gas.locations = nodes
        spatial.gas.biogas = nodes + " biogas"
        spatial.gas.industry = nodes + " gas for industry"
        spatial.gas.industry_cc = nodes + " gas for industry CC"
        spatial.gas.biogas_to_gas = nodes + " biogas to gas"
        spatial.gas.biogas_to_gas_cc = nodes + " biogas to gas CC"
    else:
        spatial.gas.nodes = ["EU gas"]
        spatial.gas.locations = ["EU"]
        spatial.gas.biogas = ["EU biogas"]
        spatial.gas.industry = ["gas for industry"]
        spatial.gas.biogas_to_gas = ["EU biogas to gas"]
        if options.get("biomass_spatial", options["biomass_transport"]):
            spatial.gas.biogas_to_gas_cc = nodes + " biogas to gas CC"
        else:
            spatial.gas.biogas_to_gas_cc = ["EU biogas to gas CC"]
        if options.get("co2_spatial", options["co2network"]):
            spatial.gas.industry_cc = nodes + " gas for industry CC"
        else:
            spatial.gas.industry_cc = ["gas for industry CC"]

    spatial.gas.df = pd.DataFrame(vars(spatial.gas), index=nodes)

    # ammonia

    if options["ammonia"]:
        spatial.ammonia = SimpleNamespace()
        if options["ammonia"] == "regional":
            spatial.ammonia.nodes = nodes + " NH3"
            spatial.ammonia.locations = nodes
        else:
            spatial.ammonia.nodes = ["EU NH3"]
            spatial.ammonia.locations = ["EU"]

        spatial.ammonia.df = pd.DataFrame(vars(spatial.ammonia), index=nodes)

    # hydrogen
    spatial.h2 = SimpleNamespace()
    spatial.h2.nodes = nodes + " H2"
    spatial.h2.locations = nodes

    # methanol

    # beware: unlike other carriers, uses locations rather than locations+carriername
    # this allows to avoid separation between nodes and locations

    spatial.methanol = SimpleNamespace()

    spatial.methanol.nodes = ["EU methanol"]
    spatial.methanol.locations = ["EU"]

    if options["methanol"]["regional_methanol_demand"]:
        spatial.methanol.demand_locations = nodes
        spatial.methanol.industry = nodes + " industry methanol"
        spatial.methanol.shipping = nodes + " shipping methanol"
    else:
        spatial.methanol.demand_locations = ["EU"]
        spatial.methanol.shipping = ["EU shipping methanol"]
        spatial.methanol.industry = ["EU industry methanol"]

    # oil
    spatial.oil = SimpleNamespace()

    spatial.oil.nodes = ["EU oil"]
    spatial.oil.locations = ["EU"]

    if options["regional_oil_demand"]:
        spatial.oil.demand_locations = nodes
        spatial.oil.naphtha = nodes + " naphtha for industry"
        spatial.oil.kerosene = nodes + " kerosene for aviation"
        spatial.oil.shipping = nodes + " shipping oil"
        spatial.oil.agriculture_machinery = nodes + " agriculture machinery oil"
        spatial.oil.land_transport = nodes + " land transport oil"
    else:
        spatial.oil.demand_locations = ["EU"]
        spatial.oil.naphtha = ["EU naphtha for industry"]
        spatial.oil.kerosene = ["EU kerosene for aviation"]
        spatial.oil.shipping = ["EU shipping oil"]
        spatial.oil.agriculture_machinery = ["EU agriculture machinery oil"]
        spatial.oil.land_transport = ["EU land transport oil"]

    # uranium
    spatial.uranium = SimpleNamespace()
    spatial.uranium.nodes = ["EU uranium"]
    spatial.uranium.locations = ["EU"]

    # coal
    spatial.coal = SimpleNamespace()
    spatial.coal.nodes = ["EU coal"]
    spatial.coal.locations = ["EU"]

    if options["regional_coal_demand"]:
        spatial.coal.demand_locations = nodes
        spatial.coal.industry = nodes + " coal for industry"
    else:
        spatial.coal.demand_locations = ["EU"]
        spatial.coal.industry = ["EU coal for industry"]

    # lignite
    spatial.lignite = SimpleNamespace()
    spatial.lignite.nodes = ["EU lignite"]
    spatial.lignite.locations = ["EU"]

    # deep geothermal
    spatial.geothermal_heat = SimpleNamespace()
    spatial.geothermal_heat.nodes = ["EU enhanced geothermal systems"]
    spatial.geothermal_heat.locations = ["EU"]

    return spatial


spatial = SimpleNamespace()


def determine_emission_sectors(options):
    sectors = ["electricity"]
    if options["transport"]:
        sectors += ["rail non-elec", "road non-elec"]
    if options["heating"]:
        sectors += ["residential non-elec", "services non-elec"]
    if options["industry"]:
        sectors += [
            "industrial non-elec",
            "industrial processes",
            "domestic aviation",
            "international aviation",
            "domestic navigation",
            "international navigation",
        ]
    if options["agriculture"]:
        sectors += ["agriculture"]

    return sectors


def co2_emissions_year(
    countries, input_eurostat, options, emissions_scope, input_co2, year
):
    """
    Calculate CO2 emissions in one specific year (e.g. 1990 or 2018).
    """
    eea_co2 = build_eea_co2(input_co2, year, emissions_scope)

    eurostat = build_eurostat(input_eurostat, countries)

    # this only affects the estimation of CO2 emissions for BA, RS, AL, ME, MK, XK
    eurostat_co2 = build_eurostat_co2(eurostat, year)

    co2_totals = build_co2_totals(countries, eea_co2, eurostat_co2)

    sectors = determine_emission_sectors(options)

    co2_emissions = co2_totals.loc[countries, sectors].sum().sum()

    # convert MtCO2 to GtCO2
    co2_emissions *= 0.001

    return co2_emissions


# TODO: move to own rule with sector-opts wildcard?
def build_carbon_budget(o, input_eurostat, fn, emissions_scope, input_co2, options):
    """
    Distribute carbon budget following beta or exponential transition path.
    """

    if "be" in o:
        # beta decay
        carbon_budget = float(o[o.find("cb") + 2 : o.find("be")])
        be = float(o[o.find("be") + 2 :])
    if "ex" in o:
        # exponential decay
        carbon_budget = float(o[o.find("cb") + 2 : o.find("ex")])
        r = float(o[o.find("ex") + 2 :])

    countries = snakemake.params.countries

    e_1990 = co2_emissions_year(
        countries,
        input_eurostat,
        options,
        emissions_scope,
        input_co2,
        year=1990,
    )

    # emissions at the beginning of the path (last year available 2018)
    e_0 = co2_emissions_year(
        countries,
        input_eurostat,
        options,
        emissions_scope,
        input_co2,
        year=2018,
    )

    planning_horizons = snakemake.params.planning_horizons
    if not isinstance(planning_horizons, list):
        planning_horizons = [planning_horizons]
    t_0 = planning_horizons[0]

    if "be" in o:
        # final year in the path
        t_f = t_0 + (2 * carbon_budget / e_0).round(0)

        def beta_decay(t):
            cdf_term = (t - t_0) / (t_f - t_0)
            return (e_0 / e_1990) * (1 - beta.cdf(cdf_term, be, be))

        # emissions (relative to 1990)
        co2_cap = pd.Series({t: beta_decay(t) for t in planning_horizons}, name=o)

    if "ex" in o:
        T = carbon_budget / e_0
        m = (1 + np.sqrt(1 + r * T)) / T

        def exponential_decay(t):
            return (e_0 / e_1990) * (1 + (m + r) * (t - t_0)) * np.exp(-m * (t - t_0))

        co2_cap = pd.Series(
            {t: exponential_decay(t) for t in planning_horizons}, name=o
        )

    # TODO log in Snakefile
    csvs_folder = fn.rsplit("/", 1)[0]
    if not os.path.exists(csvs_folder):
        os.makedirs(csvs_folder)
    co2_cap.to_csv(fn, float_format="%.3f")


def add_lifetime_wind_solar(n, costs):
    """
    Add lifetime for solar and wind generators.
    """
    for carrier in ["solar", "onwind", "offwind"]:
        gen_i = n.generators.index.str.contains(carrier)
        n.generators.loc[gen_i, "lifetime"] = costs.at[carrier, "lifetime"]


def haversine(p):
    coord0 = n.buses.loc[p.bus0, ["x", "y"]].values
    coord1 = n.buses.loc[p.bus1, ["x", "y"]].values
    return 1.5 * haversine_pts(coord0, coord1)


def create_network_topology(
    n, prefix, carriers=["DC"], connector=" -> ", bidirectional=True
):
    """
    Create a network topology from transmission lines and link carrier
    selection.

    Parameters
    ----------
    n : pypsa.Network
    prefix : str
    carriers : list-like
    connector : str
    bidirectional : bool, default True
        True: one link for each connection
        False: one link for each connection and direction (back and forth)

    Returns
    -------
    pd.DataFrame with columns bus0, bus1, length, underwater_fraction
    """

    ln_attrs = ["bus0", "bus1", "length"]
    lk_attrs = ["bus0", "bus1", "length", "underwater_fraction"]
    lk_attrs = n.links.columns.intersection(lk_attrs)

    candidates = pd.concat(
        [n.lines[ln_attrs], n.links.loc[n.links.carrier.isin(carriers), lk_attrs]]
    ).fillna(0)

    # base network topology purely on location not carrier
    candidates["bus0"] = candidates.bus0.map(n.buses.location)
    candidates["bus1"] = candidates.bus1.map(n.buses.location)

    positive_order = candidates.bus0 < candidates.bus1
    candidates_p = candidates[positive_order]
    swap_buses = {"bus0": "bus1", "bus1": "bus0"}
    candidates_n = candidates[~positive_order].rename(columns=swap_buses)
    candidates = pd.concat([candidates_p, candidates_n])

    def make_index(c):
        return prefix + c.bus0 + connector + c.bus1

    topo = candidates.groupby(["bus0", "bus1"], as_index=False).mean()
    topo.index = topo.apply(make_index, axis=1)

    if not bidirectional:
        topo_reverse = topo.copy()
        topo_reverse.rename(columns=swap_buses, inplace=True)
        topo_reverse.index = topo_reverse.apply(make_index, axis=1)
        topo = pd.concat([topo, topo_reverse])

    return topo


def update_wind_solar_costs(
    n: pypsa.Network,
    costs: pd.DataFrame,
    line_length_factor: int | float = 1,
    landfall_lengths: dict = None,
) -> None:
    """
    Update costs for wind and solar generators added with pypsa-eur to those
    cost in the planning year.
    """

    if landfall_lengths is None:
        landfall_lengths = {}

    # NB: solar costs are also manipulated for rooftop
    # when distribution grid is inserted
    n.generators.loc[n.generators.carrier == "solar", "capital_cost"] = costs.at[
        "solar-utility", "fixed"
    ]

    n.generators.loc[n.generators.carrier == "onwind", "capital_cost"] = costs.at[
        "onwind", "fixed"
    ]

    # for offshore wind, need to calculated connection costs
    for connection in ["dc", "ac", "float"]:
        tech = "offwind-" + connection
        landfall_length = landfall_lengths.get(tech, 0.0)
        if tech not in n.generators.carrier.values:
            continue
        profile = snakemake.input["profile_offwind-" + connection]
        with xr.open_dataset(profile) as ds:
            # if-statement for compatibility with old profiles
            if "year" in ds.indexes:
                ds = ds.sel(year=ds.year.min(), drop=True)

            distance = ds["average_distance"].to_pandas()
            submarine_cost = costs.at[tech + "-connection-submarine", "fixed"]
            underground_cost = costs.at[tech + "-connection-underground", "fixed"]
            connection_cost = line_length_factor * (
                distance * submarine_cost + landfall_length * underground_cost
            )

            capital_cost = (
                costs.at["offwind", "fixed"]
                + costs.at[tech + "-station", "fixed"]
                + connection_cost
            )

            logger.info(
                "Added connection cost of {:0.0f}-{:0.0f} Eur/MW/a to {}".format(
                    connection_cost.min(), connection_cost.max(), tech
                )
            )

            n.generators.loc[n.generators.carrier == tech, "capital_cost"] = (
                capital_cost.rename(index=lambda node: node + " " + tech)
            )


def add_carrier_buses(n, carrier, nodes=None):
    """
    Add buses to connect e.g. coal, nuclear and oil plants.
    """
    if nodes is None:
        nodes = vars(spatial)[carrier].nodes
    location = vars(spatial)[carrier].locations

    # skip if carrier already exists
    if carrier in n.carriers.index:
        return

    if not isinstance(nodes, pd.Index):
        nodes = pd.Index(nodes)

    n.add("Carrier", carrier)

    unit = "MWh_LHV" if carrier == "gas" else "MWh_th"
    # preliminary value for non-gas carriers to avoid zeros
    if carrier == "gas":
        capital_cost = costs.at["gas storage", "fixed"]
    elif carrier == "oil":
        # based on https://www.engineeringtoolbox.com/fuels-higher-calorific-values-d_169.html
        mwh_per_m3 = 44.9 * 724 * 0.278 * 1e-3  # MJ/kg * kg/m3 * kWh/MJ * MWh/kWh
        capital_cost = (
            costs.at["General liquid hydrocarbon storage (product)", "fixed"]
            / mwh_per_m3
        )
    elif carrier == "methanol":
        # based on https://www.engineeringtoolbox.com/fossil-fuels-energy-content-d_1298.html
        mwh_per_m3 = 5.54 * 791 * 1e-3  # kWh/kg * kg/m3 * MWh/kWh
        capital_cost = (
            costs.at["General liquid hydrocarbon storage (product)", "fixed"]
            / mwh_per_m3
        )
    else:
        capital_cost = 0.1

    n.add("Bus", nodes, location=location, carrier=carrier, unit=unit)

    n.add(
        "Store",
        nodes + " Store",
        bus=nodes,
        e_nom_extendable=True,
        e_cyclic=True,
        carrier=carrier,
        capital_cost=capital_cost,
    )

    fossils = ["coal", "gas", "oil", "lignite"]
    if options["fossil_fuels"] and carrier in fossils:
        suffix = ""

        if carrier == "oil" and cf_industry["oil_refining_emissions"] > 0:
            n.add(
                "Bus",
                nodes + " primary",
                location=location,
                carrier=carrier + " primary",
                unit=unit,
            )

            n.add(
                "Link",
                nodes + " refining",
                bus0=nodes + " primary",
                bus1=nodes,
                bus2="co2 atmosphere",
                location=location,
                carrier=carrier + " refining",
                p_nom=1e6,
                efficiency=1
                - (
                    cf_industry["oil_refining_emissions"]
                    / costs.at[carrier, "CO2 intensity"]
                ),
                efficiency2=cf_industry["oil_refining_emissions"],
            )

            suffix = " primary"

        n.add(
            "Generator",
            nodes + suffix,
            bus=nodes + suffix,
            p_nom_extendable=True,
            carrier=carrier + suffix,
            marginal_cost=costs.at[carrier, "fuel"],
        )


# TODO: PyPSA-Eur merge issue
def remove_elec_base_techs(n):
    """
    Remove conventional generators (e.g. OCGT) and storage units (e.g.
    batteries and H2) from base electricity-only network, since they're added
    here differently using links.
    """
    for c in n.iterate_components(snakemake.params.pypsa_eur):
        to_keep = snakemake.params.pypsa_eur[c.name]
        to_remove = pd.Index(c.df.carrier.unique()).symmetric_difference(to_keep)
        if to_remove.empty:
            continue
        logger.info(f"Removing {c.list_name} with carrier {list(to_remove)}")
        names = c.df.index[c.df.carrier.isin(to_remove)]
        n.remove(c.name, names)
        n.carriers.drop(to_remove, inplace=True, errors="ignore")


# TODO: PyPSA-Eur merge issue
def remove_non_electric_buses(n):
    """
    Remove buses from pypsa-eur with carriers which are not AC buses.
    """
    if to_drop := list(n.buses.query("carrier not in ['AC', 'DC']").carrier.unique()):
        logger.info(f"Drop buses from PyPSA-Eur with carrier: {to_drop}")
        n.buses = n.buses[n.buses.carrier.isin(["AC", "DC"])]


def patch_electricity_network(n, costs, landfall_lengths):
    remove_elec_base_techs(n)
    remove_non_electric_buses(n)
    update_wind_solar_costs(n, costs, landfall_lengths=landfall_lengths)
    n.loads["carrier"] = "electricity"
    n.buses["location"] = n.buses.index
    n.buses["unit"] = "MWh_el"
    # remove trailing white space of load index until new PyPSA version after v0.18.
    n.loads.rename(lambda x: x.strip(), inplace=True)
    n.loads_t.p_set.rename(lambda x: x.strip(), axis=1, inplace=True)


def add_eu_bus(n, x=-5.5, y=46):
    """
    Add EU bus to the network.

    This cosmetic bus serves as a reference point for the location of
    the EU buses in the plots and summaries.
    """
    n.add("Bus", "EU", location="EU", x=x, y=y, carrier="none")
    n.add("Carrier", "none")


def add_co2_tracking(n, costs, options):
    # minus sign because opposite to how fossil fuels used:
    # CH4 burning puts CH4 down, atmosphere up
    n.add("Carrier", "co2", co2_emissions=-1.0)

    # this tracks CO2 in the atmosphere
    n.add("Bus", "co2 atmosphere", location="EU", carrier="co2", unit="t_co2")

    # can also be negative
    n.add(
        "Store",
        "co2 atmosphere",
        e_nom_extendable=True,
        e_min_pu=-1,
        carrier="co2",
        bus="co2 atmosphere",
    )

    # add CO2 tanks
    n.add(
        "Bus",
        spatial.co2.nodes,
        location=spatial.co2.locations,
        carrier="co2 stored",
        unit="t_co2",
    )

    n.add(
        "Store",
        spatial.co2.nodes,
        e_nom_extendable=True,
        capital_cost=costs.at["CO2 storage tank", "fixed"],
        carrier="co2 stored",
        e_cyclic=True,
        bus=spatial.co2.nodes,
    )
    n.add("Carrier", "co2 stored")

    # this tracks CO2 sequestered, e.g. underground
    sequestration_buses = pd.Index(spatial.co2.nodes).str.replace(
        " stored", " sequestered"
    )
    n.add(
        "Bus",
        sequestration_buses,
        location=spatial.co2.locations,
        carrier="co2 sequestered",
        unit="t_co2",
    )

    n.add(
        "Link",
        sequestration_buses,
        bus0=spatial.co2.nodes,
        bus1=sequestration_buses,
        carrier="co2 sequestered",
        efficiency=1.0,
        p_nom_extendable=True,
    )

    if options["regional_co2_sequestration_potential"]["enable"]:
        upper_limit = (
            options["regional_co2_sequestration_potential"]["max_size"] * 1e3
        )  # Mt
        annualiser = options["regional_co2_sequestration_potential"]["years_of_storage"]
        e_nom_max = pd.read_csv(
            snakemake.input.sequestration_potential, index_col=0
        ).squeeze()
        e_nom_max = (
            e_nom_max.reindex(spatial.co2.locations)
            .fillna(0.0)
            .clip(upper=upper_limit)
            .mul(1e6)
            / annualiser
        )  # t
        e_nom_max = e_nom_max.rename(index=lambda x: x + " co2 sequestered")
    else:
        e_nom_max = np.inf

    n.add(
        "Store",
        sequestration_buses,
        e_nom_extendable=True,
        e_nom_max=e_nom_max,
        capital_cost=options["co2_sequestration_cost"],
        marginal_cost=-0.1,
        bus=sequestration_buses,
        lifetime=options["co2_sequestration_lifetime"],
        carrier="co2 sequestered",
    )

    n.add("Carrier", "co2 sequestered")

    if options["co2_vent"]:
        n.add(
            "Link",
            spatial.co2.vents,
            bus0=spatial.co2.nodes,
            bus1="co2 atmosphere",
            carrier="co2 vent",
            efficiency=1.0,
            p_nom_extendable=True,
        )


def add_co2_network(n, costs):
    logger.info("Adding CO2 network.")
    co2_links = create_network_topology(n, "CO2 pipeline ")

    cost_onshore = (
        (1 - co2_links.underwater_fraction)
        * costs.at["CO2 pipeline", "fixed"]
        * co2_links.length
    )
    cost_submarine = (
        co2_links.underwater_fraction
        * costs.at["CO2 submarine pipeline", "fixed"]
        * co2_links.length
    )
    capital_cost = cost_onshore + cost_submarine
    cost_factor = snakemake.config["sector"]["co2_network_cost_factor"]
    capital_cost *= cost_factor

    n.add(
        "Link",
        co2_links.index,
        bus0=co2_links.bus0.values + " co2 stored",
        bus1=co2_links.bus1.values + " co2 stored",
        p_min_pu=-1,
        p_nom_extendable=True,
        length=co2_links.length.values,
        capital_cost=capital_cost.values,
        carrier="CO2 pipeline",
        lifetime=costs.at["CO2 pipeline", "lifetime"],
    )


def add_allam_gas(n, costs):
    logger.info("Adding Allam cycle gas power plants.")

    nodes = pop_layout.index

    n.add(
        "Link",
        nodes,
        suffix=" allam gas",
        bus0=spatial.gas.df.loc[nodes, "nodes"].values,
        bus1=nodes,
        bus2=spatial.co2.df.loc[nodes, "nodes"].values,
        bus3="co2 atmosphere",
        carrier="allam gas",
        p_nom_extendable=True,
        capital_cost=costs.at["allam", "fixed"] * costs.at["allam", "efficiency"],
        marginal_cost=costs.at["allam", "VOM"] * costs.at["allam", "efficiency"],
        efficiency=costs.at["allam", "efficiency"],
        efficiency2=0.98 * costs.at["gas", "CO2 intensity"],
        efficiency3=0.02 * costs.at["gas", "CO2 intensity"],
        lifetime=costs.at["allam", "lifetime"],
    )


def add_biomass_to_methanol(n, costs):
    n.add(
        "Link",
        spatial.biomass.nodes,
        suffix=" biomass-to-methanol",
        bus0=spatial.biomass.nodes,
        bus1=spatial.methanol.nodes,
        bus2="co2 atmosphere",
        carrier="biomass-to-methanol",
        lifetime=costs.at["biomass-to-methanol", "lifetime"],
        efficiency=costs.at["biomass-to-methanol", "efficiency"],
        efficiency2=-costs.at["solid biomass", "CO2 intensity"]
        + costs.at["biomass-to-methanol", "CO2 stored"],
        p_nom_extendable=True,
        capital_cost=costs.at["biomass-to-methanol", "fixed"]
        / costs.at["biomass-to-methanol", "efficiency"],
        marginal_cost=costs.loc["biomass-to-methanol", "VOM"]
        / costs.at["biomass-to-methanol", "efficiency"],
    )


def add_biomass_to_methanol_cc(n, costs):
    n.add(
        "Link",
        spatial.biomass.nodes,
        suffix=" biomass-to-methanol CC",
        bus0=spatial.biomass.nodes,
        bus1=spatial.methanol.nodes,
        bus2="co2 atmosphere",
        bus3=spatial.co2.nodes,
        carrier="biomass-to-methanol CC",
        lifetime=costs.at["biomass-to-methanol", "lifetime"],
        efficiency=costs.at["biomass-to-methanol", "efficiency"],
        efficiency2=-costs.at["solid biomass", "CO2 intensity"]
        + costs.at["biomass-to-methanol", "CO2 stored"]
        * (1 - costs.at["biomass-to-methanol", "capture rate"]),
        efficiency3=costs.at["biomass-to-methanol", "CO2 stored"]
        * costs.at["biomass-to-methanol", "capture rate"],
        p_nom_extendable=True,
        capital_cost=costs.at["biomass-to-methanol", "fixed"]
        / costs.at["biomass-to-methanol", "efficiency"]
        + costs.at["biomass CHP capture", "fixed"]
        * costs.at["biomass-to-methanol", "CO2 stored"],
        marginal_cost=costs.loc["biomass-to-methanol", "VOM"]
        / costs.at["biomass-to-methanol", "efficiency"],
    )


def add_methanol_to_power(n, costs, types=None):
    if types is None:
        types = {}

    nodes = pop_layout.index

    if types["allam"]:
        logger.info("Adding Allam cycle methanol power plants.")

        n.add(
            "Link",
            nodes,
            suffix=" allam methanol",
            bus0=spatial.methanol.nodes,
            bus1=nodes,
            bus2=spatial.co2.df.loc[nodes, "nodes"].values,
            bus3="co2 atmosphere",
            carrier="allam methanol",
            p_nom_extendable=True,
            capital_cost=costs.at["allam", "fixed"] * costs.at["allam", "efficiency"],
            marginal_cost=costs.at["allam", "VOM"] * costs.at["allam", "efficiency"],
            efficiency=costs.at["allam", "efficiency"],
            efficiency2=0.98 * costs.at["methanolisation", "carbondioxide-input"],
            efficiency3=0.02 * costs.at["methanolisation", "carbondioxide-input"],
            lifetime=25,
        )

    if types["ccgt"]:
        logger.info("Adding methanol CCGT power plants.")

        # efficiency * EUR/MW * (annuity + FOM)
        capital_cost = costs.at["CCGT", "efficiency"] * costs.at["CCGT", "fixed"]

        n.add(
            "Link",
            nodes,
            suffix=" CCGT methanol",
            bus0=spatial.methanol.nodes,
            bus1=nodes,
            bus2="co2 atmosphere",
            carrier="CCGT methanol",
            p_nom_extendable=True,
            capital_cost=capital_cost,
            marginal_cost=costs.at["CCGT", "VOM"],
            efficiency=costs.at["CCGT", "efficiency"],
            efficiency2=costs.at["methanolisation", "carbondioxide-input"],
            lifetime=costs.at["CCGT", "lifetime"],
        )

    if types["ccgt_cc"]:
        logger.info(
            "Adding methanol CCGT power plants with post-combustion carbon capture."
        )

        # TODO consider efficiency changes / energy inputs for CC

        # efficiency * EUR/MW * (annuity + FOM)
        capital_cost = costs.at["CCGT", "efficiency"] * costs.at["CCGT", "fixed"]

        capital_cost_cc = (
            capital_cost
            + costs.at["cement capture", "fixed"]
            * costs.at["methanolisation", "carbondioxide-input"]
        )

        n.add(
            "Link",
            nodes,
            suffix=" CCGT methanol CC",
            bus0=spatial.methanol.nodes,
            bus1=nodes,
            bus2=spatial.co2.df.loc[nodes, "nodes"].values,
            bus3="co2 atmosphere",
            carrier="CCGT methanol CC",
            p_nom_extendable=True,
            capital_cost=capital_cost_cc,
            marginal_cost=costs.at["CCGT", "VOM"],
            efficiency=costs.at["CCGT", "efficiency"],
            efficiency2=costs.at["cement capture", "capture_rate"]
            * costs.at["methanolisation", "carbondioxide-input"],
            efficiency3=(1 - costs.at["cement capture", "capture_rate"])
            * costs.at["methanolisation", "carbondioxide-input"],
            lifetime=costs.at["CCGT", "lifetime"],
        )

    if types["ocgt"]:
        logger.info("Adding methanol OCGT power plants.")

        n.add(
            "Link",
            nodes,
            suffix=" OCGT methanol",
            bus0=spatial.methanol.nodes,
            bus1=nodes,
            bus2="co2 atmosphere",
            carrier="OCGT methanol",
            p_nom_extendable=True,
            capital_cost=costs.at["OCGT", "fixed"] * costs.at["OCGT", "efficiency"],
            marginal_cost=costs.at["OCGT", "VOM"] * costs.at["OCGT", "efficiency"],
            efficiency=costs.at["OCGT", "efficiency"],
            efficiency2=costs.at["methanolisation", "carbondioxide-input"],
            lifetime=costs.at["OCGT", "lifetime"],
        )


def add_methanol_to_kerosene(n, costs):
    tech = "methanol-to-kerosene"

    logger.info(f"Adding {tech}.")

    capital_cost = costs.at[tech, "fixed"] / costs.at[tech, "methanol-input"]

    n.add(
        "Link",
        spatial.h2.locations,
        suffix=f" {tech}",
        carrier=tech,
        capital_cost=capital_cost,
        marginal_cost=costs.at[tech, "VOM"] / costs.at[tech, "methanol-input"],
        bus0=spatial.methanol.nodes,
        bus1=spatial.oil.kerosene,
        bus2=spatial.h2.nodes,
        bus3="co2 atmosphere",
        efficiency=1 / costs.at[tech, "methanol-input"],
        efficiency2=-costs.at[tech, "hydrogen-input"]
        / costs.at[tech, "methanol-input"],
        efficiency3=costs.at["oil", "CO2 intensity"] / costs.at[tech, "methanol-input"],
        p_nom_extendable=True,
        lifetime=costs.at[tech, "lifetime"],
    )


def add_methanol_reforming(n, costs):
    logger.info("Adding methanol steam reforming.")

    tech = "Methanol steam reforming"

    capital_cost = costs.at[tech, "fixed"] / costs.at[tech, "methanol-input"]

    n.add(
        "Link",
        spatial.h2.locations,
        suffix=f" {tech}",
        bus0=spatial.methanol.nodes,
        bus1=spatial.h2.nodes,
        bus2="co2 atmosphere",
        p_nom_extendable=True,
        capital_cost=capital_cost,
        efficiency=1 / costs.at[tech, "methanol-input"],
        efficiency2=costs.at["methanolisation", "carbondioxide-input"],
        carrier=tech,
        lifetime=costs.at[tech, "lifetime"],
    )


def add_methanol_reforming_cc(n, costs):
    logger.info("Adding methanol steam reforming with carbon capture.")

    tech = "Methanol steam reforming"

    # TODO: heat release and electricity demand for process and carbon capture
    # but the energy demands for carbon capture have not yet been added for other CC processes
    # 10.1016/j.rser.2020.110171: 0.129 kWh_e/kWh_H2, -0.09 kWh_heat/kWh_H2

    capital_cost = costs.at[tech, "fixed"] / costs.at[tech, "methanol-input"]

    capital_cost_cc = (
        capital_cost
        + costs.at["cement capture", "fixed"]
        * costs.at["methanolisation", "carbondioxide-input"]
    )

    n.add(
        "Link",
        spatial.h2.locations,
        suffix=f" {tech} CC",
        bus0=spatial.methanol.nodes,
        bus1=spatial.h2.nodes,
        bus2="co2 atmosphere",
        bus3=spatial.co2.nodes,
        p_nom_extendable=True,
        capital_cost=capital_cost_cc,
        efficiency=1 / costs.at[tech, "methanol-input"],
        efficiency2=(1 - costs.at["cement capture", "capture_rate"])
        * costs.at["methanolisation", "carbondioxide-input"],
        efficiency3=costs.at["cement capture", "capture_rate"]
        * costs.at["methanolisation", "carbondioxide-input"],
        carrier=f"{tech} CC",
        lifetime=costs.at[tech, "lifetime"],
    )


def add_dac(n, costs):
    heat_carriers = ["urban central heat", "services urban decentral heat"]
    heat_buses = n.buses.index[n.buses.carrier.isin(heat_carriers)]
    locations = n.buses.location[heat_buses]

    electricity_input = (
        costs.at["direct air capture", "electricity-input"]
        + costs.at["direct air capture", "compression-electricity-input"]
    )  # MWh_el / tCO2
    heat_input = (
        costs.at["direct air capture", "heat-input"]
        - costs.at["direct air capture", "compression-heat-output"]
    )  # MWh_th / tCO2

    n.add(
        "Link",
        heat_buses.str.replace(" heat", " DAC"),
        bus0=locations.values,
        bus1=heat_buses,
        bus2="co2 atmosphere",
        bus3=spatial.co2.df.loc[locations, "nodes"].values,
        carrier="DAC",
        capital_cost=costs.at["direct air capture", "fixed"] / electricity_input,
        efficiency=-heat_input / electricity_input,
        efficiency2=-1 / electricity_input,
        efficiency3=1 / electricity_input,
        p_nom_extendable=True,
        lifetime=costs.at["direct air capture", "lifetime"],
    )


def add_co2limit(n, options, nyears=1.0, limit=0.0):
    logger.info(f"Adding CO2 budget limit as per unit of 1990 levels of {limit}")

    countries = snakemake.params.countries

    sectors = determine_emission_sectors(options)

    # convert Mt to tCO2
    co2_totals = 1e6 * pd.read_csv(snakemake.input.co2_totals_name, index_col=0)

    co2_limit = co2_totals.loc[countries, sectors].sum().sum()

    co2_limit *= limit * nyears

    n.add(
        "GlobalConstraint",
        "CO2Limit",
        carrier_attribute="co2_emissions",
        sense="<=",
        type="co2_atmosphere",
        constant=co2_limit,
    )


def cycling_shift(df, steps=1):
    """
    Cyclic shift on index of pd.Series|pd.DataFrame by number of steps.
    """
    df = df.copy()
    new_index = np.roll(df.index, steps)
    df.values[:] = df.reindex(index=new_index).values
    return df


def prepare_costs(cost_file, params, nyears):
    # set all asset costs and other parameters
    costs = pd.read_csv(cost_file, index_col=[0, 1]).sort_index()

    # correct units to MW and EUR
    costs.loc[costs.unit.str.contains("/kW"), "value"] *= 1e3

    # min_count=1 is important to generate NaNs which are then filled by fillna
    costs = (
        costs.loc[:, "value"].unstack(level=1).groupby("technology").sum(min_count=1)
    )

    costs = costs.fillna(params["fill_values"])

    def annuity_factor(v):
        return calculate_annuity(v["lifetime"], v["discount rate"]) + v["FOM"] / 100

    costs["fixed"] = [
        annuity_factor(v) * v["investment"] * nyears for i, v in costs.iterrows()
    ]

    return costs


def add_generation(n, costs):
    logger.info("Adding electricity generation")

    nodes = pop_layout.index

    conventionals = options["conventional_generation"]

    for generator, carrier in conventionals.items():
        carrier_nodes = vars(spatial)[carrier].nodes

        add_carrier_buses(n, carrier, carrier_nodes)

        n.add(
            "Link",
            nodes + " " + generator,
            bus0=carrier_nodes,
            bus1=nodes,
            bus2="co2 atmosphere",
            marginal_cost=costs.at[generator, "efficiency"]
            * costs.at[generator, "VOM"],  # NB: VOM is per MWel
            capital_cost=costs.at[generator, "efficiency"]
            * costs.at[generator, "fixed"],  # NB: fixed cost is per MWel
            p_nom_extendable=True,
            carrier=generator,
            efficiency=costs.at[generator, "efficiency"],
            efficiency2=costs.at[carrier, "CO2 intensity"],
            lifetime=costs.at[generator, "lifetime"],
        )


def add_ammonia(n, costs):
    logger.info("Adding ammonia carrier with synthesis, cracking and storage")

    nodes = pop_layout.index

    n.add("Carrier", "NH3")

    n.add(
        "Bus", spatial.ammonia.nodes, location=spatial.ammonia.locations, carrier="NH3"
    )

    n.add(
        "Link",
        nodes,
        suffix=" Haber-Bosch",
        bus0=nodes,
        bus1=spatial.ammonia.nodes,
        bus2=nodes + " H2",
        p_nom_extendable=True,
        carrier="Haber-Bosch",
        efficiency=1 / costs.at["Haber-Bosch", "electricity-input"],
        efficiency2=-costs.at["Haber-Bosch", "hydrogen-input"]
        / costs.at["Haber-Bosch", "electricity-input"],
        capital_cost=costs.at["Haber-Bosch", "fixed"]
        / costs.at["Haber-Bosch", "electricity-input"],
        marginal_cost=costs.at["Haber-Bosch", "VOM"]
        / costs.at["Haber-Bosch", "electricity-input"],
        lifetime=costs.at["Haber-Bosch", "lifetime"],
    )

    n.add(
        "Link",
        nodes,
        suffix=" ammonia cracker",
        bus0=spatial.ammonia.nodes,
        bus1=nodes + " H2",
        p_nom_extendable=True,
        carrier="ammonia cracker",
        efficiency=1 / cf_industry["MWh_NH3_per_MWh_H2_cracker"],
        capital_cost=costs.at["Ammonia cracker", "fixed"]
        / cf_industry["MWh_NH3_per_MWh_H2_cracker"],  # given per MW_H2
        lifetime=costs.at["Ammonia cracker", "lifetime"],
    )

    # Ammonia Storage
    n.add(
        "Store",
        spatial.ammonia.nodes,
        suffix=" ammonia store",
        bus=spatial.ammonia.nodes,
        e_nom_extendable=True,
        e_cyclic=True,
        carrier="ammonia store",
        capital_cost=costs.at["NH3 (l) storage tank incl. liquefaction", "fixed"],
        lifetime=costs.at["NH3 (l) storage tank incl. liquefaction", "lifetime"],
    )


def insert_electricity_distribution_grid(n, costs):
    # TODO pop_layout?
    # TODO options?

    nodes = pop_layout.index

    n.add(
        "Bus",
        nodes + " low voltage",
        location=nodes,
        carrier="low voltage",
        unit="MWh_el",
    )

    n.add(
        "Link",
        nodes + " electricity distribution grid",
        bus0=nodes,
        bus1=nodes + " low voltage",
        p_nom_extendable=True,
        p_min_pu=-1,
        carrier="electricity distribution grid",
        efficiency=1,
        lifetime=costs.at["electricity distribution grid", "lifetime"],
        capital_cost=costs.at["electricity distribution grid", "fixed"],
    )

    # deduct distribution losses from electricity demand as these are included in total load
    # https://nbviewer.org/github/Open-Power-System-Data/datapackage_timeseries/blob/2020-10-06/main.ipynb
    if (
        efficiency := options["transmission_efficiency"]
        .get("electricity distribution grid", {})
        .get("efficiency_static")
    ):
        logger.info(
            f"Deducting distribution losses from electricity demand: {np.around(100*(1-efficiency), decimals=2)}%"
        )
        n.loads_t.p_set.loc[:, n.loads.carrier == "electricity"] *= efficiency

    # this catches regular electricity load and "industry electricity" and
    # "agriculture machinery electric" and "agriculture electricity"
    loads = n.loads.index[n.loads.carrier.str.contains("electric")]
    n.loads.loc[loads, "bus"] += " low voltage"

    bevs = n.links.index[n.links.carrier == "BEV charger"]
    n.links.loc[bevs, "bus0"] += " low voltage"

    v2gs = n.links.index[n.links.carrier == "V2G"]
    n.links.loc[v2gs, "bus1"] += " low voltage"

    hps = n.links.index[n.links.carrier.str.contains("heat pump")]
    n.links.loc[hps, "bus0"] += " low voltage"

    rh = n.links.index[n.links.carrier.str.contains("resistive heater")]
    n.links.loc[rh, "bus0"] += " low voltage"

    mchp = n.links.index[n.links.carrier.str.contains("micro gas")]
    n.links.loc[mchp, "bus1"] += " low voltage"

    # set existing solar to cost of utility cost rather the 50-50 rooftop-utility
    solar = n.generators.index[n.generators.carrier == "solar"]
    n.generators.loc[solar, "capital_cost"] = costs.at["solar-utility", "fixed"]
    pop_solar = pop_layout.total.rename(index=lambda x: x + " solar")

    # add max solar rooftop potential assuming 0.1 kW/m2 and 20 m2/person,
    # i.e. 2 kW/person (population data is in thousands of people) so we get MW
    potential = 0.1 * 20 * pop_solar

    n.add(
        "Generator",
        solar,
        suffix=" rooftop",
        bus=n.generators.loc[solar, "bus"] + " low voltage",
        carrier="solar rooftop",
        p_nom_extendable=True,
        p_nom_max=potential.loc[solar],
        marginal_cost=n.generators.loc[solar, "marginal_cost"],
        capital_cost=costs.at["solar-rooftop", "fixed"],
        efficiency=n.generators.loc[solar, "efficiency"],
        p_max_pu=n.generators_t.p_max_pu[solar],
        lifetime=costs.at["solar-rooftop", "lifetime"],
    )

    n.add("Carrier", "home battery")

    n.add(
        "Bus",
        nodes + " home battery",
        location=nodes,
        carrier="home battery",
        unit="MWh_el",
    )

    n.add(
        "Store",
        nodes + " home battery",
        bus=nodes + " home battery",
        location=nodes,
        e_cyclic=True,
        e_nom_extendable=True,
        carrier="home battery",
        capital_cost=costs.at["home battery storage", "fixed"],
        lifetime=costs.at["battery storage", "lifetime"],
    )

    n.add(
        "Link",
        nodes + " home battery charger",
        bus0=nodes + " low voltage",
        bus1=nodes + " home battery",
        carrier="home battery charger",
        efficiency=costs.at["battery inverter", "efficiency"] ** 0.5,
        capital_cost=costs.at["home battery inverter", "fixed"],
        p_nom_extendable=True,
        lifetime=costs.at["battery inverter", "lifetime"],
    )

    n.add(
        "Link",
        nodes + " home battery discharger",
        bus0=nodes + " home battery",
        bus1=nodes + " low voltage",
        carrier="home battery discharger",
        efficiency=costs.at["battery inverter", "efficiency"] ** 0.5,
        marginal_cost=options["marginal_cost_storage"],
        p_nom_extendable=True,
        lifetime=costs.at["battery inverter", "lifetime"],
    )


def insert_gas_distribution_costs(n, costs):
    # TODO options?

    f_costs = options["gas_distribution_grid_cost_factor"]

    logger.info(
        f"Inserting gas distribution grid with investment cost factor of {f_costs}"
    )

    capital_cost = costs.at["electricity distribution grid", "fixed"] * f_costs

    # gas boilers
    gas_b = n.links.index[
        n.links.carrier.str.contains("gas boiler")
        & (~n.links.carrier.str.contains("urban central"))
    ]
    n.links.loc[gas_b, "capital_cost"] += capital_cost

    # micro CHPs
    mchp = n.links.index[n.links.carrier.str.contains("micro gas")]
    n.links.loc[mchp, "capital_cost"] += capital_cost


def add_electricity_grid_connection(n, costs):
    carriers = ["onwind", "solar", "solar-hsat"]

    gens = n.generators.index[n.generators.carrier.isin(carriers)]

    n.generators.loc[gens, "capital_cost"] += costs.at[
        "electricity grid connection", "fixed"
    ]


def add_storage_and_grids(n, costs):
    logger.info("Add hydrogen storage")

    nodes = pop_layout.index

    n.add("Carrier", "H2")

    n.add("Bus", nodes + " H2", location=nodes, carrier="H2", unit="MWh_LHV")

    n.add(
        "Link",
        nodes + " H2 Electrolysis",
        bus1=nodes + " H2",
        bus0=nodes,
        p_nom_extendable=True,
        carrier="H2 Electrolysis",
        efficiency=costs.at["electrolysis", "efficiency"],
        capital_cost=costs.at["electrolysis", "fixed"],
        lifetime=costs.at["electrolysis", "lifetime"],
    )

    if options["hydrogen_fuel_cell"]:
        logger.info("Adding hydrogen fuel cell for re-electrification.")

        n.add(
            "Link",
            nodes + " H2 Fuel Cell",
            bus0=nodes + " H2",
            bus1=nodes,
            p_nom_extendable=True,
            carrier="H2 Fuel Cell",
            efficiency=costs.at["fuel cell", "efficiency"],
            capital_cost=costs.at["fuel cell", "fixed"]
            * costs.at["fuel cell", "efficiency"],  # NB: fixed cost is per MWel
            lifetime=costs.at["fuel cell", "lifetime"],
        )

    if options["hydrogen_turbine"]:
        logger.info(
            "Adding hydrogen turbine for re-electrification. Assuming OCGT technology costs."
        )
        # TODO: perhaps replace with hydrogen-specific technology assumptions.

        n.add(
            "Link",
            nodes + " H2 turbine",
            bus0=nodes + " H2",
            bus1=nodes,
            p_nom_extendable=True,
            carrier="H2 turbine",
            efficiency=costs.at["OCGT", "efficiency"],
            capital_cost=costs.at["OCGT", "fixed"]
            * costs.at["OCGT", "efficiency"],  # NB: fixed cost is per MWel
            marginal_cost=costs.at["OCGT", "VOM"],
            lifetime=costs.at["OCGT", "lifetime"],
        )

    cavern_types = snakemake.params.sector["hydrogen_underground_storage_locations"]
    h2_caverns = pd.read_csv(snakemake.input.h2_cavern, index_col=0)

    if (
        not h2_caverns.empty
        and options["hydrogen_underground_storage"]
        and set(cavern_types).intersection(h2_caverns.columns)
    ):
        h2_caverns = h2_caverns[cavern_types].sum(axis=1)

        # only use sites with at least 2 TWh potential
        h2_caverns = h2_caverns[h2_caverns > 2]

        # convert TWh to MWh
        h2_caverns = h2_caverns * 1e6

        # clip at 1000 TWh for one location
        h2_caverns.clip(upper=1e9, inplace=True)

        logger.info("Add hydrogen underground storage")

        h2_capital_cost = costs.at["hydrogen storage underground", "fixed"]

        n.add(
            "Store",
            h2_caverns.index + " H2 Store",
            bus=h2_caverns.index + " H2",
            e_nom_extendable=True,
            e_nom_max=h2_caverns.values,
            e_cyclic=True,
            carrier="H2 Store",
            capital_cost=h2_capital_cost,
            lifetime=costs.at["hydrogen storage underground", "lifetime"],
        )

    # hydrogen stored overground (where not already underground)
    h2_capital_cost = costs.at[
        "hydrogen storage tank type 1 including compressor", "fixed"
    ]
    nodes_overground = h2_caverns.index.symmetric_difference(nodes)

    n.add(
        "Store",
        nodes_overground + " H2 Store",
        bus=nodes_overground + " H2",
        e_nom_extendable=True,
        e_cyclic=True,
        carrier="H2 Store",
        capital_cost=h2_capital_cost,
    )

    if options["gas_network"] or options["H2_retrofit"]:
        fn = snakemake.input.clustered_gas_network
        gas_pipes = pd.read_csv(fn, index_col=0)

    if options["gas_network"]:
        logger.info(
            "Add natural gas infrastructure, incl. LNG terminals, production, storage and entry-points."
        )

        if options["H2_retrofit"]:
            gas_pipes["p_nom_max"] = gas_pipes.p_nom
            gas_pipes["p_nom_min"] = 0.0
            # 0.1 EUR/MWkm/a to prefer decommissioning to address degeneracy
            gas_pipes["capital_cost"] = 0.1 * gas_pipes.length
            gas_pipes["p_nom_extendable"] = True
        else:
            gas_pipes["p_nom_max"] = np.inf
            gas_pipes["p_nom_min"] = gas_pipes.p_nom
            gas_pipes["capital_cost"] = (
                gas_pipes.length * costs.at["CH4 (g) pipeline", "fixed"]
            )
            gas_pipes["p_nom_extendable"] = False

        n.add(
            "Link",
            gas_pipes.index,
            bus0=gas_pipes.bus0 + " gas",
            bus1=gas_pipes.bus1 + " gas",
            p_min_pu=gas_pipes.p_min_pu,
            p_nom=gas_pipes.p_nom,
            p_nom_extendable=gas_pipes.p_nom_extendable,
            p_nom_max=gas_pipes.p_nom_max,
            p_nom_min=gas_pipes.p_nom_min,
            length=gas_pipes.length,
            capital_cost=gas_pipes.capital_cost,
            tags=gas_pipes.name,
            carrier="gas pipeline",
            lifetime=np.inf,
        )

        # remove fossil generators where there is neither
        # production, LNG terminal, nor entry-point beyond system scope

        fn = snakemake.input.gas_input_nodes_simplified
        gas_input_nodes = pd.read_csv(fn, index_col=0)

        unique = gas_input_nodes.index.unique()
        gas_i = n.generators.carrier == "gas"
        internal_i = ~n.generators.bus.map(n.buses.location).isin(unique)

        remove_i = n.generators[gas_i & internal_i].index
        n.generators.drop(remove_i, inplace=True)

        input_types = ["lng", "pipeline", "production"]
        p_nom = gas_input_nodes[input_types].sum(axis=1).rename(lambda x: x + " gas")
        n.generators.loc[gas_i, "p_nom_extendable"] = False
        n.generators.loc[gas_i, "p_nom"] = p_nom

        # add existing gas storage capacity
        gas_i = n.stores.carrier == "gas"
        e_nom = (
            gas_input_nodes["storage"]
            .rename(lambda x: x + " gas Store")
            .reindex(n.stores.index)
            .fillna(0.0)
            * 1e3
        )  # MWh_LHV
        e_nom.clip(
            upper=e_nom.quantile(0.98), inplace=True
        )  # limit extremely large storage
        n.stores.loc[gas_i, "e_nom_min"] = e_nom

        # add candidates for new gas pipelines to achieve full connectivity

        G = nx.Graph()

        gas_buses = n.buses.loc[n.buses.carrier == "gas", "location"]
        G.add_nodes_from(np.unique(gas_buses.values))

        sel = gas_pipes.p_nom > 1500
        attrs = ["bus0", "bus1", "length"]
        G.add_weighted_edges_from(gas_pipes.loc[sel, attrs].values)

        # find all complement edges
        complement_edges = pd.DataFrame(complement(G).edges, columns=["bus0", "bus1"])
        complement_edges["length"] = complement_edges.apply(haversine, axis=1)

        # apply k_edge_augmentation weighted by length of complement edges
        k_edge = options["gas_network_connectivity_upgrade"]
        if augmentation := list(
            k_edge_augmentation(G, k_edge, avail=complement_edges.values)
        ):
            new_gas_pipes = pd.DataFrame(augmentation, columns=["bus0", "bus1"])
            new_gas_pipes["length"] = new_gas_pipes.apply(haversine, axis=1)

            new_gas_pipes.index = new_gas_pipes.apply(
                lambda x: f"gas pipeline new {x.bus0} <-> {x.bus1}", axis=1
            )

            n.add(
                "Link",
                new_gas_pipes.index,
                bus0=new_gas_pipes.bus0 + " gas",
                bus1=new_gas_pipes.bus1 + " gas",
                p_min_pu=-1,  # new gas pipes are bidirectional
                p_nom_extendable=True,
                length=new_gas_pipes.length,
                capital_cost=new_gas_pipes.length
                * costs.at["CH4 (g) pipeline", "fixed"],
                carrier="gas pipeline new",
                lifetime=costs.at["CH4 (g) pipeline", "lifetime"],
            )

    if options["H2_retrofit"]:
        logger.info("Add retrofitting options of existing CH4 pipes to H2 pipes.")

        fr = "gas pipeline"
        to = "H2 pipeline retrofitted"
        h2_pipes = gas_pipes.rename(index=lambda x: x.replace(fr, to))

        n.add(
            "Link",
            h2_pipes.index,
            bus0=h2_pipes.bus0 + " H2",
            bus1=h2_pipes.bus1 + " H2",
            p_min_pu=-1.0,  # allow that all H2 retrofit pipelines can be used in both directions
            p_nom_max=h2_pipes.p_nom * options["H2_retrofit_capacity_per_CH4"],
            p_nom_extendable=True,
            length=h2_pipes.length,
            capital_cost=costs.at["H2 (g) pipeline repurposed", "fixed"]
            * h2_pipes.length,
            tags=h2_pipes.name,
            carrier="H2 pipeline retrofitted",
            lifetime=costs.at["H2 (g) pipeline repurposed", "lifetime"],
        )

    if options["H2_network"]:
        logger.info("Add options for new hydrogen pipelines.")

        h2_pipes = create_network_topology(
            n, "H2 pipeline ", carriers=["DC", "gas pipeline"]
        )

        # TODO Add efficiency losses
        n.add(
            "Link",
            h2_pipes.index,
            bus0=h2_pipes.bus0.values + " H2",
            bus1=h2_pipes.bus1.values + " H2",
            p_min_pu=-1,
            p_nom_extendable=True,
            length=h2_pipes.length.values,
            capital_cost=costs.at["H2 (g) pipeline", "fixed"] * h2_pipes.length.values,
            carrier="H2 pipeline",
            lifetime=costs.at["H2 (g) pipeline", "lifetime"],
        )

    n.add("Carrier", "battery")

    n.add("Bus", nodes + " battery", location=nodes, carrier="battery", unit="MWh_el")

    n.add(
        "Store",
        nodes + " battery",
        bus=nodes + " battery",
        e_cyclic=True,
        e_nom_extendable=True,
        carrier="battery",
        capital_cost=costs.at["battery storage", "fixed"],
        lifetime=costs.at["battery storage", "lifetime"],
    )

    n.add(
        "Link",
        nodes + " battery charger",
        bus0=nodes,
        bus1=nodes + " battery",
        carrier="battery charger",
        efficiency=costs.at["battery inverter", "efficiency"] ** 0.5,
        capital_cost=costs.at["battery inverter", "fixed"],
        p_nom_extendable=True,
        lifetime=costs.at["battery inverter", "lifetime"],
    )

    n.add(
        "Link",
        nodes + " battery discharger",
        bus0=nodes + " battery",
        bus1=nodes,
        carrier="battery discharger",
        efficiency=costs.at["battery inverter", "efficiency"] ** 0.5,
        marginal_cost=options["marginal_cost_storage"],
        p_nom_extendable=True,
        lifetime=costs.at["battery inverter", "lifetime"],
    )

    if options["methanation"]:
        n.add(
            "Link",
            spatial.nodes,
            suffix=" Sabatier",
            bus0=nodes + " H2",
            bus1=spatial.gas.nodes,
            bus2=spatial.co2.nodes,
            p_nom_extendable=True,
            carrier="Sabatier",
            p_min_pu=options["min_part_load_methanation"],
            efficiency=costs.at["methanation", "efficiency"],
            efficiency2=-costs.at["methanation", "efficiency"]
            * costs.at["gas", "CO2 intensity"],
            capital_cost=costs.at["methanation", "fixed"]
            * costs.at["methanation", "efficiency"],  # costs given per kW_gas
            lifetime=costs.at["methanation", "lifetime"],
        )

    if options["coal_cc"]:
        n.add(
            "Link",
            spatial.nodes,
            suffix=" coal CC",
            bus0=spatial.coal.nodes,
            bus1=spatial.nodes,
            bus2="co2 atmosphere",
            bus3=spatial.co2.nodes,
            marginal_cost=costs.at["coal", "efficiency"]
            * costs.at["coal", "VOM"],  # NB: VOM is per MWel
            capital_cost=costs.at["coal", "efficiency"] * costs.at["coal", "fixed"]
            + costs.at["biomass CHP capture", "fixed"]
            * costs.at["coal", "CO2 intensity"],  # NB: fixed cost is per MWel
            p_nom_extendable=True,
            carrier="coal",
            efficiency=costs.at["coal", "efficiency"],
            efficiency2=costs.at["coal", "CO2 intensity"]
            * (1 - costs.at["biomass CHP capture", "capture_rate"]),
            efficiency3=costs.at["coal", "CO2 intensity"]
            * costs.at["biomass CHP capture", "capture_rate"],
            lifetime=costs.at["coal", "lifetime"],
        )

    if options["SMR_cc"]:
        n.add(
            "Link",
            spatial.nodes,
            suffix=" SMR CC",
            bus0=spatial.gas.nodes,
            bus1=nodes + " H2",
            bus2="co2 atmosphere",
            bus3=spatial.co2.nodes,
            p_nom_extendable=True,
            carrier="SMR CC",
            efficiency=costs.at["SMR CC", "efficiency"],
            efficiency2=costs.at["gas", "CO2 intensity"] * (1 - options["cc_fraction"]),
            efficiency3=costs.at["gas", "CO2 intensity"] * options["cc_fraction"],
            capital_cost=costs.at["SMR CC", "fixed"],
            lifetime=costs.at["SMR CC", "lifetime"],
        )

    if options["SMR"]:
        n.add(
            "Link",
            nodes + " SMR",
            bus0=spatial.gas.nodes,
            bus1=nodes + " H2",
            bus2="co2 atmosphere",
            p_nom_extendable=True,
            carrier="SMR",
            efficiency=costs.at["SMR", "efficiency"],
            efficiency2=costs.at["gas", "CO2 intensity"],
            capital_cost=costs.at["SMR", "fixed"],
            lifetime=costs.at["SMR", "lifetime"],
        )


def check_land_transport_shares(shares):
    # Sums up the shares, ignoring None values
    total_share = sum(filter(None, shares))
    if total_share != 1:
        logger.warning(
            f"Total land transport shares sum up to {total_share:.2%},"
            "corresponding to increased or decreased demand assumptions."
        )


def get_temp_efficency(
    car_efficiency,
    temperature,
    deadband_lw,
    deadband_up,
    degree_factor_lw,
    degree_factor_up,
):
    """
    Correct temperature depending on heating and cooling for respective car
    type.
    """
    # temperature correction for EVs
    dd = transport_degree_factor(
        temperature,
        deadband_lw,
        deadband_up,
        degree_factor_lw,
        degree_factor_up,
    )

    temp_eff = 1 / (1 + dd)

    return car_efficiency * temp_eff


def add_EVs(
    n,
    avail_profile,
    dsm_profile,
    p_set,
    electric_share,
    number_cars,
    temperature,
):
    n.add("Carrier", "EV battery")

    n.add(
        "Bus",
        spatial.nodes,
        suffix=" EV battery",
        location=spatial.nodes,
        carrier="EV battery",
        unit="MWh_el",
    )

    car_efficiency = options["transport_electric_efficiency"]

    # temperature corrected efficiency
    efficiency = get_temp_efficency(
        car_efficiency,
        temperature,
        options["transport_heating_deadband_lower"],
        options["transport_heating_deadband_upper"],
        options["EV_lower_degree_factor"],
        options["EV_upper_degree_factor"],
    )

    p_shifted = (p_set + cycling_shift(p_set, 1) + cycling_shift(p_set, 2)) / 3

    cyclic_eff = p_set.div(p_shifted)

    efficiency *= cyclic_eff

    profile = electric_share * p_set.div(efficiency)

    n.add(
        "Load",
        spatial.nodes,
        suffix=" land transport EV",
        bus=spatial.nodes + " EV battery",
        carrier="land transport EV",
        p_set=profile.loc[n.snapshots],
    )

    p_nom = number_cars * options["bev_charge_rate"] * electric_share

    n.add(
        "Link",
        spatial.nodes,
        suffix=" BEV charger",
        bus0=spatial.nodes,
        bus1=spatial.nodes + " EV battery",
        p_nom=p_nom,
        carrier="BEV charger",
        p_max_pu=avail_profile.loc[n.snapshots, spatial.nodes],
        lifetime=1,
        efficiency=options["bev_charge_efficiency"],
    )

    if options["v2g"]:
        n.add(
            "Link",
            spatial.nodes,
            suffix=" V2G",
            bus1=spatial.nodes,
            bus0=spatial.nodes + " EV battery",
            p_nom=p_nom,
            carrier="V2G",
            p_max_pu=avail_profile.loc[n.snapshots, spatial.nodes],
            lifetime=1,
            efficiency=options["bev_charge_efficiency"],
        )

    if options["bev_dsm"]:
        e_nom = (
            number_cars
            * options["bev_energy"]
            * options["bev_availability"]
            * electric_share
        )

        n.add(
            "Store",
            spatial.nodes,
            suffix=" EV battery",
            bus=spatial.nodes + " EV battery",
            carrier="EV battery",
            e_cyclic=True,
            e_nom=e_nom,
            e_max_pu=1,
            e_min_pu=dsm_profile.loc[n.snapshots, spatial.nodes],
        )


def add_fuel_cell_cars(n, p_set, fuel_cell_share, temperature):
    car_efficiency = options["transport_fuel_cell_efficiency"]

    # temperature corrected efficiency
    efficiency = get_temp_efficency(
        car_efficiency,
        temperature,
        options["transport_heating_deadband_lower"],
        options["transport_heating_deadband_upper"],
        options["ICE_lower_degree_factor"],
        options["ICE_upper_degree_factor"],
    )

    profile = fuel_cell_share * p_set.div(efficiency)

    n.add(
        "Load",
        spatial.nodes,
        suffix=" land transport fuel cell",
        bus=spatial.h2.nodes,
        carrier="land transport fuel cell",
        p_set=profile,
    )


def add_ice_cars(n, p_set, ice_share, temperature):
    add_carrier_buses(n, "oil")

    car_efficiency = options["transport_ice_efficiency"]

    # temperature corrected efficiency
    efficiency = get_temp_efficency(
        car_efficiency,
        temperature,
        options["transport_heating_deadband_lower"],
        options["transport_heating_deadband_upper"],
        options["ICE_lower_degree_factor"],
        options["ICE_upper_degree_factor"],
    )

    profile = ice_share * p_set.div(efficiency).rename(
        columns=lambda x: x + " land transport oil"
    )

    if not options["regional_oil_demand"]:
        profile = profile.sum(axis=1).to_frame(name="EU land transport oil")

    n.add(
        "Bus",
        spatial.oil.land_transport,
        location=spatial.oil.demand_locations,
        carrier="land transport oil",
        unit="land transport",
    )

    n.add(
        "Load",
        spatial.oil.land_transport,
        bus=spatial.oil.land_transport,
        carrier="land transport oil",
        p_set=profile,
    )

    n.add(
        "Link",
        spatial.oil.land_transport,
        bus0=spatial.oil.nodes,
        bus1=spatial.oil.land_transport,
        bus2="co2 atmosphere",
        carrier="land transport oil",
        efficiency2=costs.at["oil", "CO2 intensity"],
        p_nom_extendable=True,
    )


def add_land_transport(n, costs):
    logger.info("Add land transport")

    # read in transport demand in units driven km [100 km]
    transport = pd.read_csv(
        snakemake.input.transport_demand, index_col=0, parse_dates=True
    )
    number_cars = pd.read_csv(snakemake.input.transport_data, index_col=0)[
        "number cars"
    ]
    avail_profile = pd.read_csv(
        snakemake.input.avail_profile, index_col=0, parse_dates=True
    )
    dsm_profile = pd.read_csv(
        snakemake.input.dsm_profile, index_col=0, parse_dates=True
    )

    # exogenous share of passenger car type
    engine_types = ["fuel_cell", "electric", "ice"]
    shares = pd.Series()
    for engine in engine_types:
        shares[engine] = get(options[f"land_transport_{engine}_share"], investment_year)
        logger.info(f"{engine} share: {shares[engine]*100}%")

    check_land_transport_shares(shares)

    p_set = transport[spatial.nodes]

    # temperature for correction factor for heating/cooling
    temperature = xr.open_dataarray(snakemake.input.temp_air_total).to_pandas()

    if shares["electric"] > 0:
        add_EVs(
            n,
            avail_profile,
            dsm_profile,
            p_set,
            shares["electric"],
            number_cars,
            temperature,
        )

    if shares["fuel_cell"] > 0:
        add_fuel_cell_cars(n, p_set, shares["fuel_cell"], temperature)

    if shares["ice"] > 0:
        add_ice_cars(n, p_set, shares["ice"], temperature)


def build_heat_demand(n):
    heat_demand_shape = (
        xr.open_dataset(snakemake.input.hourly_heat_demand_total)
        .to_dataframe()
        .unstack(level=1)
    )

    sectors = [sector.value for sector in HeatSector]
    uses = ["water", "space"]

    heat_demand = {}
    electric_heat_supply = {}
    for sector, use in product(sectors, uses):
        name = f"{sector} {use}"

        # efficiency for final energy to thermal energy service
        eff = pop_weighted_energy_totals.index.str[:2].map(
            heating_efficiencies[f"total {sector} {use} efficiency"]
        )

        heat_demand[name] = (
            heat_demand_shape[name] / heat_demand_shape[name].sum()
        ).multiply(pop_weighted_energy_totals[f"total {sector} {use}"] * eff) * 1e6
        electric_heat_supply[name] = (
            heat_demand_shape[name] / heat_demand_shape[name].sum()
        ).multiply(pop_weighted_energy_totals[f"electricity {sector} {use}"]) * 1e6

    heat_demand = pd.concat(heat_demand, axis=1)
    electric_heat_supply = pd.concat(electric_heat_supply, axis=1)

    # subtract from electricity load since heat demand already in heat_demand
    electric_nodes = n.loads.index[n.loads.carrier == "electricity"]
    n.loads_t.p_set[electric_nodes] = (
        n.loads_t.p_set[electric_nodes]
        - electric_heat_supply.T.groupby(level=1).sum().T[electric_nodes]
    )

    return heat_demand


def add_heat(n: pypsa.Network, costs: pd.DataFrame, cop: xr.DataArray):
    """
    Add heat sector to the network.

    Parameters:
        n (pypsa.Network): The PyPSA network object.
        costs (pd.DataFrame): DataFrame containing cost information.
        cop (xr.DataArray): DataArray containing coefficient of performance (COP) values.

    Returns:
        None
    """
    logger.info("Add heat sector")

    sectors = [sector.value for sector in HeatSector]

    heat_demand = build_heat_demand(n)

    district_heat_info = pd.read_csv(snakemake.input.district_heat_share, index_col=0)
    dist_fraction = district_heat_info["district fraction of node"]
    urban_fraction = district_heat_info["urban fraction"]

    # NB: must add costs of central heating afterwards (EUR 400 / kWpeak, 50a, 1% FOM from Fraunhofer ISE)

    # exogenously reduce space heat demand
    if options["reduce_space_heat_exogenously"]:
        dE = get(options["reduce_space_heat_exogenously_factor"], investment_year)
        logger.info(f"Assumed space heat reduction of {dE:.2%}")
        for sector in sectors:
            heat_demand[sector + " space"] = (1 - dE) * heat_demand[sector + " space"]

    if options["solar_thermal"]:
        solar_thermal = (
            xr.open_dataarray(snakemake.input.solar_thermal_total)
            .to_pandas()
            .reindex(index=n.snapshots)
        )
        # 1e3 converts from W/m^2 to MW/(1000m^2) = kW/m^2
        solar_thermal = options["solar_cf_correction"] * solar_thermal / 1e3

    for (
        heat_system
    ) in (
        HeatSystem
    ):  # this loops through all heat systems defined in _entities.HeatSystem
        overdim_factor = options["overdimension_heat_generators"][
            heat_system.central_or_decentral
        ]
        if heat_system == HeatSystem.URBAN_CENTRAL:
            nodes = dist_fraction.index[dist_fraction > 0]
        else:
            nodes = pop_layout.index

        n.add("Carrier", f"{heat_system} heat")

        n.add(
            "Bus",
            nodes + f" {heat_system.value} heat",
            location=nodes,
            carrier=f"{heat_system.value} heat",
            unit="MWh_th",
        )

        if heat_system == HeatSystem.URBAN_CENTRAL and options["central_heat_vent"]:
            n.add(
                "Generator",
                nodes + f" {heat_system} heat vent",
                bus=nodes + f" {heat_system} heat",
                location=nodes,
                carrier=f"{heat_system} heat vent",
                p_nom_extendable=True,
                p_max_pu=0,
                p_min_pu=-1,
                unit="MWh_th",
            )

        ## Add heat load
        factor = heat_system.heat_demand_weighting(
            urban_fraction=urban_fraction[nodes], dist_fraction=dist_fraction[nodes]
        )
        if not heat_system == HeatSystem.URBAN_CENTRAL:
            heat_load = (
                heat_demand[
                    [
                        heat_system.sector.value + " water",
                        heat_system.sector.value + " space",
                    ]
                ]
                .T.groupby(level=1)
                .sum()
                .T[nodes]
                .multiply(factor)
            )

        if heat_system == HeatSystem.URBAN_CENTRAL:
            heat_load = (
                heat_demand.T.groupby(level=1)
                .sum()
                .T[nodes]
                .multiply(
                    factor * (1 + options["district_heating"]["district_heating_loss"])
                )
            )

        n.add(
            "Load",
            nodes,
            suffix=f" {heat_system} heat",
            bus=nodes + f" {heat_system} heat",
            carrier=f"{heat_system} heat",
            p_set=heat_load.loc[n.snapshots],
        )

        ## Add heat pumps
        for heat_source in snakemake.params.heat_pump_sources[
            heat_system.system_type.value
        ]:
            costs_name = heat_system.heat_pump_costs_name(heat_source)
            efficiency = (
                cop.sel(
                    heat_system=heat_system.system_type.value,
                    heat_source=heat_source,
                    name=nodes,
                )
                .to_pandas()
                .reindex(index=n.snapshots)
                if options["time_dep_hp_cop"]
                else costs.at[costs_name, "efficiency"]
            )

<<<<<<< HEAD
            # todo: make this more generic
            if heat_source in ["geothermal"]:
                # get potential
                p_max_source = pd.read_csv(
                    snakemake.input.heat_source_technical_potential_geothermal,
                    index_col=0,
                ).squeeze()
                p_max_source.index = nodes

                # add resource
                geothermal_heat_carrier = f"{heat_system} geothermal heat"
                n.add("Carrier", geothermal_heat_carrier)
                n.madd(
                    "Bus", 
                    nodes, 
                    suffix=f" {geothermal_heat_carrier}",
                    carrier=geothermal_heat_carrier,
                    )
                
                n.madd(
                    "Generator",
                    nodes,
                    suffix=f" {geothermal_heat_carrier}",
                    bus=nodes + f" {geothermal_heat_carrier}",
                    carrier=geothermal_heat_carrier,
                    p_nom_extendable=True,
                    capital_cost=0.0, # TODO: update later to underground part
                    p_nom_max=p_max_source
                )

                # add heat pump converting geothermal heat + electricity to urban central heat
                n.madd(
                    "Link",
                    nodes,
                    suffix=f" {heat_system} {heat_source} heat pump",
                    bus0=nodes,
                    bus1=nodes + f" {geothermal_heat_carrier}",
                    bus2=nodes + f" {heat_system} heat",
                    carrier=f"{heat_system} {heat_source} heat pump",
                    efficiency=-(efficiency - 1),
                    efficiency2=efficiency,
                    capital_cost=costs.at[costs_name, "efficiency"]
                    * costs.at[costs_name, "fixed"]
                    * overdim_factor, # TODO: update later to heat pump part
                    p_nom_extendable=True,
                    lifetime=costs.at[costs_name, "lifetime"],
                )
            else:

                n.madd(
                    "Link",
                    nodes,
                    suffix=f" {heat_system} {heat_source} heat pump",
                    bus0=nodes,
                    bus1=nodes + f" {heat_system} heat",
                    carrier=f"{heat_system} {heat_source} heat pump",
                    efficiency=efficiency,
                    capital_cost=costs.at[costs_name, "efficiency"]
                    * costs.at[costs_name, "fixed"]
                    * overdim_factor,
                    p_nom_extendable=True,
                    lifetime=costs.at[costs_name, "lifetime"],
                )
=======
            n.add(
                "Link",
                nodes,
                suffix=f" {heat_system} {heat_source} heat pump",
                bus0=nodes,
                bus1=nodes + f" {heat_system} heat",
                carrier=f"{heat_system} {heat_source} heat pump",
                efficiency=efficiency,
                capital_cost=costs.at[costs_name, "efficiency"]
                * costs.at[costs_name, "fixed"]
                * overdim_factor,
                p_nom_extendable=True,
                lifetime=costs.at[costs_name, "lifetime"],
            )
>>>>>>> b368d09e

        if options["tes"]:
            n.add("Carrier", f"{heat_system} water tanks")

            n.add(
                "Bus",
                nodes + f" {heat_system} water tanks",
                location=nodes,
                carrier=f"{heat_system} water tanks",
                unit="MWh_th",
            )

            n.add(
                "Link",
                nodes + f" {heat_system} water tanks charger",
                bus0=nodes + f" {heat_system} heat",
                bus1=nodes + f" {heat_system} water tanks",
                efficiency=costs.at["water tank charger", "efficiency"],
                carrier=f"{heat_system} water tanks charger",
                p_nom_extendable=True,
            )

            n.add(
                "Link",
                nodes + f" {heat_system} water tanks discharger",
                bus0=nodes + f" {heat_system} water tanks",
                bus1=nodes + f" {heat_system} heat",
                carrier=f"{heat_system} water tanks discharger",
                efficiency=costs.at["water tank discharger", "efficiency"],
                p_nom_extendable=True,
            )

            tes_time_constant_days = options["tes_tau"][
                heat_system.central_or_decentral
            ]

            n.add(
                "Store",
                nodes + f" {heat_system} water tanks",
                bus=nodes + f" {heat_system} water tanks",
                e_cyclic=True,
                e_nom_extendable=True,
                carrier=f"{heat_system} water tanks",
                standing_loss=1 - np.exp(-1 / 24 / tes_time_constant_days),
                capital_cost=costs.at[
                    heat_system.central_or_decentral + " water tank storage", "fixed"
                ],
                lifetime=costs.at[
                    heat_system.central_or_decentral + " water tank storage", "lifetime"
                ],
            )

        if options["resistive_heaters"]:
            key = f"{heat_system.central_or_decentral} resistive heater"

            n.add(
                "Link",
                nodes + f" {heat_system} resistive heater",
                bus0=nodes,
                bus1=nodes + f" {heat_system} heat",
                carrier=f"{heat_system} resistive heater",
                efficiency=costs.at[key, "efficiency"],
                capital_cost=costs.at[key, "efficiency"]
                * costs.at[key, "fixed"]
                * overdim_factor,
                p_nom_extendable=True,
                lifetime=costs.at[key, "lifetime"],
            )

        if options["boilers"]:
            key = f"{heat_system.central_or_decentral} gas boiler"

            n.add(
                "Link",
                nodes + f" {heat_system} gas boiler",
                p_nom_extendable=True,
                bus0=spatial.gas.df.loc[nodes, "nodes"].values,
                bus1=nodes + f" {heat_system} heat",
                bus2="co2 atmosphere",
                carrier=f"{heat_system} gas boiler",
                efficiency=costs.at[key, "efficiency"],
                efficiency2=costs.at["gas", "CO2 intensity"],
                capital_cost=costs.at[key, "efficiency"]
                * costs.at[key, "fixed"]
                * overdim_factor,
                lifetime=costs.at[key, "lifetime"],
            )

        if options["solar_thermal"]:
            n.add("Carrier", f"{heat_system} solar thermal")

            n.add(
                "Generator",
                nodes,
                suffix=f" {heat_system} solar thermal collector",
                bus=nodes + f" {heat_system} heat",
                carrier=f"{heat_system} solar thermal",
                p_nom_extendable=True,
                capital_cost=costs.at[
                    heat_system.central_or_decentral + " solar thermal", "fixed"
                ]
                * overdim_factor,
                p_max_pu=solar_thermal[nodes],
                lifetime=costs.at[
                    heat_system.central_or_decentral + " solar thermal", "lifetime"
                ],
            )

        if options["chp"] and heat_system == HeatSystem.URBAN_CENTRAL:
            # add gas CHP; biomass CHP is added in biomass section
            n.add(
                "Link",
                nodes + " urban central gas CHP",
                bus0=spatial.gas.df.loc[nodes, "nodes"].values,
                bus1=nodes,
                bus2=nodes + " urban central heat",
                bus3="co2 atmosphere",
                carrier="urban central gas CHP",
                p_nom_extendable=True,
                capital_cost=costs.at["central gas CHP", "fixed"]
                * costs.at["central gas CHP", "efficiency"],
                marginal_cost=costs.at["central gas CHP", "VOM"],
                efficiency=costs.at["central gas CHP", "efficiency"],
                efficiency2=costs.at["central gas CHP", "efficiency"]
                / costs.at["central gas CHP", "c_b"],
                efficiency3=costs.at["gas", "CO2 intensity"],
                lifetime=costs.at["central gas CHP", "lifetime"],
            )

            n.add(
                "Link",
                nodes + " urban central gas CHP CC",
                bus0=spatial.gas.df.loc[nodes, "nodes"].values,
                bus1=nodes,
                bus2=nodes + " urban central heat",
                bus3="co2 atmosphere",
                bus4=spatial.co2.df.loc[nodes, "nodes"].values,
                carrier="urban central gas CHP CC",
                p_nom_extendable=True,
                capital_cost=costs.at["central gas CHP", "fixed"]
                * costs.at["central gas CHP", "efficiency"]
                + costs.at["biomass CHP capture", "fixed"]
                * costs.at["gas", "CO2 intensity"],
                marginal_cost=costs.at["central gas CHP", "VOM"],
                efficiency=costs.at["central gas CHP", "efficiency"]
                - costs.at["gas", "CO2 intensity"]
                * (
                    costs.at["biomass CHP capture", "electricity-input"]
                    + costs.at["biomass CHP capture", "compression-electricity-input"]
                ),
                efficiency2=costs.at["central gas CHP", "efficiency"]
                / costs.at["central gas CHP", "c_b"]
                + costs.at["gas", "CO2 intensity"]
                * (
                    costs.at["biomass CHP capture", "heat-output"]
                    + costs.at["biomass CHP capture", "compression-heat-output"]
                    - costs.at["biomass CHP capture", "heat-input"]
                ),
                efficiency3=costs.at["gas", "CO2 intensity"]
                * (1 - costs.at["biomass CHP capture", "capture_rate"]),
                efficiency4=costs.at["gas", "CO2 intensity"]
                * costs.at["biomass CHP capture", "capture_rate"],
                lifetime=costs.at["central gas CHP", "lifetime"],
            )

        if (
            options["chp"]
            and options["micro_chp"]
            and heat_system.value != "urban central"
        ):
            n.add(
                "Link",
                nodes + f" {heat_system} micro gas CHP",
                p_nom_extendable=True,
                bus0=spatial.gas.df.loc[nodes, "nodes"].values,
                bus1=nodes,
                bus2=nodes + f" {heat_system} heat",
                bus3="co2 atmosphere",
                carrier=heat_system.value + " micro gas CHP",
                efficiency=costs.at["micro CHP", "efficiency"],
                efficiency2=costs.at["micro CHP", "efficiency-heat"],
                efficiency3=costs.at["gas", "CO2 intensity"],
                capital_cost=costs.at["micro CHP", "fixed"],
                lifetime=costs.at["micro CHP", "lifetime"],
            )

    if options["retrofitting"]["retro_endogen"]:
        logger.info("Add retrofitting endogenously")

        # retrofitting data 'retro_data' with 'costs' [EUR/m^2] and heat
        # demand 'dE' [per unit of original heat demand] for each country and
        # different retrofitting strengths [additional insulation thickness in m]
        retro_data = pd.read_csv(
            snakemake.input.retro_cost,
            index_col=[0, 1],
            skipinitialspace=True,
            header=[0, 1],
        )
        # heated floor area [10^6 * m^2] per country
        floor_area = pd.read_csv(snakemake.input.floor_area, index_col=[0, 1])

        n.add("Carrier", "retrofitting")

        # share of space heat demand 'w_space' of total heat demand
        w_space = {}
        for sector in sectors:
            w_space[sector] = heat_demand[sector + " space"] / (
                heat_demand[sector + " space"] + heat_demand[sector + " water"]
            )
        w_space["tot"] = (
            heat_demand["services space"] + heat_demand["residential space"]
        ) / heat_demand.T.groupby(level=[1]).sum().T

        for name in n.loads[
            n.loads.carrier.isin([x + " heat" for x in HeatSystem])
        ].index:
            node = n.buses.loc[name, "location"]
            ct = pop_layout.loc[node, "ct"]

            # weighting 'f' depending on the size of the population at the node
            if "urban central" in name:
                f = dist_fraction[node]
            elif "urban decentral" in name:
                f = urban_fraction[node] - dist_fraction[node]
            else:
                f = 1 - urban_fraction[node]
            if f == 0:
                continue
            # get sector name ("residential"/"services"/or both "tot" for urban central)
            if "urban central" in name:
                sec = "tot"
            if "residential" in name:
                sec = "residential"
            if "services" in name:
                sec = "services"

            # get floor aread at node and region (urban/rural) in m^2
            floor_area_node = (
                pop_layout.loc[node].fraction * floor_area.loc[ct, "value"] * 10**6
            ).loc[sec] * f
            # total heat demand at node [MWh]
            demand = n.loads_t.p_set[name]

            # space heat demand at node [MWh]
            space_heat_demand = demand * w_space[sec][node]
            # normed time profile of space heat demand 'space_pu' (values between 0-1),
            # p_max_pu/p_min_pu of retrofitting generators
            space_pu = (
                (space_heat_demand / space_heat_demand.max())
                .to_frame(name=node)
                .fillna(0)
            )

            # minimum heat demand 'dE' after retrofitting in units of original heat demand (values between 0-1)
            dE = retro_data.loc[(ct, sec), ("dE")]
            # get additional energy savings 'dE_diff' between the different retrofitting strengths/generators at one node
            dE_diff = abs(dE.diff()).fillna(1 - dE.iloc[0])
            # convert costs Euro/m^2 -> Euro/MWh
            capital_cost = (
                retro_data.loc[(ct, sec), ("cost")]
                * floor_area_node
                / ((1 - dE) * space_heat_demand.max())
            )
            if space_heat_demand.max() == 0:
                capital_cost = capital_cost.apply(lambda b: 0 if b == np.inf else b)

            # number of possible retrofitting measures 'strengths' (set in list at config.yaml 'l_strength')
            # given in additional insulation thickness [m]
            # for each measure, a retrofitting generator is added at the node
            strengths = retro_data.columns.levels[1]

            # check that ambitious retrofitting has higher costs per MWh than moderate retrofitting
            if (capital_cost.diff() < 0).sum():
                logger.warning(f"Costs are not linear for {ct} {sec}")
                s = capital_cost[(capital_cost.diff() < 0)].index
                strengths = strengths.drop(s)

            # reindex normed time profile of space heat demand back to hourly resolution
            space_pu = space_pu.reindex(index=heat_demand.index).ffill()

            # add for each retrofitting strength a generator with heat generation profile following the profile of the heat demand
            for strength in strengths:
                node_name = " ".join(name.split(" ")[2::])
                n.add(
                    "Generator",
                    [node],
                    suffix=" retrofitting " + strength + " " + node_name,
                    bus=name,
                    carrier="retrofitting",
                    p_nom_extendable=True,
                    p_nom_max=dE_diff[strength]
                    * space_heat_demand.max(),  # maximum energy savings for this renovation strength
                    p_max_pu=space_pu,
                    p_min_pu=space_pu,
                    country=ct,
                    capital_cost=capital_cost[strength]
                    * options["retrofitting"]["cost_factor"],
                )


def add_methanol(n, costs):
    methanol_options = options["methanol"]
    if not any(methanol_options.values()):
        return

    logger.info("Add methanol")
    add_carrier_buses(n, "methanol")

    if options["biomass"]:
        if methanol_options["biomass_to_methanol"]:
            add_biomass_to_methanol(n, costs)

        if methanol_options["biomass_to_methanol"]:
            add_biomass_to_methanol_cc(n, costs)

    if methanol_options["methanol_to_power"]:
        add_methanol_to_power(n, costs, types=methanol_options["methanol_to_power"])

    if methanol_options["methanol_reforming"]:
        add_methanol_reforming(n, costs)

    if methanol_options["methanol_reforming_cc"]:
        add_methanol_reforming_cc(n, costs)


def add_biomass(n, costs):
    logger.info("Add biomass")

    biomass_potentials = pd.read_csv(snakemake.input.biomass_potentials, index_col=0)

    # need to aggregate potentials if gas not nodally resolved
    if options["gas_network"]:
        biogas_potentials_spatial = biomass_potentials["biogas"].rename(
            index=lambda x: x + " biogas"
        )
        unsustainable_biogas_potentials_spatial = biomass_potentials[
            "unsustainable biogas"
        ].rename(index=lambda x: x + " biogas")
    else:
        biogas_potentials_spatial = biomass_potentials["biogas"].sum()
        unsustainable_biogas_potentials_spatial = biomass_potentials[
            "unsustainable biogas"
        ].sum()

    if options.get("biomass_spatial", options["biomass_transport"]):
        solid_biomass_potentials_spatial = biomass_potentials["solid biomass"].rename(
            index=lambda x: x + " solid biomass"
        )
        msw_biomass_potentials_spatial = biomass_potentials[
            "municipal solid waste"
        ].rename(index=lambda x: x + " municipal solid waste")
        unsustainable_solid_biomass_potentials_spatial = biomass_potentials[
            "unsustainable solid biomass"
        ].rename(index=lambda x: x + " unsustainable solid biomass")

    else:
        solid_biomass_potentials_spatial = biomass_potentials["solid biomass"].sum()
        msw_biomass_potentials_spatial = biomass_potentials[
            "municipal solid waste"
        ].sum()
        unsustainable_solid_biomass_potentials_spatial = biomass_potentials[
            "unsustainable solid biomass"
        ].sum()

    if options["regional_oil_demand"]:
        unsustainable_liquid_biofuel_potentials_spatial = biomass_potentials[
            "unsustainable bioliquids"
        ].rename(index=lambda x: x + " bioliquids")
    else:
        unsustainable_liquid_biofuel_potentials_spatial = biomass_potentials[
            "unsustainable bioliquids"
        ].sum()

    n.add("Carrier", "biogas")
    n.add("Carrier", "solid biomass")

    if (
        options["municipal_solid_waste"]
        and not options["industry"]
        and not (cf_industry["waste_to_energy"] or cf_industry["waste_to_energy_cc"])
    ):
        logger.warning(
            "Flag municipal_solid_waste can be only used with industry "
            "sector waste to energy."
            "Setting municipal_solid_waste=False."
        )
        options["municipal_solid_waste"] = False

    if options["municipal_solid_waste"]:
        n.add("Carrier", "municipal solid waste")

        n.add(
            "Bus",
            spatial.msw.nodes,
            location=spatial.msw.locations,
            carrier="municipal solid waste",
        )

        e_max_pu = pd.DataFrame(1, index=n.snapshots, columns=spatial.msw.nodes)
        e_max_pu.iloc[-1] = 0

        n.add(
            "Store",
            spatial.msw.nodes,
            bus=spatial.msw.nodes,
            carrier="municipal solid waste",
            e_nom=msw_biomass_potentials_spatial,
            marginal_cost=0,  # costs.at["municipal solid waste", "fuel"],
            e_max_pu=e_max_pu,
            e_initial=msw_biomass_potentials_spatial,
        )

    n.add(
        "Bus",
        spatial.gas.biogas,
        location=spatial.gas.locations,
        carrier="biogas",
        unit="MWh_LHV",
    )

    n.add(
        "Bus",
        spatial.biomass.nodes,
        location=spatial.biomass.locations,
        carrier="solid biomass",
        unit="MWh_LHV",
    )

    n.add(
        "Store",
        spatial.gas.biogas,
        bus=spatial.gas.biogas,
        carrier="biogas",
        e_nom=biogas_potentials_spatial,
        marginal_cost=costs.at["biogas", "fuel"],
        e_initial=biogas_potentials_spatial,
    )

    n.add(
        "Store",
        spatial.biomass.nodes,
        bus=spatial.biomass.nodes,
        carrier="solid biomass",
        e_nom=solid_biomass_potentials_spatial,
        marginal_cost=costs.at["solid biomass", "fuel"],
        e_initial=solid_biomass_potentials_spatial,
    )

    if options["solid_biomass_import"].get("enable", False):
        biomass_import_price = options["solid_biomass_import"]["price"]
        # convert TWh in MWh
        biomass_import_max_amount = options["solid_biomass_import"]["max_amount"] * 1e6
        biomass_import_upstream_emissions = options["solid_biomass_import"][
            "upstream_emissions_factor"
        ]

        logger.info(
            "Adding biomass import with cost %.2f EUR/MWh, a limit of %.2f TWh, and embedded emissions of %.2f%%",
            biomass_import_price,
            options["solid_biomass_import"]["max_amount"],
            biomass_import_upstream_emissions * 100,
        )

        n.add("Carrier", "solid biomass import")

        n.add(
            "Bus",
            ["EU solid biomass import"],
            location="EU",
            carrier="solid biomass import",
        )

        n.add(
            "Store",
            ["solid biomass import"],
            bus=["EU solid biomass import"],
            carrier="solid biomass import",
            e_nom=biomass_import_max_amount,
            marginal_cost=biomass_import_price,
            e_initial=biomass_import_max_amount,
        )

        n.add(
            "Link",
            spatial.biomass.nodes,
            suffix=" solid biomass import",
            bus0=["EU solid biomass import"],
            bus1=spatial.biomass.nodes,
            bus2="co2 atmosphere",
            carrier="solid biomass import",
            efficiency=1.0,
            efficiency2=biomass_import_upstream_emissions
            * costs.at["solid biomass", "CO2 intensity"],
            p_nom_extendable=True,
        )

    if biomass_potentials.filter(like="unsustainable").sum().sum() > 0:
        # Create timeseries to force usage of unsustainable potentials
        e_max_pu = pd.DataFrame(1, index=n.snapshots, columns=spatial.gas.biogas)
        e_max_pu.iloc[-1] = 0

        n.add(
            "Store",
            spatial.gas.biogas,
            suffix=" unsustainable",
            bus=spatial.gas.biogas,
            carrier="unsustainable biogas",
            e_nom=unsustainable_biogas_potentials_spatial,
            marginal_cost=costs.at["biogas", "fuel"],
            e_initial=unsustainable_biogas_potentials_spatial,
            e_nom_extendable=False,
            e_max_pu=e_max_pu,
        )

        e_max_pu = pd.DataFrame(
            1, index=n.snapshots, columns=spatial.biomass.nodes_unsustainable
        )
        e_max_pu.iloc[-1] = 0

        n.add(
            "Store",
            spatial.biomass.nodes_unsustainable,
            bus=spatial.biomass.nodes,
            carrier="unsustainable solid biomass",
            e_nom=unsustainable_solid_biomass_potentials_spatial,
            marginal_cost=costs.at["fuelwood", "fuel"],
            e_initial=unsustainable_solid_biomass_potentials_spatial,
            e_nom_extendable=False,
            e_max_pu=e_max_pu,
        )

        n.add(
            "Bus",
            spatial.biomass.bioliquids,
            location=spatial.biomass.locations,
            carrier="unsustainable bioliquids",
            unit="MWh_LHV",
        )

        e_max_pu = pd.DataFrame(
            1, index=n.snapshots, columns=spatial.biomass.bioliquids
        )
        e_max_pu.iloc[-1] = 0

        n.add(
            "Store",
            spatial.biomass.bioliquids,
            bus=spatial.biomass.bioliquids,
            carrier="unsustainable bioliquids",
            e_nom=unsustainable_liquid_biofuel_potentials_spatial,
            marginal_cost=costs.at["biodiesel crops", "fuel"],
            e_initial=unsustainable_liquid_biofuel_potentials_spatial,
            e_nom_extendable=False,
            e_max_pu=e_max_pu,
        )

        add_carrier_buses(n, "oil")

        n.add(
            "Link",
            spatial.biomass.bioliquids,
            bus0=spatial.biomass.bioliquids,
            bus1=spatial.oil.nodes,
            bus2="co2 atmosphere",
            carrier="unsustainable bioliquids",
            efficiency=1,
            efficiency2=-costs.at["solid biomass", "CO2 intensity"]
            + costs.at["BtL", "CO2 stored"],
            p_nom=unsustainable_liquid_biofuel_potentials_spatial,
            marginal_cost=costs.at["BtL", "VOM"],
        )

    n.add(
        "Link",
        spatial.gas.biogas_to_gas,
        bus0=spatial.gas.biogas,
        bus1=spatial.gas.nodes,
        bus2="co2 atmosphere",
        carrier="biogas to gas",
        capital_cost=costs.at["biogas", "fixed"]
        + costs.at["biogas upgrading", "fixed"],
        marginal_cost=costs.at["biogas upgrading", "VOM"],
        efficiency=costs.at["biogas", "efficiency"],
        efficiency2=-costs.at["gas", "CO2 intensity"],
        p_nom_extendable=True,
        lifetime=costs.at["biogas", "lifetime"],
    )

    if options["biogas_upgrading_cc"]:
        # Assuming for costs that the CO2 from upgrading is pure, such as in amine scrubbing. I.e., with and without CC is
        # equivalent. Adding biomass CHP capture because biogas is often small-scale and decentral so further
        # from e.g. CO2 grid or buyers. This is a proxy for the added cost for e.g. a raw biogas pipeline to a central upgrading facility
        n.add(
            "Link",
            spatial.gas.biogas_to_gas_cc,
            bus0=spatial.gas.biogas,
            bus1=spatial.gas.nodes,
            bus2=spatial.co2.nodes,
            bus3="co2 atmosphere",
            carrier="biogas to gas CC",
            capital_cost=costs.at["biogas CC", "fixed"]
            + costs.at["biogas upgrading", "fixed"]
            + costs.at["biomass CHP capture", "fixed"]
            * costs.at["biogas CC", "CO2 stored"],
            marginal_cost=costs.at["biogas CC", "VOM"]
            + costs.at["biogas upgrading", "VOM"],
            efficiency=costs.at["biogas CC", "efficiency"],
            efficiency2=costs.at["biogas CC", "CO2 stored"]
            * costs.at["biogas CC", "capture rate"],
            efficiency3=-costs.at["gas", "CO2 intensity"]
            - costs.at["biogas CC", "CO2 stored"]
            * costs.at["biogas CC", "capture rate"],
            p_nom_extendable=True,
            lifetime=costs.at["biogas CC", "lifetime"],
        )

    if options["biomass_transport"]:
        # add biomass transport
        transport_costs = pd.read_csv(
            snakemake.input.biomass_transport_costs, index_col=0
        )
        transport_costs = transport_costs.squeeze()
        biomass_transport = create_network_topology(
            n, "biomass transport ", bidirectional=False
        )

        # costs
        bus0_costs = biomass_transport.bus0.apply(lambda x: transport_costs[x[:2]])
        bus1_costs = biomass_transport.bus1.apply(lambda x: transport_costs[x[:2]])
        biomass_transport["costs"] = pd.concat([bus0_costs, bus1_costs], axis=1).mean(
            axis=1
        )

        n.add(
            "Link",
            biomass_transport.index,
            bus0=biomass_transport.bus0 + " solid biomass",
            bus1=biomass_transport.bus1 + " solid biomass",
            p_nom_extendable=False,
            p_nom=5e4,
            length=biomass_transport.length.values,
            marginal_cost=biomass_transport.costs * biomass_transport.length.values,
            carrier="solid biomass transport",
        )

        if options["municipal_solid_waste"]:
            n.add(
                "Link",
                biomass_transport.index + " municipal solid waste",
                bus0=biomass_transport.bus0.values + " municipal solid waste",
                bus1=biomass_transport.bus1.values + " municipal solid waste",
                p_nom_extendable=False,
                p_nom=5e4,
                length=biomass_transport.length.values,
                marginal_cost=(
                    biomass_transport.costs * biomass_transport.length
                ).values,
                carrier="municipal solid waste transport",
            )

    elif options["biomass_spatial"]:
        # add artificial biomass generators at nodes which include transport costs
        transport_costs = pd.read_csv(
            snakemake.input.biomass_transport_costs, index_col=0
        )
        transport_costs = transport_costs.squeeze()
        bus_transport_costs = spatial.biomass.nodes.to_series().apply(
            lambda x: transport_costs[x[:2]]
        )
        average_distance = 200  # km #TODO: validate this assumption

        n.add(
            "Generator",
            spatial.biomass.nodes,
            bus=spatial.biomass.nodes,
            carrier="solid biomass",
            p_nom=10000,
            marginal_cost=costs.at["solid biomass", "fuel"]
            + bus_transport_costs * average_distance,
        )
        n.add(
            "GlobalConstraint",
            "biomass limit",
            carrier_attribute="solid biomass",
            sense="<=",
            constant=biomass_potentials["solid biomass"].sum(),
            type="operational_limit",
        )
        if biomass_potentials["unsustainable solid biomass"].sum() > 0:
            n.add(
                "Generator",
                spatial.biomass.nodes_unsustainable,
                bus=spatial.biomass.nodes,
                carrier="unsustainable solid biomass",
                p_nom=10000,
                marginal_cost=costs.at["fuelwood", "fuel"]
                + bus_transport_costs.rename(
                    dict(
                        zip(spatial.biomass.nodes, spatial.biomass.nodes_unsustainable)
                    )
                )
                * average_distance,
            )
            # Set last snapshot of e_max_pu for unsustainable solid biomass to 1 to make operational limit work
            unsus_stores_idx = n.stores.query(
                "carrier == 'unsustainable solid biomass'"
            ).index
            unsus_stores_idx = unsus_stores_idx.intersection(
                n.stores_t.e_max_pu.columns
            )
            n.stores_t.e_max_pu.loc[n.snapshots[-1], unsus_stores_idx] = 1
            n.add(
                "GlobalConstraint",
                "unsustainable biomass limit",
                carrier_attribute="unsustainable solid biomass",
                sense="==",
                constant=biomass_potentials["unsustainable solid biomass"].sum(),
                type="operational_limit",
            )

        if options["municipal_solid_waste"]:
            # Add municipal solid waste
            n.add(
                "Generator",
                spatial.msw.nodes,
                bus=spatial.msw.nodes,
                carrier="municipal solid waste",
                p_nom=10000,
                marginal_cost=0  # costs.at["municipal solid waste", "fuel"]
                + bus_transport_costs * average_distance,
            )
            n.add(
                "GlobalConstraint",
                "msw limit",
                carrier_attribute="municipal solid waste",
                sense="<=",
                constant=biomass_potentials["municipal solid waste"].sum(),
                type="operational_limit",
            )

    # AC buses with district heating
    urban_central = n.buses.index[n.buses.carrier == "urban central heat"]
    if not urban_central.empty and options["chp"]:
        urban_central = urban_central.str[: -len(" urban central heat")]

        key = "central solid biomass CHP"

        n.add(
            "Link",
            urban_central + " urban central solid biomass CHP",
            bus0=spatial.biomass.df.loc[urban_central, "nodes"].values,
            bus1=urban_central,
            bus2=urban_central + " urban central heat",
            carrier="urban central solid biomass CHP",
            p_nom_extendable=True,
            capital_cost=costs.at[key, "fixed"] * costs.at[key, "efficiency"],
            marginal_cost=costs.at[key, "VOM"],
            efficiency=costs.at[key, "efficiency"],
            efficiency2=costs.at[key, "efficiency-heat"],
            lifetime=costs.at[key, "lifetime"],
        )

        n.add(
            "Link",
            urban_central + " urban central solid biomass CHP CC",
            bus0=spatial.biomass.df.loc[urban_central, "nodes"].values,
            bus1=urban_central,
            bus2=urban_central + " urban central heat",
            bus3="co2 atmosphere",
            bus4=spatial.co2.df.loc[urban_central, "nodes"].values,
            carrier="urban central solid biomass CHP CC",
            p_nom_extendable=True,
            capital_cost=costs.at[key + " CC", "fixed"]
            * costs.at[key + " CC", "efficiency"]
            + costs.at["biomass CHP capture", "fixed"]
            * costs.at["solid biomass", "CO2 intensity"],
            marginal_cost=costs.at[key + " CC", "VOM"],
            efficiency=costs.at[key + " CC", "efficiency"]
            - costs.at["solid biomass", "CO2 intensity"]
            * (
                costs.at["biomass CHP capture", "electricity-input"]
                + costs.at["biomass CHP capture", "compression-electricity-input"]
            ),
            efficiency2=costs.at[key + " CC", "efficiency-heat"],
            efficiency3=-costs.at["solid biomass", "CO2 intensity"]
            * costs.at["biomass CHP capture", "capture_rate"],
            efficiency4=costs.at["solid biomass", "CO2 intensity"]
            * costs.at["biomass CHP capture", "capture_rate"],
            lifetime=costs.at[key + " CC", "lifetime"],
        )

    if options["biomass_boiler"]:
        # TODO: Add surcharge for pellets
        nodes = pop_layout.index
        for name in [
            "residential rural",
            "services rural",
            "residential urban decentral",
            "services urban decentral",
        ]:
            n.add(
                "Link",
                nodes + f" {name} biomass boiler",
                p_nom_extendable=True,
                bus0=spatial.biomass.df.loc[nodes, "nodes"].values,
                bus1=nodes + f" {name} heat",
                carrier=name + " biomass boiler",
                efficiency=costs.at["biomass boiler", "efficiency"],
                capital_cost=costs.at["biomass boiler", "efficiency"]
                * costs.at["biomass boiler", "fixed"]
                * options["overdimension_heat_generators"][
                    HeatSystem(name).central_or_decentral
                ],
                marginal_cost=costs.at["biomass boiler", "pelletizing cost"],
                lifetime=costs.at["biomass boiler", "lifetime"],
            )

    # Solid biomass to liquid fuel
    if options["biomass_to_liquid"]:
        add_carrier_buses(n, "oil")
        n.add(
            "Link",
            spatial.biomass.nodes,
            suffix=" biomass to liquid",
            bus0=spatial.biomass.nodes,
            bus1=spatial.oil.nodes,
            bus2="co2 atmosphere",
            carrier="biomass to liquid",
            lifetime=costs.at["BtL", "lifetime"],
            efficiency=costs.at["BtL", "efficiency"],
            efficiency2=-costs.at["solid biomass", "CO2 intensity"]
            + costs.at["BtL", "CO2 stored"],
            p_nom_extendable=True,
            capital_cost=costs.at["BtL", "fixed"] * costs.at["BtL", "efficiency"],
            marginal_cost=costs.at["BtL", "VOM"] * costs.at["BtL", "efficiency"],
        )

    # Solid biomass to liquid fuel with carbon capture
    if options["biomass_to_liquid_cc"]:
        # Assuming that acid gas removal (incl. CO2) from syngas i performed with Rectisol
        # process (Methanol) and that electricity demand for this is included in the base process
        n.add(
            "Link",
            spatial.biomass.nodes,
            suffix=" biomass to liquid CC",
            bus0=spatial.biomass.nodes,
            bus1=spatial.oil.nodes,
            bus2="co2 atmosphere",
            bus3=spatial.co2.nodes,
            carrier="biomass to liquid CC",
            lifetime=costs.at["BtL", "lifetime"],
            efficiency=costs.at["BtL", "efficiency"],
            efficiency2=-costs.at["solid biomass", "CO2 intensity"]
            + costs.at["BtL", "CO2 stored"] * (1 - costs.at["BtL", "capture rate"]),
            efficiency3=costs.at["BtL", "CO2 stored"] * costs.at["BtL", "capture rate"],
            p_nom_extendable=True,
            capital_cost=costs.at["BtL", "fixed"] * costs.at["BtL", "efficiency"]
            + costs.at["biomass CHP capture", "fixed"] * costs.at["BtL", "CO2 stored"],
            marginal_cost=costs.at["BtL", "VOM"] * costs.at["BtL", "efficiency"],
        )

    # Electrobiofuels (BtL with hydrogen addition to make more use of biogenic carbon).
    # Combination of efuels and biomass to liquid, both based on Fischer-Tropsch.
    # Experimental version - use with caution
    if options["electrobiofuels"]:
        add_carrier_buses(n, "oil")
        efuel_scale_factor = costs.at["BtL", "C stored"]
        name = (
            pd.Index(spatial.biomass.nodes)
            + " "
            + pd.Index(spatial.h2.nodes.str.replace(" H2", ""))
        )
        n.add(
            "Link",
            name,
            suffix=" electrobiofuels",
            bus0=spatial.biomass.nodes,
            bus1=spatial.oil.nodes,
            bus2=spatial.h2.nodes,
            bus3="co2 atmosphere",
            carrier="electrobiofuels",
            lifetime=costs.at["electrobiofuels", "lifetime"],
            efficiency=costs.at["electrobiofuels", "efficiency-biomass"],
            efficiency2=-costs.at["electrobiofuels", "efficiency-hydrogen"],
            efficiency3=-costs.at["solid biomass", "CO2 intensity"]
            + costs.at["BtL", "CO2 stored"]
            * (1 - costs.at["Fischer-Tropsch", "capture rate"]),
            p_nom_extendable=True,
            capital_cost=costs.at["BtL", "fixed"] * costs.at["BtL", "efficiency"]
            + efuel_scale_factor
            * costs.at["Fischer-Tropsch", "fixed"]
            * costs.at["Fischer-Tropsch", "efficiency"],
            marginal_cost=costs.at["BtL", "VOM"] * costs.at["BtL", "efficiency"]
            + efuel_scale_factor
            * costs.at["Fischer-Tropsch", "VOM"]
            * costs.at["Fischer-Tropsch", "efficiency"],
        )

    # BioSNG from solid biomass
    if options["biosng"]:
        n.add(
            "Link",
            spatial.biomass.nodes,
            suffix=" solid biomass to gas",
            bus0=spatial.biomass.nodes,
            bus1=spatial.gas.nodes,
            bus3="co2 atmosphere",
            carrier="BioSNG",
            lifetime=costs.at["BioSNG", "lifetime"],
            efficiency=costs.at["BioSNG", "efficiency"],
            efficiency3=-costs.at["solid biomass", "CO2 intensity"]
            + costs.at["BioSNG", "CO2 stored"],
            p_nom_extendable=True,
            capital_cost=costs.at["BioSNG", "fixed"] * costs.at["BioSNG", "efficiency"],
            marginal_cost=costs.at["BioSNG", "VOM"] * costs.at["BioSNG", "efficiency"],
        )

    # BioSNG from solid biomass with carbon capture
    if options["biosng_cc"]:
        # Assuming that acid gas removal (incl. CO2) from syngas i performed with Rectisol
        # process (Methanol) and that electricity demand for this is included in the base process
        n.add(
            "Link",
            spatial.biomass.nodes,
            suffix=" solid biomass to gas CC",
            bus0=spatial.biomass.nodes,
            bus1=spatial.gas.nodes,
            bus2=spatial.co2.nodes,
            bus3="co2 atmosphere",
            carrier="BioSNG CC",
            lifetime=costs.at["BioSNG", "lifetime"],
            efficiency=costs.at["BioSNG", "efficiency"],
            efficiency2=costs.at["BioSNG", "CO2 stored"]
            * costs.at["BioSNG", "capture rate"],
            efficiency3=-costs.at["solid biomass", "CO2 intensity"]
            + costs.at["BioSNG", "CO2 stored"]
            * (1 - costs.at["BioSNG", "capture rate"]),
            p_nom_extendable=True,
            capital_cost=costs.at["BioSNG", "fixed"] * costs.at["BioSNG", "efficiency"]
            + costs.at["biomass CHP capture", "fixed"]
            * costs.at["BioSNG", "CO2 stored"],
            marginal_cost=costs.at["BioSNG", "VOM"] * costs.at["BioSNG", "efficiency"],
        )

    if options["bioH2"]:
        name = (
            pd.Index(spatial.biomass.nodes)
            + " "
            + pd.Index(spatial.h2.nodes.str.replace(" H2", ""))
        )
        n.add(
            "Link",
            name,
            suffix=" solid biomass to hydrogen CC",
            bus0=spatial.biomass.nodes,
            bus1=spatial.h2.nodes,
            bus2=spatial.co2.nodes,
            bus3="co2 atmosphere",
            carrier="solid biomass to hydrogen",
            efficiency=costs.at["solid biomass to hydrogen", "efficiency"],
            efficiency2=costs.at["solid biomass", "CO2 intensity"]
            * options["cc_fraction"],
            efficiency3=-costs.at["solid biomass", "CO2 intensity"]
            * options["cc_fraction"],
            p_nom_extendable=True,
            capital_cost=costs.at["solid biomass to hydrogen", "fixed"]
            * costs.at["solid biomass to hydrogen", "efficiency"]
            + costs.at["biomass CHP capture", "fixed"]
            * costs.at["solid biomass", "CO2 intensity"],
            marginal_cost=0.0,
            lifetime=25,  # TODO: add value to technology-data
        )


def add_industry(n, costs):
    logger.info("Add industrial demand")
    # add oil buses for shipping, aviation and naptha for industry
    add_carrier_buses(n, "oil")
    # add methanol buses for industry
    add_carrier_buses(n, "methanol")

    nodes = pop_layout.index
    nhours = n.snapshot_weightings.generators.sum()
    nyears = nhours / 8760

    # 1e6 to convert TWh to MWh
    industrial_demand = (
        pd.read_csv(snakemake.input.industrial_demand, index_col=0) * 1e6
    ) * nyears

    n.add(
        "Bus",
        spatial.biomass.industry,
        location=spatial.biomass.locations,
        carrier="solid biomass for industry",
        unit="MWh_LHV",
    )

    if options.get("biomass_spatial", options["biomass_transport"]):
        p_set = (
            industrial_demand.loc[spatial.biomass.locations, "solid biomass"].rename(
                index=lambda x: x + " solid biomass for industry"
            )
            / nhours
        )
    else:
        p_set = industrial_demand["solid biomass"].sum() / nhours

    n.add(
        "Load",
        spatial.biomass.industry,
        bus=spatial.biomass.industry,
        carrier="solid biomass for industry",
        p_set=p_set,
    )

    n.add(
        "Link",
        spatial.biomass.industry,
        bus0=spatial.biomass.nodes,
        bus1=spatial.biomass.industry,
        carrier="solid biomass for industry",
        p_nom_extendable=True,
        efficiency=1.0,
    )

    if len(spatial.biomass.industry_cc) <= 1 and len(spatial.co2.nodes) > 1:
        link_names = nodes + " " + spatial.biomass.industry_cc
    else:
        link_names = spatial.biomass.industry_cc

    n.add(
        "Link",
        link_names,
        bus0=spatial.biomass.nodes,
        bus1=spatial.biomass.industry,
        bus2="co2 atmosphere",
        bus3=spatial.co2.nodes,
        carrier="solid biomass for industry CC",
        p_nom_extendable=True,
        capital_cost=costs.at["cement capture", "fixed"]
        * costs.at["solid biomass", "CO2 intensity"],
        efficiency=0.9,  # TODO: make config option
        efficiency2=-costs.at["solid biomass", "CO2 intensity"]
        * costs.at["cement capture", "capture_rate"],
        efficiency3=costs.at["solid biomass", "CO2 intensity"]
        * costs.at["cement capture", "capture_rate"],
        lifetime=costs.at["cement capture", "lifetime"],
    )

    n.add(
        "Bus",
        spatial.gas.industry,
        location=spatial.gas.locations,
        carrier="gas for industry",
        unit="MWh_LHV",
    )

    gas_demand = industrial_demand.loc[nodes, "methane"] / nhours

    if options["gas_network"]:
        spatial_gas_demand = gas_demand.rename(index=lambda x: x + " gas for industry")
    else:
        spatial_gas_demand = gas_demand.sum()

    n.add(
        "Load",
        spatial.gas.industry,
        bus=spatial.gas.industry,
        carrier="gas for industry",
        p_set=spatial_gas_demand,
    )

    n.add(
        "Link",
        spatial.gas.industry,
        bus0=spatial.gas.nodes,
        bus1=spatial.gas.industry,
        bus2="co2 atmosphere",
        carrier="gas for industry",
        p_nom_extendable=True,
        efficiency=1.0,
        efficiency2=costs.at["gas", "CO2 intensity"],
    )

    n.add(
        "Link",
        spatial.gas.industry_cc,
        bus0=spatial.gas.nodes,
        bus1=spatial.gas.industry,
        bus2="co2 atmosphere",
        bus3=spatial.co2.nodes,
        carrier="gas for industry CC",
        p_nom_extendable=True,
        capital_cost=costs.at["cement capture", "fixed"]
        * costs.at["gas", "CO2 intensity"],
        efficiency=0.9,
        efficiency2=costs.at["gas", "CO2 intensity"]
        * (1 - costs.at["cement capture", "capture_rate"]),
        efficiency3=costs.at["gas", "CO2 intensity"]
        * costs.at["cement capture", "capture_rate"],
        lifetime=costs.at["cement capture", "lifetime"],
    )

    n.add(
        "Load",
        nodes,
        suffix=" H2 for industry",
        bus=nodes + " H2",
        carrier="H2 for industry",
        p_set=industrial_demand.loc[nodes, "hydrogen"] / nhours,
    )

    # methanol for industry

    n.add(
        "Bus",
        spatial.methanol.industry,
        carrier="industry methanol",
        location=spatial.methanol.demand_locations,
        unit="MWh_LHV",
    )

    p_set_methanol = (
        industrial_demand["methanol"].rename(lambda x: x + " industry methanol")
        / nhours
    )

    if not options["methanol"]["regional_methanol_demand"]:
        p_set_methanol = p_set_methanol.sum()

    n.add(
        "Load",
        spatial.methanol.industry,
        bus=spatial.methanol.industry,
        carrier="industry methanol",
        p_set=p_set_methanol,
    )

    n.add(
        "Link",
        spatial.methanol.industry,
        bus0=spatial.methanol.nodes,
        bus1=spatial.methanol.industry,
        bus2="co2 atmosphere",
        carrier="industry methanol",
        p_nom_extendable=True,
        efficiency2=1 / options["MWh_MeOH_per_tCO2"],
        # CO2 intensity methanol based on stoichiometric calculation with 22.7 GJ/t methanol (32 g/mol), CO2 (44 g/mol), 277.78 MWh/TJ = 0.218 t/MWh
    )

    n.add(
        "Link",
        spatial.h2.locations + " methanolisation",
        bus0=spatial.h2.nodes,
        bus1=spatial.methanol.nodes,
        bus2=nodes,
        bus3=spatial.co2.nodes,
        carrier="methanolisation",
        p_nom_extendable=True,
        p_min_pu=options["min_part_load_methanolisation"],
        capital_cost=costs.at["methanolisation", "fixed"]
        * options["MWh_MeOH_per_MWh_H2"],  # EUR/MW_H2/a
        marginal_cost=options["MWh_MeOH_per_MWh_H2"]
        * costs.at["methanolisation", "VOM"],
        lifetime=costs.at["methanolisation", "lifetime"],
        efficiency=options["MWh_MeOH_per_MWh_H2"],
        efficiency2=-options["MWh_MeOH_per_MWh_H2"] / options["MWh_MeOH_per_MWh_e"],
        efficiency3=-options["MWh_MeOH_per_MWh_H2"] / options["MWh_MeOH_per_tCO2"],
    )

    shipping_hydrogen_share = get(options["shipping_hydrogen_share"], investment_year)
    shipping_methanol_share = get(options["shipping_methanol_share"], investment_year)
    shipping_oil_share = get(options["shipping_oil_share"], investment_year)

    total_share = shipping_hydrogen_share + shipping_methanol_share + shipping_oil_share
    if total_share != 1:
        logger.warning(
            f"Total shipping shares sum up to {total_share:.2%}, corresponding to increased or decreased demand assumptions."
        )

    domestic_navigation = pop_weighted_energy_totals.loc[
        nodes, ["total domestic navigation"]
    ].squeeze()
    international_navigation = (
        pd.read_csv(snakemake.input.shipping_demand, index_col=0).squeeze(axis=1)
        * nyears
    )
    all_navigation = domestic_navigation + international_navigation
    p_set = all_navigation * 1e6 / nhours

    if shipping_hydrogen_share:
        oil_efficiency = options.get(
            "shipping_oil_efficiency", options.get("shipping_average_efficiency", 0.4)
        )
        efficiency = oil_efficiency / costs.at["fuel cell", "efficiency"]
        shipping_hydrogen_share = get(
            options["shipping_hydrogen_share"], investment_year
        )

        if options["shipping_hydrogen_liquefaction"]:
            n.add(
                "Bus",
                nodes,
                suffix=" H2 liquid",
                carrier="H2 liquid",
                location=nodes,
                unit="MWh_LHV",
            )

            n.add(
                "Link",
                nodes + " H2 liquefaction",
                bus0=nodes + " H2",
                bus1=nodes + " H2 liquid",
                carrier="H2 liquefaction",
                efficiency=costs.at["H2 liquefaction", "efficiency"],
                capital_cost=costs.at["H2 liquefaction", "fixed"],
                p_nom_extendable=True,
                lifetime=costs.at["H2 liquefaction", "lifetime"],
            )

            shipping_bus = nodes + " H2 liquid"
        else:
            shipping_bus = nodes + " H2"

        efficiency = (
            options["shipping_oil_efficiency"] / costs.at["fuel cell", "efficiency"]
        )
        p_set_hydrogen = shipping_hydrogen_share * p_set * efficiency

        n.add(
            "Load",
            nodes,
            suffix=" H2 for shipping",
            bus=shipping_bus,
            carrier="H2 for shipping",
            p_set=p_set_hydrogen,
        )

    if shipping_methanol_share:
        efficiency = (
            options["shipping_oil_efficiency"] / options["shipping_methanol_efficiency"]
        )

        p_set_methanol_shipping = (
            shipping_methanol_share
            * p_set.rename(lambda x: x + " shipping methanol")
            * efficiency
        )

        if not options["methanol"]["regional_methanol_demand"]:
            p_set_methanol_shipping = p_set_methanol_shipping.sum()

        n.add(
            "Bus",
            spatial.methanol.shipping,
            location=spatial.methanol.demand_locations,
            carrier="shipping methanol",
            unit="MWh_LHV",
        )

        n.add(
            "Load",
            spatial.methanol.shipping,
            bus=spatial.methanol.shipping,
            carrier="shipping methanol",
            p_set=p_set_methanol_shipping,
        )

        n.add(
            "Link",
            spatial.methanol.shipping,
            bus0=spatial.methanol.nodes,
            bus1=spatial.methanol.shipping,
            bus2="co2 atmosphere",
            carrier="shipping methanol",
            p_nom_extendable=True,
            efficiency2=1
            / options[
                "MWh_MeOH_per_tCO2"
            ],  # CO2 intensity methanol based on stoichiometric calculation with 22.7 GJ/t methanol (32 g/mol), CO2 (44 g/mol), 277.78 MWh/TJ = 0.218 t/MWh
        )

    if shipping_oil_share:
        p_set_oil = shipping_oil_share * p_set.rename(lambda x: x + " shipping oil")

        if not options["regional_oil_demand"]:
            p_set_oil = p_set_oil.sum()

        n.add(
            "Bus",
            spatial.oil.shipping,
            location=spatial.oil.demand_locations,
            carrier="shipping oil",
            unit="MWh_LHV",
        )

        n.add(
            "Load",
            spatial.oil.shipping,
            bus=spatial.oil.shipping,
            carrier="shipping oil",
            p_set=p_set_oil,
        )

        n.add(
            "Link",
            spatial.oil.shipping,
            bus0=spatial.oil.nodes,
            bus1=spatial.oil.shipping,
            bus2="co2 atmosphere",
            carrier="shipping oil",
            p_nom_extendable=True,
            efficiency2=costs.at["oil", "CO2 intensity"],
        )

    if options["oil_boilers"]:
        nodes = pop_layout.index

        for heat_system in HeatSystem:
            if not heat_system == HeatSystem.URBAN_CENTRAL:
                n.add(
                    "Link",
                    nodes + f" {heat_system} oil boiler",
                    p_nom_extendable=True,
                    bus0=spatial.oil.nodes,
                    bus1=nodes + f" {heat_system} heat",
                    bus2="co2 atmosphere",
                    carrier=f"{heat_system} oil boiler",
                    efficiency=costs.at["decentral oil boiler", "efficiency"],
                    efficiency2=costs.at["oil", "CO2 intensity"],
                    capital_cost=costs.at["decentral oil boiler", "efficiency"]
                    * costs.at["decentral oil boiler", "fixed"]
                    * options["overdimension_heat_generators"][
                        heat_system.central_or_decentral
                    ],
                    lifetime=costs.at["decentral oil boiler", "lifetime"],
                )

    n.add(
        "Link",
        nodes + " Fischer-Tropsch",
        bus0=nodes + " H2",
        bus1=spatial.oil.nodes,
        bus2=spatial.co2.nodes,
        carrier="Fischer-Tropsch",
        efficiency=costs.at["Fischer-Tropsch", "efficiency"],
        capital_cost=costs.at["Fischer-Tropsch", "fixed"]
        * costs.at["Fischer-Tropsch", "efficiency"],  # EUR/MW_H2/a
        marginal_cost=costs.at["Fischer-Tropsch", "efficiency"]
        * costs.at["Fischer-Tropsch", "VOM"],
        efficiency2=-costs.at["oil", "CO2 intensity"]
        * costs.at["Fischer-Tropsch", "efficiency"],
        p_nom_extendable=True,
        p_min_pu=options["min_part_load_fischer_tropsch"],
        lifetime=costs.at["Fischer-Tropsch", "lifetime"],
    )

    # naphtha
    demand_factor = options["HVC_demand_factor"]
    if demand_factor != 1:
        logger.warning(f"Changing HVC demand by {demand_factor*100-100:+.2f}%.")

    p_set_naphtha = (
        demand_factor
        * industrial_demand.loc[nodes, "naphtha"].rename(
            lambda x: x + " naphtha for industry"
        )
        / nhours
    )

    if not options["regional_oil_demand"]:
        p_set_naphtha = p_set_naphtha.sum()

    n.add(
        "Bus",
        spatial.oil.naphtha,
        location=spatial.oil.demand_locations,
        carrier="naphtha for industry",
        unit="MWh_LHV",
    )

    n.add(
        "Load",
        spatial.oil.naphtha,
        bus=spatial.oil.naphtha,
        carrier="naphtha for industry",
        p_set=p_set_naphtha,
    )

    # some CO2 from naphtha are process emissions from steam cracker
    # rest of CO2 released to atmosphere either in waste-to-energy or decay
    process_co2_per_naphtha = (
        industrial_demand.loc[nodes, "process emission from feedstock"].sum()
        / industrial_demand.loc[nodes, "naphtha"].sum()
    )
    emitted_co2_per_naphtha = costs.at["oil", "CO2 intensity"] - process_co2_per_naphtha

    non_sequestered = 1 - get(
        cf_industry["HVC_environment_sequestration_fraction"],
        investment_year,
    )

    if cf_industry["waste_to_energy"] or cf_industry["waste_to_energy_cc"]:
        non_sequestered_hvc_locations = (
            pd.Index(spatial.oil.demand_locations) + " non-sequestered HVC"
        )

        n.add(
            "Bus",
            non_sequestered_hvc_locations,
            location=spatial.oil.demand_locations,
            carrier="non-sequestered HVC",
            unit="MWh_LHV",
        )

        n.add(
            "Link",
            spatial.oil.naphtha,
            bus0=spatial.oil.nodes,
            bus1=spatial.oil.naphtha,
            bus2=non_sequestered_hvc_locations,
            bus3=spatial.co2.process_emissions,
            carrier="naphtha for industry",
            p_nom_extendable=True,
            efficiency2=non_sequestered
            * emitted_co2_per_naphtha
            / costs.at["oil", "CO2 intensity"],
            efficiency3=process_co2_per_naphtha,
        )

        if options["biomass"] and options["municipal_solid_waste"]:
            n.add(
                "Link",
                spatial.msw.locations,
                bus0=spatial.msw.nodes,
                bus1=non_sequestered_hvc_locations,
                bus2="co2 atmosphere",
                carrier="municipal solid waste",
                p_nom_extendable=True,
                efficiency=1.0,
                efficiency2=-costs.at[
                    "oil", "CO2 intensity"
                ],  # because msw is co2 neutral and will be burned in waste CHP or decomposed as oil
            )

        n.add(
            "Link",
            spatial.oil.demand_locations,
            suffix=" HVC to air",
            bus0=non_sequestered_hvc_locations,
            bus1="co2 atmosphere",
            carrier="HVC to air",
            p_nom_extendable=True,
            efficiency=costs.at["oil", "CO2 intensity"],
        )

        if len(non_sequestered_hvc_locations) == 1:
            waste_source = non_sequestered_hvc_locations[0]
        else:
            waste_source = non_sequestered_hvc_locations

        if cf_industry["waste_to_energy"]:
            n.add(
                "Link",
                spatial.nodes + " waste CHP",
                bus0=waste_source,
                bus1=spatial.nodes,
                bus2=spatial.nodes + " urban central heat",
                bus3="co2 atmosphere",
                carrier="waste CHP",
                p_nom_extendable=True,
                capital_cost=costs.at["waste CHP", "fixed"]
                * costs.at["waste CHP", "efficiency"],
                marginal_cost=costs.at["waste CHP", "VOM"],
                efficiency=costs.at["waste CHP", "efficiency"],
                efficiency2=costs.at["waste CHP", "efficiency-heat"],
                efficiency3=costs.at["oil", "CO2 intensity"],
                lifetime=costs.at["waste CHP", "lifetime"],
            )

        if cf_industry["waste_to_energy_cc"]:
            n.add(
                "Link",
                spatial.nodes + " waste CHP CC",
                bus0=waste_source,
                bus1=spatial.nodes,
                bus2=spatial.nodes + " urban central heat",
                bus3="co2 atmosphere",
                bus4=spatial.co2.nodes,
                carrier="waste CHP CC",
                p_nom_extendable=True,
                capital_cost=costs.at["waste CHP CC", "fixed"]
                * costs.at["waste CHP CC", "efficiency"]
                + costs.at["biomass CHP capture", "fixed"]
                * costs.at["oil", "CO2 intensity"],
                marginal_cost=costs.at["waste CHP CC", "VOM"],
                efficiency=costs.at["waste CHP CC", "efficiency"],
                efficiency2=costs.at["waste CHP CC", "efficiency-heat"],
                efficiency3=costs.at["oil", "CO2 intensity"]
                * (1 - options["cc_fraction"]),
                efficiency4=costs.at["oil", "CO2 intensity"] * options["cc_fraction"],
                lifetime=costs.at["waste CHP CC", "lifetime"],
            )

    else:
        n.add(
            "Link",
            spatial.oil.naphtha,
            bus0=spatial.oil.nodes,
            bus1=spatial.oil.naphtha,
            bus2="co2 atmosphere",
            bus3=spatial.co2.process_emissions,
            carrier="naphtha for industry",
            p_nom_extendable=True,
            efficiency2=emitted_co2_per_naphtha * non_sequestered,
            efficiency3=process_co2_per_naphtha,
        )

    # aviation
    demand_factor = options["aviation_demand_factor"]
    if demand_factor != 1:
        logger.warning(f"Changing aviation demand by {demand_factor*100-100:+.2f}%.")

    all_aviation = ["total international aviation", "total domestic aviation"]

    p_set = (
        demand_factor
        * pop_weighted_energy_totals.loc[nodes, all_aviation].sum(axis=1)
        * 1e6
        / nhours
    ).rename(lambda x: x + " kerosene for aviation")

    if not options["regional_oil_demand"]:
        p_set = p_set.sum()

    n.add(
        "Bus",
        spatial.oil.kerosene,
        location=spatial.oil.demand_locations,
        carrier="kerosene for aviation",
        unit="MWh_LHV",
    )

    n.add(
        "Load",
        spatial.oil.kerosene,
        bus=spatial.oil.kerosene,
        carrier="kerosene for aviation",
        p_set=p_set,
    )

    n.add(
        "Link",
        spatial.oil.kerosene,
        bus0=spatial.oil.nodes,
        bus1=spatial.oil.kerosene,
        bus2="co2 atmosphere",
        carrier="kerosene for aviation",
        p_nom_extendable=True,
        efficiency2=costs.at["oil", "CO2 intensity"],
    )

    if options["methanol"]["methanol_to_kerosene"]:
        add_methanol_to_kerosene(n, costs)

    # TODO simplify bus expression
    n.add(
        "Load",
        nodes,
        suffix=" low-temperature heat for industry",
        bus=[
            (
                node + " urban central heat"
                if node + " urban central heat" in n.buses.index
                else node + " services urban decentral heat"
            )
            for node in nodes
        ],
        carrier="low-temperature heat for industry",
        p_set=industrial_demand.loc[nodes, "low-temperature heat"] / nhours,
    )

    # remove today's industrial electricity demand by scaling down total electricity demand
    for ct in n.buses.country.dropna().unique():
        # TODO map onto n.bus.country

        loads_i = n.loads.index[
            (n.loads.index.str[:2] == ct) & (n.loads.carrier == "electricity")
        ]
        if n.loads_t.p_set[loads_i].empty:
            continue
        factor = (
            1
            - industrial_demand.loc[loads_i, "current electricity"].sum()
            / n.loads_t.p_set[loads_i].sum().sum()
        )
        n.loads_t.p_set[loads_i] *= factor

    n.add(
        "Load",
        nodes,
        suffix=" industry electricity",
        bus=nodes,
        carrier="industry electricity",
        p_set=industrial_demand.loc[nodes, "electricity"] / nhours,
    )

    n.add(
        "Bus",
        spatial.co2.process_emissions,
        location=spatial.co2.locations,
        carrier="process emissions",
        unit="t_co2",
    )

    if options["co2_spatial"] or options["co2network"]:
        p_set = (
            -industrial_demand.loc[nodes, "process emission"].rename(
                index=lambda x: x + " process emissions"
            )
            / nhours
        )
    else:
        p_set = -industrial_demand.loc[nodes, "process emission"].sum() / nhours

    n.add(
        "Load",
        spatial.co2.process_emissions,
        bus=spatial.co2.process_emissions,
        carrier="process emissions",
        p_set=p_set,
    )

    n.add(
        "Link",
        spatial.co2.process_emissions,
        bus0=spatial.co2.process_emissions,
        bus1="co2 atmosphere",
        carrier="process emissions",
        p_nom_extendable=True,
        efficiency=1.0,
    )

    # assume enough local waste heat for CC
    n.add(
        "Link",
        spatial.co2.locations,
        suffix=" process emissions CC",
        bus0=spatial.co2.process_emissions,
        bus1="co2 atmosphere",
        bus2=spatial.co2.nodes,
        carrier="process emissions CC",
        p_nom_extendable=True,
        capital_cost=costs.at["cement capture", "fixed"],
        efficiency=1 - costs.at["cement capture", "capture_rate"],
        efficiency2=costs.at["cement capture", "capture_rate"],
        lifetime=costs.at["cement capture", "lifetime"],
    )

    if options["ammonia"]:
        if options["ammonia"] == "regional":
            p_set = (
                industrial_demand.loc[spatial.ammonia.locations, "ammonia"].rename(
                    index=lambda x: x + " NH3"
                )
                / nhours
            )
        else:
            p_set = industrial_demand["ammonia"].sum() / nhours

        n.add(
            "Load",
            spatial.ammonia.nodes,
            bus=spatial.ammonia.nodes,
            carrier="NH3",
            p_set=p_set,
        )

    if industrial_demand[["coke", "coal"]].sum().sum() > 0:
        add_carrier_buses(n, "coal")

        mwh_coal_per_mwh_coke = 1.366  # from eurostat energy balance
        p_set = (
            industrial_demand["coal"]
            + mwh_coal_per_mwh_coke * industrial_demand["coke"]
        ) / nhours

        p_set.rename(lambda x: x + " coal for industry", inplace=True)

        if not options["regional_coal_demand"]:
            p_set = p_set.sum()

        n.add(
            "Bus",
            spatial.coal.industry,
            location=spatial.coal.demand_locations,
            carrier="coal for industry",
            unit="MWh_LHV",
        )

        n.add(
            "Load",
            spatial.coal.industry,
            bus=spatial.coal.industry,
            carrier="coal for industry",
            p_set=p_set,
        )

        n.add(
            "Link",
            spatial.coal.industry,
            bus0=spatial.coal.nodes,
            bus1=spatial.coal.industry,
            bus2="co2 atmosphere",
            carrier="coal for industry",
            p_nom_extendable=True,
            efficiency2=costs.at["coal", "CO2 intensity"],
        )


def add_waste_heat(n):
    # TODO options?

    logger.info("Add possibility to use industrial waste heat in district heating")

    # AC buses with district heating
    urban_central = n.buses.index[n.buses.carrier == "urban central heat"]
    if not urban_central.empty:
        urban_central = urban_central.str[: -len(" urban central heat")]

        link_carriers = n.links.carrier.unique()

        # TODO what is the 0.95 and should it be a config option?
        if (
            options["use_fischer_tropsch_waste_heat"]
            and "Fischer-Tropsch" in link_carriers
        ):
            n.links.loc[urban_central + " Fischer-Tropsch", "bus3"] = (
                urban_central + " urban central heat"
            )
            n.links.loc[urban_central + " Fischer-Tropsch", "efficiency3"] = (
                0.95 - n.links.loc[urban_central + " Fischer-Tropsch", "efficiency"]
            ) * options["use_fischer_tropsch_waste_heat"]

        if options["use_methanation_waste_heat"] and "Sabatier" in link_carriers:
            n.links.loc[urban_central + " Sabatier", "bus3"] = (
                urban_central + " urban central heat"
            )
            n.links.loc[urban_central + " Sabatier", "efficiency3"] = (
                0.95 - n.links.loc[urban_central + " Sabatier", "efficiency"]
            ) * options["use_methanation_waste_heat"]

        # DEA quotes 15% of total input (11% of which are high-value heat)
        if options["use_haber_bosch_waste_heat"] and "Haber-Bosch" in link_carriers:
            n.links.loc[urban_central + " Haber-Bosch", "bus3"] = (
                urban_central + " urban central heat"
            )
            total_energy_input = (
                cf_industry["MWh_H2_per_tNH3_electrolysis"]
                + cf_industry["MWh_elec_per_tNH3_electrolysis"]
            ) / cf_industry["MWh_NH3_per_tNH3"]
            electricity_input = (
                cf_industry["MWh_elec_per_tNH3_electrolysis"]
                / cf_industry["MWh_NH3_per_tNH3"]
            )
            n.links.loc[urban_central + " Haber-Bosch", "efficiency3"] = (
                0.15 * total_energy_input / electricity_input
            ) * options["use_haber_bosch_waste_heat"]

        if (
            options["use_methanolisation_waste_heat"]
            and "methanolisation" in link_carriers
        ):
            n.links.loc[urban_central + " methanolisation", "bus4"] = (
                urban_central + " urban central heat"
            )
            n.links.loc[urban_central + " methanolisation", "efficiency4"] = (
                costs.at["methanolisation", "heat-output"]
                / costs.at["methanolisation", "hydrogen-input"]
            ) * options["use_methanolisation_waste_heat"]

        # TODO integrate usable waste heat efficiency into technology-data from DEA
        if (
            options["use_electrolysis_waste_heat"]
            and "H2 Electrolysis" in link_carriers
        ):
            n.links.loc[urban_central + " H2 Electrolysis", "bus2"] = (
                urban_central + " urban central heat"
            )
            n.links.loc[urban_central + " H2 Electrolysis", "efficiency2"] = (
                0.84 - n.links.loc[urban_central + " H2 Electrolysis", "efficiency"]
            ) * options["use_electrolysis_waste_heat"]

        if options["use_fuel_cell_waste_heat"] and "H2 Fuel Cell" in link_carriers:
            n.links.loc[urban_central + " H2 Fuel Cell", "bus2"] = (
                urban_central + " urban central heat"
            )
            n.links.loc[urban_central + " H2 Fuel Cell", "efficiency2"] = (
                0.95 - n.links.loc[urban_central + " H2 Fuel Cell", "efficiency"]
            ) * options["use_fuel_cell_waste_heat"]


def add_agriculture(n, costs):
    logger.info("Add agriculture, forestry and fishing sector.")

    nodes = pop_layout.index
    nhours = n.snapshot_weightings.generators.sum()

    # electricity

    n.add(
        "Load",
        nodes,
        suffix=" agriculture electricity",
        bus=nodes,
        carrier="agriculture electricity",
        p_set=pop_weighted_energy_totals.loc[nodes, "total agriculture electricity"]
        * 1e6
        / nhours,
    )

    # heat

    n.add(
        "Load",
        nodes,
        suffix=" agriculture heat",
        bus=nodes + " services rural heat",
        carrier="agriculture heat",
        p_set=pop_weighted_energy_totals.loc[nodes, "total agriculture heat"]
        * 1e6
        / nhours,
    )

    # machinery

    electric_share = get(
        options["agriculture_machinery_electric_share"], investment_year
    )
    oil_share = get(options["agriculture_machinery_oil_share"], investment_year)

    total_share = electric_share + oil_share
    if total_share != 1:
        logger.warning(
            f"Total agriculture machinery shares sum up to {total_share:.2%}, corresponding to increased or decreased demand assumptions."
        )

    machinery_nodal_energy = (
        pop_weighted_energy_totals.loc[nodes, "total agriculture machinery"] * 1e6
    )

    if electric_share > 0:
        efficiency_gain = (
            options["agriculture_machinery_fuel_efficiency"]
            / options["agriculture_machinery_electric_efficiency"]
        )

        n.add(
            "Load",
            nodes,
            suffix=" agriculture machinery electric",
            bus=nodes,
            carrier="agriculture machinery electric",
            p_set=electric_share / efficiency_gain * machinery_nodal_energy / nhours,
        )

    if oil_share > 0:
        p_set = (
            oil_share
            * machinery_nodal_energy.rename(lambda x: x + " agriculture machinery oil")
            / nhours
        )

        if not options["regional_oil_demand"]:
            p_set = p_set.sum()

        n.add(
            "Bus",
            spatial.oil.agriculture_machinery,
            location=spatial.oil.demand_locations,
            carrier="agriculture machinery oil",
            unit="MWh_LHV",
        )

        n.add(
            "Load",
            spatial.oil.agriculture_machinery,
            bus=spatial.oil.agriculture_machinery,
            carrier="agriculture machinery oil",
            p_set=p_set,
        )

        n.add(
            "Link",
            spatial.oil.agriculture_machinery,
            bus0=spatial.oil.nodes,
            bus1=spatial.oil.agriculture_machinery,
            bus2="co2 atmosphere",
            carrier="agriculture machinery oil",
            p_nom_extendable=True,
            efficiency2=costs.at["oil", "CO2 intensity"],
        )


def decentral(n):
    """
    Removes the electricity transmission system.
    """
    n.lines.drop(n.lines.index, inplace=True)
    n.links.drop(n.links.index[n.links.carrier.isin(["DC", "B2B"])], inplace=True)


def remove_h2_network(n):
    n.links.drop(
        n.links.index[n.links.carrier.str.contains("H2 pipeline")], inplace=True
    )

    if "EU H2 Store" in n.stores.index:
        n.stores.drop("EU H2 Store", inplace=True)


def limit_individual_line_extension(n, maxext):
    logger.info(f"Limiting new HVAC and HVDC extensions to {maxext} MW")
    n.lines["s_nom_max"] = n.lines["s_nom"] + maxext
    hvdc = n.links.index[n.links.carrier == "DC"]
    n.links.loc[hvdc, "p_nom_max"] = n.links.loc[hvdc, "p_nom"] + maxext


aggregate_dict = {
    "p_nom": pd.Series.sum,
    "s_nom": pd.Series.sum,
    "v_nom": "max",
    "v_mag_pu_max": "min",
    "v_mag_pu_min": "max",
    "p_nom_max": pd.Series.sum,
    "s_nom_max": pd.Series.sum,
    "p_nom_min": pd.Series.sum,
    "s_nom_min": pd.Series.sum,
    "v_ang_min": "max",
    "v_ang_max": "min",
    "terrain_factor": "mean",
    "num_parallel": "sum",
    "p_set": "sum",
    "e_initial": "sum",
    "e_nom": pd.Series.sum,
    "e_nom_max": pd.Series.sum,
    "e_nom_min": pd.Series.sum,
    "state_of_charge_initial": "sum",
    "state_of_charge_set": "sum",
    "inflow": "sum",
    "p_max_pu": "first",
    "x": "mean",
    "y": "mean",
}


def cluster_heat_buses(n):
    """
    Cluster residential and service heat buses to one representative bus.

    This can be done to save memory and speed up optimisation
    """

    def define_clustering(attributes, aggregate_dict):
        """Define how attributes should be clustered.
        Input:
            attributes    : pd.Index()
            aggregate_dict: dictionary (key: name of attribute, value
                                        clustering method)

        Returns:
            agg           : clustering dictionary
        """
        keys = attributes.intersection(aggregate_dict.keys())
        agg = dict(
            zip(
                attributes.difference(keys),
                ["first"] * len(df.columns.difference(keys)),
            )
        )
        for key in keys:
            agg[key] = aggregate_dict[key]
        return agg

    logger.info("Cluster residential and service heat buses.")
    components = ["Bus", "Carrier", "Generator", "Link", "Load", "Store"]

    for c in n.iterate_components(components):
        df = c.df
        cols = df.columns[df.columns.str.contains("bus") | (df.columns == "carrier")]

        # rename columns and index
        df[cols] = df[cols].apply(
            lambda x: x.str.replace("residential ", "").str.replace("services ", ""),
            axis=1,
        )
        df = df.rename(
            index=lambda x: x.replace("residential ", "").replace("services ", "")
        )

        # cluster heat nodes
        # static dataframe
        agg = define_clustering(df.columns, aggregate_dict)
        df = df.groupby(level=0).agg(agg, numeric_only=False)
        # time-varying data
        pnl = c.pnl
        agg = define_clustering(pd.Index(pnl.keys()), aggregate_dict)
        for k in pnl.keys():

            def renamer(s):
                return s.replace("residential ", "").replace("services ", "")

            pnl[k] = pnl[k].T.groupby(renamer).agg(agg[k], numeric_only=False).T

        # remove unclustered assets of service/residential
        to_drop = c.df.index.difference(df.index)
        n.remove(c.name, to_drop)
        # add clustered assets
        to_add = df.index.difference(c.df.index)
        n.add(c.name, df.loc[to_add].index, **df.loc[to_add])


def set_temporal_aggregation(n, resolution, snapshot_weightings):
    """
    Aggregate time-varying data to the given snapshots.
    """
    if not resolution:
        logger.info("No temporal aggregation. Using native resolution.")
        return n
    elif "sn" in resolution.lower():
        # Representative snapshots are dealt with directly
        sn = int(resolution[:-2])
        logger.info("Use every %s snapshot as representative", sn)
        n.set_snapshots(n.snapshots[::sn])
        n.snapshot_weightings *= sn
        return n
    else:
        # Otherwise, use the provided snapshots
        snapshot_weightings = pd.read_csv(
            snapshot_weightings, index_col=0, parse_dates=True
        )

        # Define a series used for aggregation, mapping each hour in
        # n.snapshots to the closest previous timestep in
        # snapshot_weightings.index
        aggregation_map = (
            pd.Series(
                snapshot_weightings.index.get_indexer(n.snapshots), index=n.snapshots
            )
            .replace(-1, np.nan)
            .ffill()
            .astype(int)
            .map(lambda i: snapshot_weightings.index[i])
        )

        m = n.copy(with_time=False)
        m.set_snapshots(snapshot_weightings.index)
        m.snapshot_weightings = snapshot_weightings

        # Aggregation all time-varying data.
        for c in n.iterate_components():
            pnl = getattr(m, c.list_name + "_t")
            for k, df in c.pnl.items():
                if not df.empty:
                    if c.list_name == "stores" and k == "e_max_pu":
                        pnl[k] = df.groupby(aggregation_map).min()
                    elif c.list_name == "stores" and k == "e_min_pu":
                        pnl[k] = df.groupby(aggregation_map).max()
                    else:
                        pnl[k] = df.groupby(aggregation_map).mean()

        return m


def lossy_bidirectional_links(n, carrier, efficiencies={}):
    "Split bidirectional links into two unidirectional links to include transmission losses."

    carrier_i = n.links.query("carrier == @carrier").index

    if (
        not any((v != 1.0) or (v >= 0) for v in efficiencies.values())
        or carrier_i.empty
    ):
        return

    efficiency_static = efficiencies.get("efficiency_static", 1)
    efficiency_per_1000km = efficiencies.get("efficiency_per_1000km", 1)
    compression_per_1000km = efficiencies.get("compression_per_1000km", 0)

    logger.info(
        f"Specified losses for {carrier} transmission "
        f"(static: {efficiency_static}, per 1000km: {efficiency_per_1000km}, compression per 1000km: {compression_per_1000km}). "
        "Splitting bidirectional links."
    )

    n.links.loc[carrier_i, "p_min_pu"] = 0
    n.links.loc[carrier_i, "efficiency"] = (
        efficiency_static
        * efficiency_per_1000km ** (n.links.loc[carrier_i, "length"] / 1e3)
    )
    rev_links = (
        n.links.loc[carrier_i].copy().rename({"bus0": "bus1", "bus1": "bus0"}, axis=1)
    )
    rev_links["length_original"] = rev_links["length"]
    rev_links["capital_cost"] = 0
    rev_links["length"] = 0
    rev_links["reversed"] = True
    rev_links.index = rev_links.index.map(lambda x: x + "-reversed")

    n.links = pd.concat([n.links, rev_links], sort=False)
    n.links["reversed"] = n.links["reversed"].fillna(False).infer_objects(copy=False)
    n.links["length_original"] = n.links["length_original"].fillna(n.links.length)

    # do compression losses after concatenation to take electricity consumption at bus0 in either direction
    carrier_i = n.links.query("carrier == @carrier").index
    if compression_per_1000km > 0:
        n.links.loc[carrier_i, "bus2"] = n.links.loc[carrier_i, "bus0"].map(
            n.buses.location
        )  # electricity
        n.links.loc[carrier_i, "efficiency2"] = (
            -compression_per_1000km * n.links.loc[carrier_i, "length_original"] / 1e3
        )


def add_enhanced_geothermal(n, egs_potentials, egs_overlap, costs):
    """
    Adds EGS potential to model.

    Built in scripts/build_egs_potentials.py
    """

    if len(spatial.geothermal_heat.nodes) > 1:
        logger.warning(
            "'add_enhanced_geothermal' not implemented for multiple geothermal nodes."
        )
    logger.info(
        "[EGS] implemented with 2020 CAPEX from Aghahosseini et al 2021: 'From hot rock to...'."
    )
    logger.info(
        "[EGS] Recommended usage scales CAPEX to future cost expectations using config 'adjustments'."
    )
    logger.info("[EGS] During this the relevant carriers are:")
    logger.info("[EGS] drilling part -> 'geothermal heat'")
    logger.info(
        "[EGS] electricity generation part -> 'geothermal organic rankine cycle'"
    )
    logger.info("[EGS] district heat distribution part -> 'geothermal district heat'")

    egs_config = snakemake.params["sector"]["enhanced_geothermal"]
    costs_config = snakemake.config["costs"]

    # matrix defining the overlap between gridded geothermal potential estimation, and bus regions
    overlap = pd.read_csv(egs_overlap, index_col=0)
    overlap.columns = overlap.columns.astype(int)
    egs_potentials = pd.read_csv(egs_potentials, index_col=0)

    Nyears = n.snapshot_weightings.generators.sum() / 8760
    dr = costs_config["fill_values"]["discount rate"]
    lt = costs.at["geothermal", "lifetime"]
    FOM = costs.at["geothermal", "FOM"]

    egs_annuity = calculate_annuity(lt, dr)

    # under egs optimism, the expected cost reductions also cover costs for ORC
    # hence, the ORC costs are no longer taken from technology-data
    orc_capex = costs.at["organic rankine cycle", "investment"]

    # cost for ORC is subtracted, as it is already included in the geothermal cost.
    # The orc cost are attributed to a separate link representing the ORC.
    # also capital_cost conversion Euro/kW -> Euro/MW

    egs_potentials["capital_cost"] = (
        (egs_annuity + FOM / (1.0 + FOM))
        * (egs_potentials["CAPEX"] * 1e3 - orc_capex)
        * Nyears
    )

    assert (
        egs_potentials["capital_cost"] > 0
    ).all(), "Error in EGS cost, negative values found."

    orc_annuity = calculate_annuity(costs.at["organic rankine cycle", "lifetime"], dr)
    orc_capital_cost = (orc_annuity + FOM / (1 + FOM)) * orc_capex * Nyears

    efficiency_orc = costs.at["organic rankine cycle", "efficiency"]
    efficiency_dh = costs.at["geothermal", "district heat-input"]

    # p_nom_max conversion GW -> MW
    egs_potentials["p_nom_max"] = egs_potentials["p_nom_max"] * 1000.0

    # not using add_carrier_buses, as we are not interested in a Store
    n.add("Carrier", "geothermal heat")

    n.add(
        "Bus",
        spatial.geothermal_heat.nodes,
        carrier="geothermal heat",
        unit="MWh_th",
    )

    n.add(
        "Generator",
        spatial.geothermal_heat.nodes,
        bus=spatial.geothermal_heat.nodes,
        carrier="geothermal heat",
        p_nom_extendable=True,
    )

    if egs_config["var_cf"]:
        efficiency = pd.read_csv(
            snakemake.input.egs_capacity_factors, parse_dates=True, index_col=0
        )
        logger.info("Adding Enhanced Geothermal with time-varying capacity factors.")
    else:
        efficiency = 1.0

    # if urban central heat exists, adds geothermal as CHP
    as_chp = "urban central heat" in n.loads.carrier.unique()

    if as_chp:
        logger.info("Adding EGS as Combined Heat and Power.")

    else:
        logger.info("Adding EGS for Electricity Only.")

    for bus, bus_overlap in overlap.iterrows():
        if not bus_overlap.sum():
            continue

        overlap = bus_overlap.loc[bus_overlap > 0.0]
        bus_egs = egs_potentials.loc[overlap.index]

        if not len(bus_egs):
            continue

        bus_egs["p_nom_max"] = bus_egs["p_nom_max"].multiply(bus_overlap)
        bus_egs = bus_egs.loc[bus_egs.p_nom_max > 0.0]

        appendix = " " + pd.Index(np.arange(len(bus_egs)).astype(str))

        # add surface bus
        n.add(
            "Bus",
            pd.Index([f"{bus} geothermal heat surface"]),
            location=bus,
            unit="MWh_th",
            carrier="geothermal heat",
        )

        bus_egs.index = np.arange(len(bus_egs)).astype(str)
        well_name = f"{bus} enhanced geothermal" + appendix

        if egs_config["var_cf"]:
            bus_eta = pd.concat(
                (efficiency[bus].rename(idx) for idx in well_name),
                axis=1,
            )
        else:
            bus_eta = efficiency

        p_nom_max = bus_egs["p_nom_max"]
        capital_cost = bus_egs["capital_cost"]
        bus1 = pd.Series(f"{bus} geothermal heat surface", well_name)

        # adding geothermal wells as multiple generators to represent supply curve
        n.add(
            "Link",
            well_name,
            bus0=spatial.geothermal_heat.nodes,
            bus1=bus1,
            carrier="geothermal heat",
            p_nom_extendable=True,
            p_nom_max=p_nom_max.set_axis(well_name) / efficiency_orc,
            capital_cost=capital_cost.set_axis(well_name) * efficiency_orc,
            efficiency=bus_eta,
            lifetime=costs.at["geothermal", "lifetime"],
        )

        # adding Organic Rankine Cycle as a single link
        n.add(
            "Link",
            bus + " geothermal organic rankine cycle",
            bus0=f"{bus} geothermal heat surface",
            bus1=bus,
            p_nom_extendable=True,
            carrier="geothermal organic rankine cycle",
            capital_cost=orc_capital_cost * efficiency_orc,
            efficiency=efficiency_orc,
            lifetime=costs.at["organic rankine cycle", "lifetime"],
        )

        if as_chp and bus + " urban central heat" in n.buses.index:
            n.add(
                "Link",
                bus + " geothermal heat district heat",
                bus0=f"{bus} geothermal heat surface",
                bus1=bus + " urban central heat",
                carrier="geothermal district heat",
                capital_cost=orc_capital_cost
                * efficiency_orc
                * costs.at["geothermal", "district heat surcharge"]
                / 100.0,
                efficiency=efficiency_dh,
                p_nom_extendable=True,
                lifetime=costs.at["geothermal", "lifetime"],
            )
        elif as_chp and not bus + " urban central heat" in n.buses.index:
            n.links.at[bus + " geothermal organic rankine cycle", "efficiency"] = (
                efficiency_orc
            )

        if egs_config["flexible"]:
            # this StorageUnit represents flexible operation using the geothermal reservoir.
            # Hence, it is counter-intuitive to install it at the surface bus,
            # this is however the more lean and computationally efficient solution.

            max_hours = egs_config["max_hours"]
            boost = egs_config["max_boost"]

            n.add(
                "StorageUnit",
                bus + " geothermal reservoir",
                bus=f"{bus} geothermal heat surface",
                carrier="geothermal heat",
                p_nom_extendable=True,
                p_min_pu=-boost,
                max_hours=max_hours,
                cyclic_state_of_charge=True,
            )


# %%
if __name__ == "__main__":
    if "snakemake" not in globals():
        from _helpers import mock_snakemake

        snakemake = mock_snakemake(
            "prepare_sector_network",
            opts="",
            clusters="38",
            ll="vopt",
            sector_opts="",
            planning_horizons="2030",
        )

    configure_logging(snakemake)
    set_scenario_config(snakemake)
    update_config_from_wildcards(snakemake.config, snakemake.wildcards)

    options = snakemake.params.sector
    cf_industry = snakemake.params.industry

    investment_year = int(snakemake.wildcards.planning_horizons)

    n = pypsa.Network(snakemake.input.network)

    pop_layout = pd.read_csv(snakemake.input.clustered_pop_layout, index_col=0)
    nhours = n.snapshot_weightings.generators.sum()
    nyears = nhours / 8760

    costs = prepare_costs(
        snakemake.input.costs,
        snakemake.params.costs,
        nyears,
    )

    pop_weighted_energy_totals = (
        pd.read_csv(snakemake.input.pop_weighted_energy_totals, index_col=0) * nyears
    )
    pop_weighted_heat_totals = (
        pd.read_csv(snakemake.input.pop_weighted_heat_totals, index_col=0) * nyears
    )
    pop_weighted_energy_totals.update(pop_weighted_heat_totals)

    landfall_lengths = {
        tech: settings["landfall_length"]
        for tech, settings in snakemake.params.renewable.items()
        if "landfall_length" in settings.keys()
    }
    patch_electricity_network(n, costs, landfall_lengths)

    fn = snakemake.input.heating_efficiencies
    year = int(snakemake.params["energy_totals_year"])
    heating_efficiencies = pd.read_csv(fn, index_col=[1, 0]).loc[year]

    spatial = define_spatial(pop_layout.index, options)

    if snakemake.params.foresight in ["myopic", "perfect"]:
        add_lifetime_wind_solar(n, costs)

        conventional = snakemake.params.conventional_carriers
        for carrier in conventional:
            add_carrier_buses(n, carrier)

    add_eu_bus(n)

    add_co2_tracking(n, costs, options)

    add_generation(n, costs)

    add_storage_and_grids(n, costs)

    if options["transport"]:
        add_land_transport(n, costs)

    if options["heating"]:
        add_heat(n=n, costs=costs, cop=xr.open_dataarray(snakemake.input.cop_profiles))

    if options["biomass"]:
        add_biomass(n, costs)

    if options["ammonia"]:
        add_ammonia(n, costs)

    if options["methanol"]:
        add_methanol(n, costs)

    if options["industry"]:
        add_industry(n, costs)

    if options["heating"]:
        add_waste_heat(n)

    if options["agriculture"]:  # requires H and I
        add_agriculture(n, costs)

    if options["dac"]:
        add_dac(n, costs)

    if not options["electricity_transmission_grid"]:
        decentral(n)

    if not options["H2_network"]:
        remove_h2_network(n)

    if options["co2network"]:
        add_co2_network(n, costs)

    if options["allam_cycle_gas"]:
        add_allam_gas(n, costs)

    n = set_temporal_aggregation(
        n, snakemake.params.time_resolution, snakemake.input.snapshot_weightings
    )

    co2_budget = snakemake.params.co2_budget
    if isinstance(co2_budget, str) and co2_budget.startswith("cb"):
        fn = "results/" + snakemake.params.RDIR + "/csvs/carbon_budget_distribution.csv"
        if not os.path.exists(fn):
            emissions_scope = snakemake.params.emissions_scope
            input_co2 = snakemake.input.co2
            build_carbon_budget(
                co2_budget,
                snakemake.input.eurostat,
                fn,
                emissions_scope,
                input_co2,
                options,
            )
        co2_cap = pd.read_csv(fn, index_col=0).squeeze()
        limit = co2_cap.loc[investment_year]
    else:
        limit = get(co2_budget, investment_year)
    add_co2limit(n, options, nyears, limit)

    maxext = snakemake.params["lines"]["max_extension"]
    if maxext is not None:
        limit_individual_line_extension(n, maxext)

    if options["electricity_distribution_grid"]:
        insert_electricity_distribution_grid(n, costs)

    if options["enhanced_geothermal"].get("enable", False):
        logger.info("Adding Enhanced Geothermal Systems (EGS).")
        add_enhanced_geothermal(
            n, snakemake.input["egs_potentials"], snakemake.input["egs_overlap"], costs
        )

    if options["gas_distribution_grid"]:
        insert_gas_distribution_costs(n, costs)

    if options["electricity_grid_connection"]:
        add_electricity_grid_connection(n, costs)

    for k, v in options["transmission_efficiency"].items():
        lossy_bidirectional_links(n, k, v)

    # Workaround: Remove lines with conflicting (and unrealistic) properties
    # cf. https://github.com/PyPSA/pypsa-eur/issues/444
    if snakemake.config["solving"]["options"]["transmission_losses"]:
        idx = n.lines.query("num_parallel == 0").index
        logger.info(
            f"Removing {len(idx)} line(s) with properties conflicting with transmission losses functionality."
        )
        n.remove("Line", idx)

    first_year_myopic = (snakemake.params.foresight in ["myopic", "perfect"]) and (
        snakemake.params.planning_horizons[0] == investment_year
    )

    if options["cluster_heat_buses"] and not first_year_myopic:
        cluster_heat_buses(n)

    maybe_adjust_costs_and_potentials(
        n, snakemake.params["adjustments"], investment_year
    )

    n.meta = dict(snakemake.config, **dict(wildcards=dict(snakemake.wildcards)))

    sanitize_carriers(n, snakemake.config)
    sanitize_locations(n)

    n.export_to_netcdf(snakemake.output[0])<|MERGE_RESOLUTION|>--- conflicted
+++ resolved
@@ -2160,7 +2160,6 @@
                 else costs.at[costs_name, "efficiency"]
             )
 
-<<<<<<< HEAD
             # todo: make this more generic
             if heat_source in ["geothermal"]:
                 # get potential
@@ -2224,22 +2223,6 @@
                     p_nom_extendable=True,
                     lifetime=costs.at[costs_name, "lifetime"],
                 )
-=======
-            n.add(
-                "Link",
-                nodes,
-                suffix=f" {heat_system} {heat_source} heat pump",
-                bus0=nodes,
-                bus1=nodes + f" {heat_system} heat",
-                carrier=f"{heat_system} {heat_source} heat pump",
-                efficiency=efficiency,
-                capital_cost=costs.at[costs_name, "efficiency"]
-                * costs.at[costs_name, "fixed"]
-                * overdim_factor,
-                p_nom_extendable=True,
-                lifetime=costs.at[costs_name, "lifetime"],
-            )
->>>>>>> b368d09e
 
         if options["tes"]:
             n.add("Carrier", f"{heat_system} water tanks")
