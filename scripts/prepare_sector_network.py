# -*- coding: utf-8 -*-
# SPDX-FileCopyrightText: : 2020-2024 The PyPSA-Eur Authors
#
# SPDX-License-Identifier: MIT
"""
Adds all sector-coupling components to the network, including demand and supply
technologies for the buildings, transport and industry sectors.
"""

import logging
import os
from itertools import product
from types import SimpleNamespace

import networkx as nx
import numpy as np
import pandas as pd
import pypsa
import xarray as xr
from _helpers import (
    configure_logging,
    set_scenario_config,
    update_config_from_wildcards,
)
from add_electricity import calculate_annuity, sanitize_carriers, sanitize_locations
from build_energy_totals import (
    build_co2_totals,
    build_eea_co2,
    build_eurostat,
    build_eurostat_co2,
)
from build_transport_demand import transport_degree_factor
from definitions.heat_sector import HeatSector
from definitions.heat_system import HeatSystem
from definitions.heat_system_type import HeatSystemType
from networkx.algorithms import complement
from networkx.algorithms.connectivity.edge_augmentation import k_edge_augmentation
from prepare_network import maybe_adjust_costs_and_potentials
from pypsa.geo import haversine_pts
from pypsa.io import import_components_from_dataframe
from scipy.stats import beta

spatial = SimpleNamespace()
logger = logging.getLogger(__name__)


def define_spatial(nodes, options):
    """
    Namespace for spatial.

    Parameters
    ----------
    nodes : list-like
    """
    global spatial

    spatial.nodes = nodes

    # biomass

    spatial.biomass = SimpleNamespace()
    spatial.msw = SimpleNamespace()

    if options.get("biomass_spatial", options["biomass_transport"]):
        spatial.biomass.nodes = nodes + " solid biomass"
        spatial.biomass.bioliquids = nodes + " bioliquids"
        spatial.biomass.locations = nodes
        spatial.biomass.industry = nodes + " solid biomass for industry"
        spatial.biomass.industry_cc = nodes + " solid biomass for industry CC"
        spatial.msw.nodes = nodes + " municipal solid waste"
        spatial.msw.locations = nodes
    else:
        spatial.biomass.nodes = ["EU solid biomass"]
        spatial.biomass.bioliquids = ["EU unsustainable bioliquids"]
        spatial.biomass.locations = ["EU"]
        spatial.biomass.industry = ["solid biomass for industry"]
        spatial.biomass.industry_cc = ["solid biomass for industry CC"]
        spatial.msw.nodes = ["EU municipal solid waste"]
        spatial.msw.locations = ["EU"]

    spatial.biomass.df = pd.DataFrame(vars(spatial.biomass), index=nodes)
    spatial.msw.df = pd.DataFrame(vars(spatial.msw), index=nodes)

    # co2

    spatial.co2 = SimpleNamespace()

    if options["co2_spatial"]:
        spatial.co2.nodes = nodes + " co2 stored"
        spatial.co2.locations = nodes
        spatial.co2.vents = nodes + " co2 vent"
        spatial.co2.process_emissions = nodes + " process emissions"
    else:
        spatial.co2.nodes = ["co2 stored"]
        spatial.co2.locations = ["EU"]
        spatial.co2.vents = ["co2 vent"]
        spatial.co2.process_emissions = ["process emissions"]

    spatial.co2.df = pd.DataFrame(vars(spatial.co2), index=nodes)

    # gas

    spatial.gas = SimpleNamespace()
    # check if biogas potential should be spatially resolved
    if options["gas_network"] or options.get("co2_spatial", options["co2network"]) or options.get("biomass_spatial", options["biomass_transport"]):
        spatial.gas.biogas = nodes + " biogas"
        spatial.gas.biogas_locations = nodes
        spatial.gas.biogas_to_gas = nodes + " biogas to gas"
        spatial.gas.biogas_to_gas_cc = nodes + " biogas to gas CC"
    else:
        spatial.gas.biogas = ["EU biogas"]
        spatial.gas.biogas_locations = ["EU"]
        spatial.gas.biogas_to_gas = ["EU biogas to gas"]
        spatial.gas.biogas_to_gas_cc = ["EU biogas to gas CC"]

    if options.get("regional_gas_demand", options["gas_network"]) or options.get("co2_spatial", options["co2network"]):
        spatial.gas.industry = nodes + " gas for industry"
        spatial.gas.industry_cc = nodes + " gas for industry CC"
    else:
        spatial.gas.industry = ["gas for industry"]
        spatial.gas.industry_cc = ["gas for industry CC"]

    if options["gas_network"]:
        if ~options["regional_gas_demand"]:
            logger.warning(
                "Gas network requires regional gas demand. Please check config['sector']['regional_gas_demand']"
            )
        spatial.gas.nodes = nodes + " gas"
        spatial.gas.locations = nodes
        spatial.gas.demand_locations = nodes

    elif options["regional_gas_demand"]:
        spatial.gas.nodes = ["EU gas"]
        spatial.gas.locations = ["EU"]
        spatial.gas.demand_locations = nodes
    else:
        spatial.gas.nodes = ["EU gas"]
        spatial.gas.locations = ["EU"]
        spatial.gas.demand_locations = ["EU"]

    spatial.gas.df = pd.DataFrame(vars(spatial.gas), index=nodes)

    # ammonia

    if options.get("ammonia"):
        spatial.ammonia = SimpleNamespace()
        if options.get("ammonia") == "regional":
            spatial.ammonia.nodes = nodes + " NH3"
            spatial.ammonia.locations = nodes
        else:
            spatial.ammonia.nodes = ["EU NH3"]
            spatial.ammonia.locations = ["EU"]

        spatial.ammonia.df = pd.DataFrame(vars(spatial.ammonia), index=nodes)

    # hydrogen
    spatial.h2 = SimpleNamespace()
    spatial.h2.nodes = nodes + " H2"
    spatial.h2.locations = nodes

    # methanol

    # beware: unlike other carriers, uses locations rather than locations+carriername
    # this allows to avoid separation between nodes and locations

    spatial.methanol = SimpleNamespace()

    spatial.methanol.nodes = ["EU methanol"]
    spatial.methanol.locations = ["EU"]

    if options["regional_methanol_demand"]:
        spatial.methanol.demand_locations = nodes
        spatial.methanol.industry = nodes + " industry methanol"
        spatial.methanol.shipping = nodes + " shipping methanol"
    else:
        spatial.methanol.demand_locations = ["EU"]
        spatial.methanol.shipping = ["EU shipping methanol"]
        spatial.methanol.industry = ["EU industry methanol"]

    # oil
    spatial.oil = SimpleNamespace()

    spatial.oil.nodes = ["EU oil"]
    spatial.oil.locations = ["EU"]

    if options["regional_oil_demand"]:
        spatial.oil.demand_locations = nodes
        spatial.oil.naphtha = nodes + " naphtha for industry"
        spatial.oil.kerosene = nodes + " kerosene for aviation"
        spatial.oil.shipping = nodes + " shipping oil"
        spatial.oil.agriculture_machinery = nodes + " agriculture machinery oil"
        spatial.oil.land_transport = nodes + " land transport oil"
    else:
        spatial.oil.demand_locations = ["EU"]
        spatial.oil.naphtha = ["EU naphtha for industry"]
        spatial.oil.kerosene = ["EU kerosene for aviation"]
        spatial.oil.shipping = ["EU shipping oil"]
        spatial.oil.agriculture_machinery = ["EU agriculture machinery oil"]
        spatial.oil.land_transport = ["EU land transport oil"]

    # uranium
    spatial.uranium = SimpleNamespace()
    spatial.uranium.nodes = ["EU uranium"]
    spatial.uranium.locations = ["EU"]

    # coal
    spatial.coal = SimpleNamespace()
    spatial.coal.nodes = ["EU coal"]
    spatial.coal.locations = ["EU"]

    if options["regional_coal_demand"]:
        spatial.coal.demand_locations = nodes
        spatial.coal.industry = nodes + " coal for industry"
    else:
        spatial.coal.demand_locations = ["EU"]
        spatial.coal.industry = ["EU coal for industry"]

    # lignite
    spatial.lignite = SimpleNamespace()
    spatial.lignite.nodes = ["EU lignite"]
    spatial.lignite.locations = ["EU"]

    # deep geothermal
    spatial.geothermal_heat = SimpleNamespace()
    spatial.geothermal_heat.nodes = ["EU enhanced geothermal systems"]
    spatial.geothermal_heat.locations = ["EU"]

    return spatial


spatial = SimpleNamespace()


def determine_emission_sectors(options):
    sectors = ["electricity"]
    if options["transport"]:
        sectors += ["rail non-elec", "road non-elec"]
    if options["heating"]:
        sectors += ["residential non-elec", "services non-elec"]
    if options["industry"]:
        sectors += [
            "industrial non-elec",
            "industrial processes",
            "domestic aviation",
            "international aviation",
            "domestic navigation",
            "international navigation",
        ]
    if options["agriculture"]:
        sectors += ["agriculture"]

    return sectors


def get(item, investment_year=None):
    """
    Check whether item depends on investment year.
    """
    if not isinstance(item, dict):
        return item
    elif investment_year in item.keys():
        return item[investment_year]
    else:
        logger.warning(
            f"Investment key {investment_year} not found in dictionary {item}."
        )
        keys = sorted(item.keys())
        if investment_year < keys[0]:
            logger.warning(f"Lower than minimum key. Taking minimum key {keys[0]}")
            return item[keys[0]]
        elif investment_year > keys[-1]:
            logger.warning(f"Higher than maximum key. Taking maximum key {keys[0]}")
            return item[keys[-1]]
        else:
            logger.warning(
                "Interpolate linearly between the next lower and next higher year."
            )
            lower_key = max(k for k in keys if k < investment_year)
            higher_key = min(k for k in keys if k > investment_year)
            lower = item[lower_key]
            higher = item[higher_key]
            return lower + (higher - lower) * (investment_year - lower_key) / (
                higher_key - lower_key
            )


def co2_emissions_year(
    countries, input_eurostat, options, emissions_scope, input_co2, year
):
    """
    Calculate CO2 emissions in one specific year (e.g. 1990 or 2018).
    """
    eea_co2 = build_eea_co2(input_co2, year, emissions_scope)

    eurostat = build_eurostat(input_eurostat, countries)

    # this only affects the estimation of CO2 emissions for BA, RS, AL, ME, MK
    eurostat_co2 = build_eurostat_co2(eurostat, year)

    co2_totals = build_co2_totals(countries, eea_co2, eurostat_co2)

    sectors = determine_emission_sectors(options)

    co2_emissions = co2_totals.loc[countries, sectors].sum().sum()

    # convert MtCO2 to GtCO2
    co2_emissions *= 0.001

    return co2_emissions


# TODO: move to own rule with sector-opts wildcard?
def build_carbon_budget(o, input_eurostat, fn, emissions_scope, input_co2, options):
    """
    Distribute carbon budget following beta or exponential transition path.
    """

    if "be" in o:
        # beta decay
        carbon_budget = float(o[o.find("cb") + 2 : o.find("be")])
        be = float(o[o.find("be") + 2 :])
    if "ex" in o:
        # exponential decay
        carbon_budget = float(o[o.find("cb") + 2 : o.find("ex")])
        r = float(o[o.find("ex") + 2 :])

    countries = snakemake.params.countries

    e_1990 = co2_emissions_year(
        countries,
        input_eurostat,
        options,
        emissions_scope,
        input_co2,
        year=1990,
    )

    # emissions at the beginning of the path (last year available 2018)
    e_0 = co2_emissions_year(
        countries,
        input_eurostat,
        options,
        emissions_scope,
        input_co2,
        year=2018,
    )

    planning_horizons = snakemake.params.planning_horizons
    if not isinstance(planning_horizons, list):
        planning_horizons = [planning_horizons]
    t_0 = planning_horizons[0]

    if "be" in o:
        # final year in the path
        t_f = t_0 + (2 * carbon_budget / e_0).round(0)

        def beta_decay(t):
            cdf_term = (t - t_0) / (t_f - t_0)
            return (e_0 / e_1990) * (1 - beta.cdf(cdf_term, be, be))

        # emissions (relative to 1990)
        co2_cap = pd.Series({t: beta_decay(t) for t in planning_horizons}, name=o)

    if "ex" in o:
        T = carbon_budget / e_0
        m = (1 + np.sqrt(1 + r * T)) / T

        def exponential_decay(t):
            return (e_0 / e_1990) * (1 + (m + r) * (t - t_0)) * np.exp(-m * (t - t_0))

        co2_cap = pd.Series(
            {t: exponential_decay(t) for t in planning_horizons}, name=o
        )

    # TODO log in Snakefile
    csvs_folder = fn.rsplit("/", 1)[0]
    if not os.path.exists(csvs_folder):
        os.makedirs(csvs_folder)
    co2_cap.to_csv(fn, float_format="%.3f")


def add_lifetime_wind_solar(n, costs):
    """
    Add lifetime for solar and wind generators.
    """
    for carrier in ["solar", "onwind", "offwind"]:
        gen_i = n.generators.index.str.contains(carrier)
        n.generators.loc[gen_i, "lifetime"] = costs.at[carrier, "lifetime"]


def haversine(p):
    coord0 = n.buses.loc[p.bus0, ["x", "y"]].values
    coord1 = n.buses.loc[p.bus1, ["x", "y"]].values
    return 1.5 * haversine_pts(coord0, coord1)


def create_network_topology(
    n, prefix, carriers=["DC"], connector=" -> ", bidirectional=True
):
    """
    Create a network topology from transmission lines and link carrier
    selection.

    Parameters
    ----------
    n : pypsa.Network
    prefix : str
    carriers : list-like
    connector : str
    bidirectional : bool, default True
        True: one link for each connection
        False: one link for each connection and direction (back and forth)

    Returns
    -------
    pd.DataFrame with columns bus0, bus1, length, underwater_fraction
    """

    ln_attrs = ["bus0", "bus1", "length"]
    lk_attrs = ["bus0", "bus1", "length", "underwater_fraction"]
    lk_attrs = n.links.columns.intersection(lk_attrs)

    candidates = pd.concat(
        [n.lines[ln_attrs], n.links.loc[n.links.carrier.isin(carriers), lk_attrs]]
    ).fillna(0)

    # base network topology purely on location not carrier
    candidates["bus0"] = candidates.bus0.map(n.buses.location)
    candidates["bus1"] = candidates.bus1.map(n.buses.location)

    positive_order = candidates.bus0 < candidates.bus1
    candidates_p = candidates[positive_order]
    swap_buses = {"bus0": "bus1", "bus1": "bus0"}
    candidates_n = candidates[~positive_order].rename(columns=swap_buses)
    candidates = pd.concat([candidates_p, candidates_n])

    def make_index(c):
        return prefix + c.bus0 + connector + c.bus1

    topo = candidates.groupby(["bus0", "bus1"], as_index=False).mean()
    topo.index = topo.apply(make_index, axis=1)

    if not bidirectional:
        topo_reverse = topo.copy()
        topo_reverse.rename(columns=swap_buses, inplace=True)
        topo_reverse.index = topo_reverse.apply(make_index, axis=1)
        topo = pd.concat([topo, topo_reverse])

    return topo


# TODO merge issue with PyPSA-Eur
def update_wind_solar_costs(n, costs):
    """
    Update costs for wind and solar generators added with pypsa-eur to those
    cost in the planning year.
    """
    # NB: solar costs are also manipulated for rooftop
    # when distribution grid is inserted
    n.generators.loc[n.generators.carrier == "solar", "capital_cost"] = costs.at[
        "solar-utility", "fixed"
    ]
    n.generators.loc[n.generators.carrier == "solar", "overnight_cost"] = costs.at[
        "solar-utility", "investment"
    ]
    n.generators.loc[n.generators.carrier == "solar", "overnight_cost"] = costs.at[
        "solar-utility", "investment"
    ]

    n.generators.loc[n.generators.carrier == "onwind", "capital_cost"] = costs.at[
        "onwind", "fixed"
    ]
    n.generators.loc[n.generators.carrier == "onwind", "overnight_cost"] = costs.at[
        "onwind", "investment"
    ]
    # for offshore wind, need to calculated connection costs

    # assign clustered bus
    # map initial network -> simplified network
    busmap_s = pd.read_csv(snakemake.input.busmap_s, index_col=0).squeeze()
    busmap_s.index = busmap_s.index.astype(str)
    busmap_s = busmap_s.astype(str)
    # map simplified network -> clustered network
    busmap = pd.read_csv(snakemake.input.busmap, index_col=0).squeeze()
    busmap.index = busmap.index.astype(str)
    busmap = busmap.astype(str)
    # map initial network -> clustered network
    clustermaps = busmap_s.map(busmap)

    # code adapted from pypsa-eur/scripts/add_electricity.py
    for connection in ["dc", "ac", "float"]:
        tech = "offwind-" + connection
        if tech not in n.generators.carrier.values:
            continue
        profile = snakemake.input["profile_offwind-" + connection]
        with xr.open_dataset(profile) as ds:

            # if-statement for compatibility with old profiles
            if "year" in ds.indexes:
                ds = ds.sel(year=ds.year.min(), drop=True)

            underwater_fraction = ds["underwater_fraction"].to_pandas()
            connection_cost = (
                snakemake.params.length_factor
                * ds["average_distance"].to_pandas()
                * (
                    underwater_fraction
                    * costs.at[tech + "-connection-submarine", "fixed"]
                    + (1.0 - underwater_fraction)
                    * costs.at[tech + "-connection-underground", "fixed"]
                )
            )
            connection_overnight_cost = (
                snakemake.params.length_factor
                * ds["average_distance"].to_pandas()
                * (
                    underwater_fraction
                    * costs.at[tech + "-connection-submarine", "investment"]
                    + (1.0 - underwater_fraction)
                    * costs.at[tech + "-connection-underground", "investment"]
                )
            )

            # convert to aggregated clusters with weighting
            weight = ds["weight"].to_pandas()

            # e.g. clusters == 37m means that VRE generators are left
            # at clustering of simplified network, but that they are
            # connected to 37-node network
            genmap = (
                busmap_s if snakemake.wildcards.clusters[-1:] == "m" else clustermaps
            )
            connection_cost = (connection_cost * weight).groupby(
                genmap
            ).sum() / weight.groupby(genmap).sum()
            connection_overnight_cost = (connection_overnight_cost * weight).groupby(
                genmap
            ).sum() / weight.groupby(genmap).sum()

            capital_cost = (
                costs.at["offwind", "fixed"]
                + costs.at[tech + "-station", "fixed"]
                + connection_cost
            )
            overnight_cost = costs.at["offwind", "investment"]
            connection_overnight_cost += costs.at[
                tech + "-station", "investment"
            ]  # Assuming the station belongs to the connection cost

            logger.info(
                "Added connection cost of {:0.0f}-{:0.0f} Eur/MW/a to {}".format(
                    connection_cost.min(), connection_cost.max(), tech
                )
            )

            n.generators.loc[n.generators.carrier == tech, "capital_cost"] = (
                capital_cost.rename(index=lambda node: node + " " + tech)
            )
            n.generators.loc[n.generators.carrier == tech, "overnight_cost"] = (
                overnight_cost
            )
            n.generators.loc[
                n.generators.carrier == tech, "connection_overnight_cost"
            ] = connection_overnight_cost.rename(index=lambda node: node + " " + tech)


def add_carrier_buses(n, carrier, nodes=None):
    """
    Add buses to connect e.g. coal, nuclear and oil plants.
    """
    if nodes is None:
        nodes = vars(spatial)[carrier].nodes
    location = vars(spatial)[carrier].locations

    # skip if carrier already exists
    if carrier in n.carriers.index:
        return

    if not isinstance(nodes, pd.Index):
        nodes = pd.Index(nodes)

    n.add("Carrier", carrier)

    unit = "MWh_LHV" if carrier == "gas" else "MWh_th"
    # preliminary value for non-gas carriers to avoid zeros
<<<<<<< HEAD
    capital_cost = costs.at["gas storage", "fixed"] if carrier == "gas" else 0.02
    overnight_cost = (
        costs.at["gas storage", "investment"] if carrier == "gas" else 0.02
    )  # Just filling in some value here
=======
    if carrier == "gas":
        capital_cost = costs.at["gas storage", "fixed"]
    elif carrier == "oil":
        # based on https://www.engineeringtoolbox.com/fuels-higher-calorific-values-d_169.html
        mwh_per_m3 = 44.9 * 724 * 0.278 * 1e-3  # MJ/kg * kg/m3 * kWh/MJ * MWh/kWh
        capital_cost = (
            costs.at["General liquid hydrocarbon storage (product)", "fixed"]
            / mwh_per_m3
        )
    elif carrier == "methanol":
        # based on https://www.engineeringtoolbox.com/fossil-fuels-energy-content-d_1298.html
        mwh_per_m3 = 5.54 * 791 * 1e-3  # kWh/kg * kg/m3 * MWh/kWh
        capital_cost = (
            costs.at["General liquid hydrocarbon storage (product)", "fixed"]
            / mwh_per_m3
        )
    else:
        capital_cost = 0.1
>>>>>>> 0c296aa2

    n.madd("Bus", nodes, location=location, carrier=carrier, unit=unit)

    n.madd(
        "Store",
        nodes + " Store",
        bus=nodes,
        e_nom_extendable=True,
        e_cyclic=True,
        carrier=carrier,
        capital_cost=capital_cost,
        overnight_cost=overnight_cost,
    )

<<<<<<< HEAD
    generator_nodes = nodes
    generator_carrier = carrier

    if carrier in cf_industry["fuel_refining"]:

        n.madd(
            "Bus",
            nodes + " primary",
            location=location,
            carrier=carrier + " primary",
            unit=unit,
        )

        n.madd(
            "Link",
            nodes + " refining",
            bus0=nodes + " primary",
            bus1=nodes,
            bus2="co2 atmosphere",
            location=location,
            carrier=carrier + " refining",
            p_nom=1e6,
            efficiency=1 - (cf_industry["fuel_refining"][carrier]["emissions"] / costs.at[carrier, "CO2 intensity"]),
            efficiency2=cf_industry["fuel_refining"][carrier]["emissions"],
        )

        generator_nodes = nodes + " primary"
        generator_carrier = carrier + " primary"

    n.madd(
        "Generator",
        generator_nodes,
        bus=generator_nodes,
        p_nom_extendable=True,
        carrier=generator_carrier,
        marginal_cost=costs.at[carrier, "fuel"],
    )
=======
    fossils = ["coal", "gas", "oil", "lignite"]
    if options.get("fossil_fuels", True) and carrier in fossils:

        n.madd(
            "Generator",
            nodes,
            bus=nodes,
            p_nom_extendable=True,
            carrier=carrier,
            marginal_cost=costs.at[carrier, "fuel"],
        )
>>>>>>> 0c296aa2


# TODO: PyPSA-Eur merge issue
def remove_elec_base_techs(n):
    """
    Remove conventional generators (e.g. OCGT) and storage units (e.g.
    batteries and H2) from base electricity-only network, since they're added
    here differently using links.
    """
    for c in n.iterate_components(snakemake.params.pypsa_eur):
        to_keep = snakemake.params.pypsa_eur[c.name]
        to_remove = pd.Index(c.df.carrier.unique()).symmetric_difference(to_keep)
        if to_remove.empty:
            continue
        logger.info(f"Removing {c.list_name} with carrier {list(to_remove)}")
        names = c.df.index[c.df.carrier.isin(to_remove)]
        n.mremove(c.name, names)
        n.carriers.drop(to_remove, inplace=True, errors="ignore")


# TODO: PyPSA-Eur merge issue
def remove_non_electric_buses(n):
    """
    Remove buses from pypsa-eur with carriers which are not AC buses.
    """
    if to_drop := list(n.buses.query("carrier not in ['AC', 'DC']").carrier.unique()):
        logger.info(f"Drop buses from PyPSA-Eur with carrier: {to_drop}")
        n.buses = n.buses[n.buses.carrier.isin(["AC", "DC"])]


def patch_electricity_network(n):
    remove_elec_base_techs(n)
    remove_non_electric_buses(n)
    update_wind_solar_costs(n, costs)
    n.loads["carrier"] = "electricity"
    n.buses["location"] = n.buses.index
    n.buses["unit"] = "MWh_el"
    # remove trailing white space of load index until new PyPSA version after v0.18.
    n.loads.rename(lambda x: x.strip(), inplace=True)
    n.loads_t.p_set.rename(lambda x: x.strip(), axis=1, inplace=True)


def add_eu_bus(n, x=-5.5, y=46):
    """
    Add EU bus to the network.

    This cosmetic bus serves as a reference point for the location of
    the EU buses in the plots and summaries.
    """
    n.add("Bus", "EU", location="EU", x=x, y=y, carrier="none")
    n.add("Carrier", "none")


def add_co2_tracking(n, costs, options):
    # minus sign because opposite to how fossil fuels used:
    # CH4 burning puts CH4 down, atmosphere up
    n.add("Carrier", "co2", co2_emissions=-1.0)

    # this tracks CO2 in the atmosphere
    n.add("Bus", "co2 atmosphere", location="EU", carrier="co2", unit="t_co2")

    # can also be negative
    n.add(
        "Store",
        "co2 atmosphere",
        e_nom_extendable=True,
        e_min_pu=-1,
        carrier="co2",
        bus="co2 atmosphere",
    )

    # add CO2 tanks
    n.madd(
        "Bus",
        spatial.co2.nodes,
        location=spatial.co2.locations,
        carrier="co2 stored",
        unit="t_co2",
    )

    n.madd(
        "Store",
        spatial.co2.nodes,
        e_nom_extendable=True,
        capital_cost=costs.at["CO2 storage tank", "fixed"],
        overnight_cost=costs.at["CO2 storage tank", "investment"],
        carrier="co2 stored",
        e_cyclic=True,
        bus=spatial.co2.nodes,
    )
    n.add("Carrier", "co2 stored")

    # this tracks CO2 sequestered, e.g. underground
    sequestration_buses = pd.Index(spatial.co2.nodes).str.replace(
        " stored", " sequestered"
    )
    n.madd(
        "Bus",
        sequestration_buses,
        location=spatial.co2.locations,
        carrier="co2 sequestered",
        unit="t_co2",
    )

    n.madd(
        "Link",
        sequestration_buses,
        bus0=spatial.co2.nodes,
        bus1=sequestration_buses,
        carrier="co2 sequestered",
        efficiency=1.0,
        p_nom_extendable=True,
    )

    if options["regional_co2_sequestration_potential"]["enable"]:
        upper_limit = (
            options["regional_co2_sequestration_potential"]["max_size"] * 1e3
        )  # Mt
        annualiser = options["regional_co2_sequestration_potential"]["years_of_storage"]
        e_nom_max = pd.read_csv(
            snakemake.input.sequestration_potential, index_col=0
        ).squeeze()
        e_nom_max = (
            e_nom_max.reindex(spatial.co2.locations)
            .fillna(0.0)
            .clip(upper=upper_limit)
            .mul(1e6)
            / annualiser
        )  # t
        e_nom_max = e_nom_max.rename(index=lambda x: x + " co2 sequestered")
    else:
        e_nom_max = np.inf

    n.madd(
        "Store",
        sequestration_buses,
        e_nom_extendable=True,
        e_nom_max=e_nom_max,
        capital_cost=options["co2_sequestration_cost"],
        overnight_cost=pd.NA,
        marginal_cost=-0.1,
        bus=sequestration_buses,
        lifetime=options["co2_sequestration_lifetime"],
        carrier="co2 sequestered",
    )

    n.add("Carrier", "co2 sequestered")

    if options["co2_vent"]:
        n.madd(
            "Link",
            spatial.co2.vents,
            bus0=spatial.co2.nodes,
            bus1="co2 atmosphere",
            carrier="co2 vent",
            efficiency=1.0,
            p_nom_extendable=True,
        )


def add_co2_network(n, costs):
    logger.info("Adding CO2 network.")
    co2_links = create_network_topology(n, "CO2 pipeline ")

    cost_onshore = (
        (1 - co2_links.underwater_fraction)
        * costs.at["CO2 pipeline", "fixed"]
        * co2_links.length
    )
    investment_onshore = (
        (1 - co2_links.underwater_fraction)
        * costs.at["CO2 pipeline", "investment"]
        * co2_links.length
    )
    cost_submarine = (
        co2_links.underwater_fraction
        * costs.at["CO2 submarine pipeline", "fixed"]
        * co2_links.length
    )
    investment_submarine = (
        co2_links.underwater_fraction
        * costs.at["CO2 submarine pipeline", "investment"]
        * co2_links.length
    )
    capital_cost = cost_onshore + cost_submarine
    overnight_cost = investment_onshore + investment_submarine
    cost_factor = snakemake.config["sector"]["co2_network_cost_factor"]
    capital_cost *= cost_factor
    overnight_cost *= cost_factor

    n.madd(
        "Link",
        co2_links.index,
        bus0=co2_links.bus0.values + " co2 stored",
        bus1=co2_links.bus1.values + " co2 stored",
        p_min_pu=-1,
        p_nom_extendable=True,
        length=co2_links.length.values,
        capital_cost=capital_cost.values,
        overnight_cost=overnight_cost.values,
        carrier="CO2 pipeline",
        lifetime=costs.at["CO2 pipeline", "lifetime"],
    )


def add_allam(n, costs):
    logger.info("Adding Allam cycle gas power plants.")

    nodes = pop_layout.index

    n.madd(
        "Link",
        nodes,
        suffix=" allam",
        bus0=spatial.gas.df.loc[nodes, "nodes"].values,
        bus1=nodes,
        bus2=spatial.co2.df.loc[nodes, "nodes"].values,
        carrier="allam",
        p_nom_extendable=True,
        # TODO: add costs to technology-data
        capital_cost=0.6 * 1.5e6 * 0.1,  # efficiency * EUR/MW * annuity
        overnight_cost=0.6 * 1.5e6,  # efficiency * EUR/MW
        marginal_cost=2,
        efficiency=0.6,
        efficiency2=costs.at["gas", "CO2 intensity"],
        lifetime=30.0,
    )


def add_dac(n, costs):
    heat_carriers = ["urban central heat", "services urban decentral heat"]
    heat_buses = n.buses.index[n.buses.carrier.isin(heat_carriers)]
    locations = n.buses.location[heat_buses]

    electricity_input = (
        costs.at["direct air capture", "electricity-input"]
        + costs.at["direct air capture", "compression-electricity-input"]
    )  # MWh_el / tCO2
    heat_input = (
        costs.at["direct air capture", "heat-input"]
        - costs.at["direct air capture", "compression-heat-output"]
    )  # MWh_th / tCO2

    n.madd(
        "Link",
        heat_buses.str.replace(" heat", " DAC"),
        bus0=locations.values,
        bus1=heat_buses,
        bus2="co2 atmosphere",
        bus3=spatial.co2.df.loc[locations, "nodes"].values,
        carrier="DAC",
        capital_cost=costs.at["direct air capture", "fixed"] / electricity_input,
        overnight_cost=costs.at["direct air capture", "investment"] / electricity_input,
        efficiency=-heat_input / electricity_input,
        efficiency2=-1 / electricity_input,
        efficiency3=1 / electricity_input,
        p_nom_extendable=True,
        lifetime=costs.at["direct air capture", "lifetime"],
    )


def add_co2limit(n, options, nyears=1.0, limit=0.0):
    logger.info(f"Adding CO2 budget limit as per unit of 1990 levels of {limit}")

    countries = snakemake.params.countries

    sectors = determine_emission_sectors(options)

    # convert Mt to tCO2
    co2_totals = 1e6 * pd.read_csv(snakemake.input.co2_totals_name, index_col=0)

    co2_limit = co2_totals.loc[countries, sectors].sum().sum()

    co2_limit *= limit * nyears

    n.add(
        "GlobalConstraint",
        "CO2Limit",
        carrier_attribute="co2_emissions",
        sense="<=",
        type="co2_atmosphere",
        constant=co2_limit,
    )


def cycling_shift(df, steps=1):
    """
    Cyclic shift on index of pd.Series|pd.DataFrame by number of steps.
    """
    df = df.copy()
    new_index = np.roll(df.index, steps)
    df.values[:] = df.reindex(index=new_index).values
    return df


def prepare_costs(cost_file, params, nyears):
    # set all asset costs and other parameters
    costs = pd.read_csv(cost_file, index_col=[0, 1]).sort_index()

    # correct units to MW and EUR
    costs.loc[costs.unit.str.contains("/kW"), "value"] *= 1e3

    # min_count=1 is important to generate NaNs which are then filled by fillna
    costs = (
        costs.loc[:, "value"].unstack(level=1).groupby("technology").sum(min_count=1)
    )

    costs = costs.fillna(params["fill_values"])

    def annuity_factor(v):
        return calculate_annuity(v["lifetime"], v["discount rate"]) + v["FOM"] / 100

    costs["fixed"] = [
        annuity_factor(v) * v["investment"] * nyears for i, v in costs.iterrows()
    ]

    return costs


def add_generation(n, costs):
    logger.info("Adding electricity generation")

    nodes = pop_layout.index

    fallback = {"OCGT": "gas"}
    conventionals = options.get("conventional_generation", fallback)

    for generator, carrier in conventionals.items():
        carrier_nodes = vars(spatial)[carrier].nodes

        add_carrier_buses(n, carrier, carrier_nodes)

        n.madd(
            "Link",
            nodes + " " + generator,
            bus0=carrier_nodes,
            bus1=nodes,
            bus2="co2 atmosphere",
            marginal_cost=costs.at[generator, "efficiency"]
            * costs.at[generator, "VOM"],  # NB: VOM is per MWel
            capital_cost=costs.at[generator, "efficiency"]
            * costs.at[generator, "fixed"],  # NB: fixed cost is per MWel
            overnight_cost=costs.at[generator, "efficiency"]
            * costs.at[generator, "investment"],
            p_nom_extendable=True,
            carrier=generator,
            efficiency=costs.at[generator, "efficiency"],
            efficiency2=costs.at[carrier, "CO2 intensity"],
            lifetime=costs.at[generator, "lifetime"],
        )


def add_ammonia(n, costs):
    logger.info("Adding ammonia carrier with synthesis, cracking and storage")

    nodes = pop_layout.index

    n.add("Carrier", "NH3")

    n.madd(
        "Bus", spatial.ammonia.nodes, location=spatial.ammonia.locations, carrier="NH3"
    )

    n.madd(
        "Link",
        nodes,
        suffix=" Haber-Bosch",
        bus0=nodes,
        bus1=spatial.ammonia.nodes,
        bus2=nodes + " H2",
        p_nom_extendable=True,
        carrier="Haber-Bosch",
        efficiency=1 / costs.at["Haber-Bosch", "electricity-input"],
        efficiency2=-costs.at["Haber-Bosch", "hydrogen-input"]
        / costs.at["Haber-Bosch", "electricity-input"],
        capital_cost=costs.at["Haber-Bosch", "fixed"]
        / costs.at["Haber-Bosch", "electricity-input"],
        overnight_cost=costs.at["Haber-Bosch", "investment"]
        / costs.at["Haber-Bosch", "electricity-input"],
        marginal_cost=costs.at["Haber-Bosch", "VOM"]
        / costs.at["Haber-Bosch", "electricity-input"],
        lifetime=costs.at["Haber-Bosch", "lifetime"],
    )

    n.madd(
        "Link",
        nodes,
        suffix=" ammonia cracker",
        bus0=spatial.ammonia.nodes,
        bus1=nodes + " H2",
        p_nom_extendable=True,
        carrier="ammonia cracker",
        efficiency=1 / cf_industry["MWh_NH3_per_MWh_H2_cracker"],
        capital_cost=costs.at["Ammonia cracker", "fixed"]
        / cf_industry["MWh_NH3_per_MWh_H2_cracker"],  # given per MW_H2
        overnight_cost=costs.at["Ammonia cracker", "investment"]
        / cf_industry["MWh_NH3_per_MWh_H2_cracker"],  # given per MW_H2
        lifetime=costs.at["Ammonia cracker", "lifetime"],
    )

    # Ammonia Storage
    n.madd(
        "Store",
        spatial.ammonia.nodes,
        suffix=" ammonia store",
        bus=spatial.ammonia.nodes,
        e_nom_extendable=True,
        e_cyclic=True,
        carrier="ammonia store",
        capital_cost=costs.at["NH3 (l) storage tank incl. liquefaction", "fixed"],
        overnight_cost=costs.at[
            "NH3 (l) storage tank incl. liquefaction", "investment"
        ],
        lifetime=costs.at["NH3 (l) storage tank incl. liquefaction", "lifetime"],
    )


def insert_electricity_distribution_grid(n, costs):
    # TODO pop_layout?
    # TODO options?

    cost_factor = options["electricity_distribution_grid_cost_factor"]

    logger.info(
        f"Inserting electricity distribution grid with investment cost factor of {cost_factor:.2f}"
    )

    nodes = pop_layout.index

    n.madd(
        "Bus",
        nodes + " low voltage",
        location=nodes,
        carrier="low voltage",
        unit="MWh_el",
    )

    n.madd(
        "Link",
        nodes + " electricity distribution grid",
        bus0=nodes,
        bus1=nodes + " low voltage",
        p_nom_extendable=True,
        p_min_pu=-1,
        carrier="electricity distribution grid",
        efficiency=1,
        lifetime=costs.at["electricity distribution grid", "lifetime"],
        capital_cost=costs.at["electricity distribution grid", "fixed"] * cost_factor,
        overnight_cost=costs.at["electricity distribution grid", "investment"]
        * cost_factor,
    )

    # deduct distribution losses from electricity demand as these are included in total load
    # https://nbviewer.org/github/Open-Power-System-Data/datapackage_timeseries/blob/2020-10-06/main.ipynb
    if (
        efficiency := options["transmission_efficiency"]
        .get("electricity distribution grid", {})
        .get("efficiency_static")
    ):
        logger.info(
            f"Deducting distribution losses from electricity demand: {np.around(100*(1-efficiency), decimals=2)}%"
        )
        n.loads_t.p_set.loc[:, n.loads.carrier == "electricity"] *= efficiency

    # this catches regular electricity load and "industry electricity" and
    # "agriculture machinery electric" and "agriculture electricity"
    loads = n.loads.index[n.loads.carrier.str.contains("electric")]
    n.loads.loc[loads, "bus"] += " low voltage"

    bevs = n.links.index[n.links.carrier == "BEV charger"]
    n.links.loc[bevs, "bus0"] += " low voltage"

    v2gs = n.links.index[n.links.carrier == "V2G"]
    n.links.loc[v2gs, "bus1"] += " low voltage"

    hps = n.links.index[n.links.carrier.str.contains("heat pump")]
    n.links.loc[hps, "bus0"] += " low voltage"

    rh = n.links.index[n.links.carrier.str.contains("resistive heater")]
    n.links.loc[rh, "bus0"] += " low voltage"

    mchp = n.links.index[n.links.carrier.str.contains("micro gas")]
    n.links.loc[mchp, "bus1"] += " low voltage"

    # set existing solar to cost of utility cost rather the 50-50 rooftop-utility
    solar = n.generators.index[n.generators.carrier == "solar"]
    n.generators.loc[solar, "capital_cost"] = costs.at["solar-utility", "fixed"]
    n.generators.loc[solar, "overnight_cost"] = costs.at["solar-utility", "investment"]
    if snakemake.wildcards.clusters[-1:] == "m":
        simplified_pop_layout = pd.read_csv(
            snakemake.input.simplified_pop_layout, index_col=0
        )
        pop_solar = simplified_pop_layout.total.rename(index=lambda x: x + " solar")
    else:
        pop_solar = pop_layout.total.rename(index=lambda x: x + " solar")

    # add max solar rooftop potential assuming 0.1 kW/m2 and 20 m2/person,
    # i.e. 2 kW/person (population data is in thousands of people) so we get MW
    potential = 0.1 * 20 * pop_solar

    n.madd(
        "Generator",
        solar,
        suffix=" rooftop",
        bus=n.generators.loc[solar, "bus"] + " low voltage",
        carrier="solar rooftop",
        p_nom_extendable=True,
        p_nom_max=potential,
        marginal_cost=n.generators.loc[solar, "marginal_cost"],
        capital_cost=costs.at["solar-rooftop", "fixed"],
        overnight_cost=costs.at["solar-rooftop", "investment"],
        efficiency=n.generators.loc[solar, "efficiency"],
        p_max_pu=n.generators_t.p_max_pu[solar],
        lifetime=costs.at["solar-rooftop", "lifetime"],
    )

    n.add("Carrier", "home battery")

    n.madd(
        "Bus",
        nodes + " home battery",
        location=nodes,
        carrier="home battery",
        unit="MWh_el",
    )

    n.madd(
        "Store",
        nodes + " home battery",
        bus=nodes + " home battery",
        location=nodes,
        e_cyclic=True,
        e_nom_extendable=True,
        carrier="home battery",
        capital_cost=costs.at["home battery storage", "fixed"],
        overnight_cost=costs.at["home battery storage", "investment"],
        lifetime=costs.at["battery storage", "lifetime"],
    )

    n.madd(
        "Link",
        nodes + " home battery charger",
        bus0=nodes + " low voltage",
        bus1=nodes + " home battery",
        carrier="home battery charger",
        efficiency=costs.at["battery inverter", "efficiency"] ** 0.5,
        capital_cost=costs.at["home battery inverter", "fixed"],
        overnight_cost=costs.at["home battery inverter", "investment"],
        p_nom_extendable=True,
        lifetime=costs.at["battery inverter", "lifetime"],
    )

    n.madd(
        "Link",
        nodes + " home battery discharger",
        bus0=nodes + " home battery",
        bus1=nodes + " low voltage",
        carrier="home battery discharger",
        efficiency=costs.at["battery inverter", "efficiency"] ** 0.5,
        marginal_cost=options["marginal_cost_storage"],
        p_nom_extendable=True,
        lifetime=costs.at["battery inverter", "lifetime"],
    )


def insert_gas_distribution_costs(n, costs):
    # TODO options?

    f_costs = options["gas_distribution_grid_cost_factor"]

    logger.info(
        f"Inserting gas distribution grid with investment cost factor of {f_costs}"
    )

    capital_cost = costs.at["electricity distribution grid", "fixed"] * f_costs
    overnight_cost = costs.at["electricity distribution grid", "investment"] * f_costs

    # gas boilers
    gas_b = n.links.index[
        n.links.carrier.str.contains("gas boiler")
        & (~n.links.carrier.str.contains("urban central"))
    ]
    n.links.loc[gas_b, "capital_cost"] += capital_cost
    n.links.loc[gas_b, "overnight_cost"] += overnight_cost

    # micro CHPs
    mchp = n.links.index[n.links.carrier.str.contains("micro gas")]
    n.links.loc[mchp, "capital_cost"] += capital_cost
    n.links.loc[mchp, "overnight_cost"] += overnight_cost


def add_electricity_grid_connection(n, costs):
    carriers = ["onwind", "solar", "solar-hsat"]

    gens = n.generators.index[n.generators.carrier.isin(carriers)]

    n.generators.loc[gens, "capital_cost"] += costs.at[
        "electricity grid connection", "fixed"
    ]
    n.generators.loc[gens, "overnight_cost"] += costs.at[
        "electricity grid connection", "investment"
    ]


def add_storage_and_grids(n, costs):
    logger.info("Add hydrogen storage")

    nodes = pop_layout.index

    n.add("Carrier", "H2")

    n.madd("Bus", nodes + " H2", location=nodes, carrier="H2", unit="MWh_LHV")

    n.madd(
        "Link",
        nodes + " H2 Electrolysis",
        bus1=nodes + " H2",
        bus0=nodes,
        p_nom_extendable=True,
        carrier="H2 Electrolysis",
        efficiency=costs.at["electrolysis", "efficiency"],
        capital_cost=costs.at["electrolysis", "fixed"],
        overnight_cost=costs.at["electrolysis", "investment"],
        lifetime=costs.at["electrolysis", "lifetime"],
    )

    if options["hydrogen_fuel_cell"]:
        logger.info("Adding hydrogen fuel cell for re-electrification.")

        n.madd(
            "Link",
            nodes + " H2 Fuel Cell",
            bus0=nodes + " H2",
            bus1=nodes,
            p_nom_extendable=True,
            carrier="H2 Fuel Cell",
            efficiency=costs.at["fuel cell", "efficiency"],
            capital_cost=costs.at["fuel cell", "fixed"]
            * costs.at["fuel cell", "efficiency"],  # NB: fixed cost is per MWel
            overnight_cost=costs.at["fuel cell", "investment"]
            * costs.at["fuel cell", "efficiency"],  # NB: fixed cost is per MWel
            lifetime=costs.at["fuel cell", "lifetime"],
        )

    if options["hydrogen_turbine"]:
        logger.info(
            "Adding hydrogen turbine for re-electrification. Assuming OCGT technology costs."
        )
        # TODO: perhaps replace with hydrogen-specific technology assumptions.

        n.madd(
            "Link",
            nodes + " H2 turbine",
            bus0=nodes + " H2",
            bus1=nodes,
            p_nom_extendable=True,
            carrier="H2 turbine",
            efficiency=costs.at["OCGT", "efficiency"],
            capital_cost=costs.at["OCGT", "fixed"]
            * costs.at["OCGT", "efficiency"],  # NB: fixed cost is per MWel
            overnight_cost=costs.at["OCGT", "investment"]
            * costs.at["OCGT", "efficiency"],  # NB: fixed cost is per MWel
            marginal_cost=costs.at["OCGT", "VOM"],
            lifetime=costs.at["OCGT", "lifetime"],
        )

    cavern_types = snakemake.params.sector["hydrogen_underground_storage_locations"]
    h2_caverns = pd.read_csv(snakemake.input.h2_cavern, index_col=0)

    if (
        not h2_caverns.empty
        and options["hydrogen_underground_storage"]
        and set(cavern_types).intersection(h2_caverns.columns)
    ):
        h2_caverns = h2_caverns[cavern_types].sum(axis=1)

        # only use sites with at least 2 TWh potential
        h2_caverns = h2_caverns[h2_caverns > 2]

        # convert TWh to MWh
        h2_caverns = h2_caverns * 1e6

        # clip at 1000 TWh for one location
        h2_caverns.clip(upper=1e9, inplace=True)

        logger.info("Add hydrogen underground storage")

        h2_capital_cost = costs.at["hydrogen storage underground", "fixed"]

        n.madd(
            "Store",
            h2_caverns.index + " H2 Store",
            bus=h2_caverns.index + " H2",
            e_nom_extendable=True,
            e_nom_max=h2_caverns.values,
            e_cyclic=True,
            carrier="H2 Store",
            capital_cost=h2_capital_cost,
            overnight_cost=costs.at["hydrogen storage underground", "investment"],
            lifetime=costs.at["hydrogen storage underground", "lifetime"],
        )

    # hydrogen stored overground (where not already underground)
    h2_capital_cost = costs.at[
        "hydrogen storage tank type 1 including compressor", "fixed"
    ]
    nodes_overground = h2_caverns.index.symmetric_difference(nodes)

    n.madd(
        "Store",
        nodes_overground + " H2 Store",
        bus=nodes_overground + " H2",
        e_nom_extendable=True,
        e_cyclic=True,
        carrier="H2 Store",
        capital_cost=h2_capital_cost,
        overnight_cost=costs.at[
            "hydrogen storage tank type 1 including compressor", "investment"
        ],
    )

    if options["gas_network"] or options["H2_retrofit"]:
        fn = snakemake.input.clustered_gas_network
        gas_pipes = pd.read_csv(fn, index_col=0)

    if options["gas_network"]:
        logger.info(
            "Add natural gas infrastructure, incl. LNG terminals, production, storage and entry-points."
        )

        if options["H2_retrofit"]:
            gas_pipes["p_nom_max"] = gas_pipes.p_nom
            gas_pipes["p_nom_min"] = 0.0
            # 0.1 EUR/MWkm/a to prefer decommissioning to address degeneracy
            gas_pipes["capital_cost"] = 0.1 * gas_pipes.length
<<<<<<< HEAD
            gas_pipes["overnight_cost"] = np.nan
=======
>>>>>>> 0c296aa2
            gas_pipes["p_nom_extendable"] = True
        else:
            gas_pipes["p_nom_max"] = np.inf
            gas_pipes["p_nom_min"] = gas_pipes.p_nom
            gas_pipes["capital_cost"] = (
                gas_pipes.length * costs.at["CH4 (g) pipeline", "fixed"]
            )
<<<<<<< HEAD
            gas_pipes["overnight_cost"] = (
                gas_pipes.length * costs.at["CH4 (g) pipeline", "investment"]
            )
=======
>>>>>>> 0c296aa2
            gas_pipes["p_nom_extendable"] = False

        n.madd(
            "Link",
            gas_pipes.index,
            bus0=gas_pipes.bus0 + " gas",
            bus1=gas_pipes.bus1 + " gas",
            p_min_pu=gas_pipes.p_min_pu,
            p_nom=gas_pipes.p_nom,
            p_nom_extendable=gas_pipes.p_nom_extendable,
            p_nom_max=gas_pipes.p_nom_max,
            p_nom_min=gas_pipes.p_nom_min,
            length=gas_pipes.length,
            capital_cost=gas_pipes.capital_cost,
            overnight_cost=gas_pipes.overnight_cost,
            tags=gas_pipes.name,
            carrier="gas pipeline",
            lifetime=np.inf,
        )

        # remove fossil generators where there is neither
        # production, LNG terminal, nor entry-point beyond system scope

        fn = snakemake.input.gas_input_nodes_simplified
        gas_input_nodes = pd.read_csv(fn, index_col=0)

        unique = gas_input_nodes.index.unique()
        gas_i = n.generators.carrier == "gas"
        internal_i = ~n.generators.bus.map(n.buses.location).isin(unique)

        remove_i = n.generators[gas_i & internal_i].index
        n.generators.drop(remove_i, inplace=True)

        input_types = ["lng", "pipeline", "production"]
        p_nom = gas_input_nodes[input_types].sum(axis=1).rename(lambda x: x + " gas")
        n.generators.loc[gas_i, "p_nom_extendable"] = False
        n.generators.loc[gas_i, "p_nom"] = p_nom

        # add existing gas storage capacity
        gas_i = n.stores.carrier == "gas"
        e_nom = (
            gas_input_nodes["storage"]
            .rename(lambda x: x + " gas Store")
            .reindex(n.stores.index)
            .fillna(0.0)
            * 1e3
        )  # MWh_LHV
        e_nom.clip(
            upper=e_nom.quantile(0.98), inplace=True
        )  # limit extremely large storage
        n.stores.loc[gas_i, "e_nom_min"] = e_nom

        # add candidates for new gas pipelines to achieve full connectivity

        G = nx.Graph()

        gas_buses = n.buses.loc[n.buses.carrier == "gas", "location"]
        G.add_nodes_from(np.unique(gas_buses.values))

        sel = gas_pipes.p_nom > 1500
        attrs = ["bus0", "bus1", "length"]
        G.add_weighted_edges_from(gas_pipes.loc[sel, attrs].values)

        # find all complement edges
        complement_edges = pd.DataFrame(complement(G).edges, columns=["bus0", "bus1"])
        complement_edges["length"] = complement_edges.apply(haversine, axis=1)

        # apply k_edge_augmentation weighted by length of complement edges
        k_edge = options.get("gas_network_connectivity_upgrade", 3)
        if augmentation := list(
            k_edge_augmentation(G, k_edge, avail=complement_edges.values)
        ):
            new_gas_pipes = pd.DataFrame(augmentation, columns=["bus0", "bus1"])
            new_gas_pipes["length"] = new_gas_pipes.apply(haversine, axis=1)

            new_gas_pipes.index = new_gas_pipes.apply(
                lambda x: f"gas pipeline new {x.bus0} <-> {x.bus1}", axis=1
            )

            n.madd(
                "Link",
                new_gas_pipes.index,
                bus0=new_gas_pipes.bus0 + " gas",
                bus1=new_gas_pipes.bus1 + " gas",
                p_min_pu=-1,  # new gas pipes are bidirectional
                p_nom_extendable=True,
                length=new_gas_pipes.length,
                capital_cost=new_gas_pipes.length
                * costs.at["CH4 (g) pipeline", "fixed"],
                overnight_cost=new_gas_pipes.length
                * costs.at["CH4 (g) pipeline", "investment"],
                carrier="gas pipeline new",
                lifetime=costs.at["CH4 (g) pipeline", "lifetime"],
            )

    if options["H2_retrofit"]:
        logger.info("Add retrofitting options of existing CH4 pipes to H2 pipes.")

        fr = "gas pipeline"
        to = "H2 pipeline retrofitted"
        h2_pipes = gas_pipes.rename(index=lambda x: x.replace(fr, to))

        n.madd(
            "Link",
            h2_pipes.index,
            bus0=h2_pipes.bus0 + " H2",
            bus1=h2_pipes.bus1 + " H2",
            p_min_pu=-1.0,  # allow that all H2 retrofit pipelines can be used in both directions
            p_nom_max=h2_pipes.p_nom * options["H2_retrofit_capacity_per_CH4"],
            p_nom_extendable=True,
            length=h2_pipes.length,
            capital_cost=costs.at["H2 (g) pipeline repurposed", "fixed"]
            * h2_pipes.length,
            overnight_cost=costs.at["H2 (g) pipeline repurposed", "investment"]
            * h2_pipes.length,
            tags=h2_pipes.name,
            carrier="H2 pipeline retrofitted",
            lifetime=costs.at["H2 (g) pipeline repurposed", "lifetime"],
        )

    if options.get("H2_network", True):
        logger.info("Add options for new hydrogen pipelines.")

        h2_pipes = create_network_topology(
            n, "H2 pipeline ", carriers=["DC", "gas pipeline"]
        )

        # TODO Add efficiency losses
        n.madd(
            "Link",
            h2_pipes.index,
            bus0=h2_pipes.bus0.values + " H2",
            bus1=h2_pipes.bus1.values + " H2",
            p_min_pu=-1,
            p_nom_extendable=True,
            length=h2_pipes.length.values,
            capital_cost=costs.at["H2 (g) pipeline", "fixed"] * h2_pipes.length.values,
            overnight_cost=costs.at["H2 (g) pipeline", "investment"]
            * h2_pipes.length.values,
            carrier="H2 pipeline",
            lifetime=costs.at["H2 (g) pipeline", "lifetime"],
        )

    n.add("Carrier", "battery")

    n.madd("Bus", nodes + " battery", location=nodes, carrier="battery", unit="MWh_el")

    n.madd(
        "Store",
        nodes + " battery",
        bus=nodes + " battery",
        e_cyclic=True,
        e_nom_extendable=True,
        carrier="battery",
        capital_cost=costs.at["battery storage", "fixed"],
        overnight_cost=costs.at["battery storage", "investment"],
        lifetime=costs.at["battery storage", "lifetime"],
    )

    n.madd(
        "Link",
        nodes + " battery charger",
        bus0=nodes,
        bus1=nodes + " battery",
        carrier="battery charger",
        efficiency=costs.at["battery inverter", "efficiency"] ** 0.5,
        capital_cost=costs.at["battery inverter", "fixed"],
        overnight_cost=costs.at["battery inverter", "investment"],
        p_nom_extendable=True,
        lifetime=costs.at["battery inverter", "lifetime"],
    )

    n.madd(
        "Link",
        nodes + " battery discharger",
        bus0=nodes + " battery",
        bus1=nodes,
        carrier="battery discharger",
        efficiency=costs.at["battery inverter", "efficiency"] ** 0.5,
        marginal_cost=options["marginal_cost_storage"],
        p_nom_extendable=True,
        lifetime=costs.at["battery inverter", "lifetime"],
    )

    if options["methanation"]:
        n.madd(
            "Link",
            spatial.nodes,
            suffix=" Sabatier",
            bus0=nodes + " H2",
            bus1=spatial.gas.nodes,
            bus2=spatial.co2.nodes,
            p_nom_extendable=True,
            carrier="Sabatier",
            p_min_pu=options.get("min_part_load_methanation", 0),
            efficiency=costs.at["methanation", "efficiency"],
            efficiency2=-costs.at["methanation", "efficiency"]
            * costs.at["gas", "CO2 intensity"],
            capital_cost=costs.at["methanation", "fixed"]
            * costs.at["methanation", "efficiency"],  # costs given per kW_gas
            overnight_cost=costs.at["methanation", "investment"]
            * costs.at["methanation", "efficiency"],
            lifetime=costs.at["methanation", "lifetime"],
        )

    if options.get("coal_cc"):
        n.madd(
            "Link",
            spatial.nodes,
            suffix=" coal CC",
            bus0=spatial.coal.nodes,
            bus1=spatial.nodes,
            bus2="co2 atmosphere",
            bus3=spatial.co2.nodes,
            marginal_cost=costs.at["coal", "efficiency"]
            * costs.at["coal", "VOM"],  # NB: VOM is per MWel
            capital_cost=costs.at["coal", "efficiency"] * costs.at["coal", "fixed"]
            + costs.at["biomass CHP capture", "fixed"]
            * costs.at["coal", "CO2 intensity"],  # NB: fixed cost is per MWel
            overnight_cost=costs.at["coal", "efficiency"]
            * costs.at["coal", "investment"]
            + costs.at["biomass CHP capture", "investment"]
            * costs.at["coal", "CO2 intensity"],
            p_nom_extendable=True,
            carrier="coal",
            efficiency=costs.at["coal", "efficiency"],
            efficiency2=costs.at["coal", "CO2 intensity"]
            * (1 - costs.at["biomass CHP capture", "capture_rate"]),
            efficiency3=costs.at["coal", "CO2 intensity"]
            * costs.at["biomass CHP capture", "capture_rate"],
            lifetime=costs.at["coal", "lifetime"],
        )

    if options["SMR_cc"]:
        n.madd(
            "Link",
            spatial.nodes,
            suffix=" SMR CC",
            bus0=spatial.gas.nodes,
            bus1=nodes + " H2",
            bus2="co2 atmosphere",
            bus3=spatial.co2.nodes,
            p_nom_extendable=True,
            carrier="SMR CC",
            efficiency=costs.at["SMR CC", "efficiency"],
            efficiency2=costs.at["gas", "CO2 intensity"] * (1 - options["cc_fraction"]),
            efficiency3=costs.at["gas", "CO2 intensity"] * options["cc_fraction"],
            capital_cost=costs.at["SMR CC", "fixed"],
            overnight_cost=costs.at["SMR CC", "investment"],
            lifetime=costs.at["SMR CC", "lifetime"],
        )

    if options["SMR"]:
        n.madd(
            "Link",
            nodes + " SMR",
            bus0=spatial.gas.nodes,
            bus1=nodes + " H2",
            bus2="co2 atmosphere",
            p_nom_extendable=True,
            carrier="SMR",
            efficiency=costs.at["SMR", "efficiency"],
            efficiency2=costs.at["gas", "CO2 intensity"],
            capital_cost=costs.at["SMR", "fixed"],
            overnight_cost=costs.at["SMR", "investment"],
            lifetime=costs.at["SMR", "lifetime"],
        )


def check_land_transport_shares(shares):
    # Sums up the shares, ignoring None values
    total_share = sum(filter(None, shares))
    if total_share != 1:
        logger.warning(
            f"Total land transport shares sum up to {total_share:.2%},"
            "corresponding to increased or decreased demand assumptions."
        )


def get_temp_efficency(
    car_efficiency,
    temperature,
    deadband_lw,
    deadband_up,
    degree_factor_lw,
    degree_factor_up,
):
    """
    Correct temperature depending on heating and cooling for respective car
    type.
    """
    # temperature correction for EVs
    dd = transport_degree_factor(
        temperature,
        deadband_lw,
        deadband_up,
        degree_factor_lw,
        degree_factor_up,
    )

    temp_eff = 1 / (1 + dd)

    return car_efficiency * temp_eff


def add_EVs(
    n,
    avail_profile,
    dsm_profile,
    p_set,
    electric_share,
    number_cars,
    temperature,
):

    n.add("Carrier", "EV battery")

    n.madd(
        "Bus",
        spatial.nodes,
        suffix=" EV battery",
        location=spatial.nodes,
        carrier="EV battery",
        unit="MWh_el",
    )

    car_efficiency = options["transport_electric_efficiency"]

    # temperature corrected efficiency
    efficiency = get_temp_efficency(
        car_efficiency,
        temperature,
        options["transport_heating_deadband_lower"],
        options["transport_heating_deadband_upper"],
        options["EV_lower_degree_factor"],
        options["EV_upper_degree_factor"],
    )

    p_shifted = (p_set + cycling_shift(p_set, 1) + cycling_shift(p_set, 2)) / 3

    cyclic_eff = p_set.div(p_shifted)

    efficiency *= cyclic_eff

    profile = electric_share * p_set.div(efficiency)

    n.madd(
        "Load",
        spatial.nodes,
        suffix=" land transport EV",
        bus=spatial.nodes + " EV battery",
        carrier="land transport EV",
        p_set=profile,
    )

    p_nom = number_cars * options.get("bev_charge_rate", 0.011) * electric_share

    n.madd(
        "Link",
        spatial.nodes,
        suffix=" BEV charger",
        bus0=spatial.nodes,
        bus1=spatial.nodes + " EV battery",
        p_nom=p_nom,
        carrier="BEV charger",
        p_max_pu=avail_profile[spatial.nodes],
        lifetime=1,
        efficiency=options.get("bev_charge_efficiency", 0.9),
    )

    if options["v2g"]:
        n.madd(
            "Link",
            spatial.nodes,
            suffix=" V2G",
            bus1=spatial.nodes,
            bus0=spatial.nodes + " EV battery",
            p_nom=p_nom,
            carrier="V2G",
            p_max_pu=avail_profile[spatial.nodes],
            lifetime=1,
            efficiency=options.get("bev_charge_efficiency", 0.9),
        )

    if options["bev_dsm"]:
        e_nom = (
            number_cars
            * options.get("bev_energy", 0.05)
            * options["bev_availability"]
            * electric_share
        )

        n.madd(
            "Store",
            spatial.nodes,
            suffix=" EV battery",
            bus=spatial.nodes + " EV battery",
            carrier="EV battery",
            e_cyclic=True,
            e_nom=e_nom,
            e_max_pu=1,
            e_min_pu=dsm_profile[spatial.nodes],
        )


def add_fuel_cell_cars(n, p_set, fuel_cell_share, temperature):

    car_efficiency = options["transport_fuel_cell_efficiency"]

    # temperature corrected efficiency
    efficiency = get_temp_efficency(
        car_efficiency,
        temperature,
        options["transport_heating_deadband_lower"],
        options["transport_heating_deadband_upper"],
        options["ICE_lower_degree_factor"],
        options["ICE_upper_degree_factor"],
    )

    profile = fuel_cell_share * p_set.div(efficiency)

    n.madd(
        "Load",
        spatial.nodes,
        suffix=" land transport fuel cell",
        bus=spatial.h2.nodes,
        carrier="land transport fuel cell",
        p_set=profile,
    )


def add_ice_cars(n, p_set, ice_share, temperature):

    add_carrier_buses(n, "oil")

    car_efficiency = options["transport_ice_efficiency"]

    # temperature corrected efficiency
    efficiency = get_temp_efficency(
        car_efficiency,
        temperature,
        options["transport_heating_deadband_lower"],
        options["transport_heating_deadband_upper"],
        options["ICE_lower_degree_factor"],
        options["ICE_upper_degree_factor"],
    )

    profile = ice_share * p_set.div(efficiency).rename(
        columns=lambda x: x + " land transport oil"
    )

    if not options["regional_oil_demand"]:
        profile = profile.sum(axis=1).to_frame(name="EU land transport oil")

    n.madd(
        "Bus",
        spatial.oil.land_transport,
        location=spatial.oil.demand_locations,
        carrier="land transport oil",
        unit="land transport",
    )

    n.madd(
        "Load",
        spatial.oil.land_transport,
        bus=spatial.oil.land_transport,
        carrier="land transport oil",
        p_set=profile,
    )

    n.madd(
        "Link",
        spatial.oil.land_transport,
        bus0=spatial.oil.nodes,
        bus1=spatial.oil.land_transport,
        bus2="co2 atmosphere",
        carrier="land transport oil",
        efficiency2=costs.at["oil", "CO2 intensity"],
        p_nom_extendable=True,
    )


def add_land_transport(n, costs):

    logger.info("Add land transport")

    # read in transport demand in units driven km [100 km]
    transport = pd.read_csv(
        snakemake.input.transport_demand, index_col=0, parse_dates=True
    )
    # transport growth factor
    demand_factor = get(options["land_transport_demand_factor"], investment_year)
    if demand_factor != 1:
        logger.warning(
            f"Changing land transport demand by {demand_factor*100-100:+.2f}%."
        )

    transport = demand_factor * transport

    number_cars = pd.read_csv(snakemake.input.transport_data, index_col=0)[
        "number cars"
    ]
    number_cars = demand_factor * number_cars
    avail_profile = pd.read_csv(
        snakemake.input.avail_profile, index_col=0, parse_dates=True
    )
    dsm_profile = pd.read_csv(
        snakemake.input.dsm_profile, index_col=0, parse_dates=True
    )

    # exogenous share of passenger car type
    engine_types = ["fuel_cell", "electric", "ice"]
    shares = pd.Series()
    for engine in engine_types:
        shares[engine] = get(options[f"land_transport_{engine}_share"], investment_year)
        logger.info(f"{engine} share: {shares[engine]*100}%")

    check_land_transport_shares(shares)

    p_set = transport[spatial.nodes]

    # temperature for correction factor for heating/cooling
    temperature = xr.open_dataarray(snakemake.input.temp_air_total).to_pandas()

    if shares["electric"] > 0:
        add_EVs(
            n,
            avail_profile,
            dsm_profile,
            p_set,
            shares["electric"],
            number_cars,
            temperature,
        )

    if shares["fuel_cell"] > 0:
        add_fuel_cell_cars(n, p_set, shares["fuel_cell"], temperature)

    if shares["ice"] > 0:
        add_ice_cars(n, p_set, shares["ice"], temperature)


def build_heat_demand(n):
    heat_demand_shape = (
        xr.open_dataset(snakemake.input.hourly_heat_demand_total)
        .to_dataframe()
        .unstack(level=1)
    )

    sectors = [sector.value for sector in HeatSector]
    uses = ["water", "space"]

    heat_demand = {}
    electric_heat_supply = {}
    for sector, use in product(sectors, uses):
        name = f"{sector} {use}"

        heat_demand[name] = (
            heat_demand_shape[name] / heat_demand_shape[name].sum()
        ).multiply(pop_weighted_energy_totals[f"total {sector} {use}"]) * 1e6
        electric_heat_supply[name] = (
            heat_demand_shape[name] / heat_demand_shape[name].sum()
        ).multiply(pop_weighted_energy_totals[f"electricity {sector} {use}"]) * 1e6

    heat_demand = pd.concat(heat_demand, axis=1)
    electric_heat_supply = pd.concat(electric_heat_supply, axis=1)

    # subtract from electricity load since heat demand already in heat_demand
    electric_nodes = n.loads.index[n.loads.carrier == "electricity"]
    n.loads_t.p_set[electric_nodes] = (
        n.loads_t.p_set[electric_nodes]
        - electric_heat_supply.T.groupby(level=1).sum().T[electric_nodes]
    )

    return heat_demand


def add_heat(n: pypsa.Network, costs: pd.DataFrame, cop: xr.DataArray):
    """
    Add heat sector to the network.

    Parameters:
        n (pypsa.Network): The PyPSA network object.
        costs (pd.DataFrame): DataFrame containing cost information.
        cop (xr.DataArray): DataArray containing coefficient of performance (COP) values.

    Returns:
        None
    """
    logger.info("Add heat sector")

    sectors = [sector.value for sector in HeatSector]

    heat_demand = build_heat_demand(n)

    overdim_factor = options["overdimension_individual_heating"]

    district_heat_info = pd.read_csv(snakemake.input.district_heat_share, index_col=0)
    dist_fraction = district_heat_info["district fraction of node"]
    urban_fraction = district_heat_info["urban fraction"]

    # NB: must add costs of central heating afterwards (EUR 400 / kWpeak, 50a, 1% FOM from Fraunhofer ISE)

    # exogenously reduce space heat demand
    if options["reduce_space_heat_exogenously"]:
        dE = get(options["reduce_space_heat_exogenously_factor"], investment_year)
        logger.info(f"Assumed space heat reduction of {dE:.2%}")
        for sector in sectors:
            heat_demand[sector + " space"] = (1 - dE) * heat_demand[sector + " space"]

    if options["solar_thermal"]:
        solar_thermal = (
            xr.open_dataarray(snakemake.input.solar_thermal_total)
            .to_pandas()
            .reindex(index=n.snapshots)
        )
        # 1e3 converts from W/m^2 to MW/(1000m^2) = kW/m^2
        solar_thermal = options["solar_cf_correction"] * solar_thermal / 1e3

    for (
        heat_system
    ) in (
        HeatSystem
    ):  # this loops through all heat systems defined in _entities.HeatSystem

        if heat_system == HeatSystem.URBAN_CENTRAL:
            nodes = dist_fraction.index[dist_fraction > 0]
        else:
            nodes = pop_layout.index

        n.add("Carrier", f"{heat_system} heat")

        n.madd(
            "Bus",
            nodes + f" {heat_system.value} heat",
            location=nodes,
            carrier=f"{heat_system.value} heat",
            unit="MWh_th",
        )

        if heat_system == HeatSystem.URBAN_CENTRAL and options.get("central_heat_vent"):
            n.madd(
                "Generator",
                nodes + f" {heat_system} heat vent",
                bus=nodes + f" {heat_system} heat",
                location=nodes,
                carrier=f"{heat_system} heat vent",
                p_nom_extendable=True,
                p_max_pu=0,
                p_min_pu=-1,
                unit="MWh_th",
            )

        ## Add heat load
        factor = heat_system.heat_demand_weighting(
            urban_fraction=urban_fraction[nodes], dist_fraction=dist_fraction[nodes]
        )
        if not heat_system == HeatSystem.URBAN_CENTRAL:
            heat_load = (
                heat_demand[
                    [
                        heat_system.sector.value + " water",
                        heat_system.sector.value + " space",
                    ]
                ]
                .T.groupby(level=1)
                .sum()
                .T[nodes]
                .multiply(factor)
            )

        if heat_system == HeatSystem.URBAN_CENTRAL:
            heat_load = (
                heat_demand.T.groupby(level=1)
                .sum()
                .T[nodes]
                .multiply(
                    factor * (1 + options["district_heating"]["district_heating_loss"])
                )
            )

        n.madd(
            "Load",
            nodes,
            suffix=f" {heat_system} heat",
            bus=nodes + f" {heat_system} heat",
            carrier=f"{heat_system} heat",
            p_set=heat_load,
        )

        ## Add heat pumps
        for heat_source in snakemake.params.heat_pump_sources[
            heat_system.system_type.value
        ]:
            costs_name = heat_system.heat_pump_costs_name(heat_source)
            efficiency = (
                cop.sel(
                    heat_system=heat_system.system_type.value,
                    heat_source=heat_source,
                    name=nodes,
                )
                .to_pandas()
                .reindex(index=n.snapshots)
                if options["time_dep_hp_cop"]
                else costs.at[costs_name, "efficiency"]
            )

            n.madd(
                "Link",
                nodes,
                suffix=f" {heat_system} {heat_source} heat pump",
                bus0=nodes,
                bus1=nodes + f" {heat_system} heat",
                carrier=f"{heat_system} {heat_source} heat pump",
                efficiency=efficiency,
                capital_cost=costs.at[costs_name, "efficiency"]
                * costs.at[costs_name, "fixed"]
                * overdim_factor,
                overnight_cost=costs.at[costs_name, "efficiency"]
                * costs.at[costs_name, "investment"]
                * overdim_factor,
                p_nom_extendable=True,
                lifetime=costs.at[costs_name, "lifetime"],
            )

        if options["tes"]:
            n.add("Carrier", f"{heat_system} water tanks")

            n.madd(
                "Bus",
                nodes + f" {heat_system} water tanks",
                location=nodes,
                carrier=f"{heat_system} water tanks",
                unit="MWh_th",
            )

            n.madd(
                "Link",
                nodes + f" {heat_system} water tanks charger",
                bus0=nodes + f" {heat_system} heat",
                bus1=nodes + f" {heat_system} water tanks",
                efficiency=costs.at["water tank charger", "efficiency"],
                carrier=f"{heat_system} water tanks charger",
                p_nom_extendable=True,
            )

            n.madd(
                "Link",
                nodes + f" {heat_system} water tanks discharger",
                bus0=nodes + f" {heat_system} water tanks",
                bus1=nodes + f" {heat_system} heat",
                carrier=f"{heat_system} water tanks discharger",
                efficiency=costs.at["water tank discharger", "efficiency"],
                p_nom_extendable=True,
            )

            tes_time_constant_days = options["tes_tau"][
                heat_system.central_or_decentral
            ]

            n.madd(
                "Store",
                nodes + f" {heat_system} water tanks",
                bus=nodes + f" {heat_system} water tanks",
                e_cyclic=True,
                e_nom_extendable=True,
                carrier=f"{heat_system} water tanks",
                standing_loss=1 - np.exp(-1 / 24 / tes_time_constant_days),
<<<<<<< HEAD
                capital_cost=costs.at[name_type + " water tank storage", "fixed"],
                overnight_cost=costs.at[
                    name_type + " water tank storage", "investment"
                ],
                lifetime=costs.at[name_type + " water tank storage", "lifetime"],
=======
                capital_cost=costs.at[
                    heat_system.central_or_decentral + " water tank storage", "fixed"
                ],
                lifetime=costs.at[
                    heat_system.central_or_decentral + " water tank storage", "lifetime"
                ],
>>>>>>> 0c296aa2
            )

        if options["resistive_heaters"]:
            key = f"{heat_system.central_or_decentral} resistive heater"

            n.madd(
                "Link",
                nodes + f" {heat_system} resistive heater",
                bus0=nodes,
                bus1=nodes + f" {heat_system} heat",
                carrier=f"{heat_system} resistive heater",
                efficiency=costs.at[key, "efficiency"],
                capital_cost=costs.at[key, "efficiency"]
                * costs.at[key, "fixed"]
                * overdim_factor,
                overnight_cost=costs.at[key, "efficiency"]
                * costs.at[key, "investment"]
                * overdim_factor,
                p_nom_extendable=True,
                lifetime=costs.at[key, "lifetime"],
            )

        if options["boilers"]:
            key = f"{heat_system.central_or_decentral} gas boiler"

            n.madd(
                "Link",
                nodes + f" {heat_system} gas boiler",
                p_nom_extendable=True,
                bus0=spatial.gas.df.loc[nodes, "nodes"].values,
                bus1=nodes + f" {heat_system} heat",
                bus2="co2 atmosphere",
                carrier=f"{heat_system} gas boiler",
                efficiency=costs.at[key, "efficiency"],
                efficiency2=costs.at["gas", "CO2 intensity"],
                capital_cost=costs.at[key, "efficiency"]
                * costs.at[key, "fixed"]
                * overdim_factor,
                overnight_cost=costs.at[key, "efficiency"]
                * costs.at[key, "investment"]
                * overdim_factor,
                lifetime=costs.at[key, "lifetime"],
            )

        if options["solar_thermal"]:
            n.add("Carrier", f"{heat_system} solar thermal")

            n.madd(
                "Generator",
                nodes,
                suffix=f" {heat_system} solar thermal collector",
                bus=nodes + f" {heat_system} heat",
                carrier=f"{heat_system} solar thermal",
                p_nom_extendable=True,
                capital_cost=costs.at[
                    heat_system.central_or_decentral + " solar thermal", "fixed"
                ]
                * overdim_factor,
                overnight_cost=costs.at[name_type + " solar thermal", "investment"]
                * overdim_factor,
                p_max_pu=solar_thermal[nodes],
                lifetime=costs.at[
                    heat_system.central_or_decentral + " solar thermal", "lifetime"
                ],
            )

        if options["chp"] and heat_system == HeatSystem.URBAN_CENTRAL:
            # add gas CHP; biomass CHP is added in biomass section
            n.madd(
                "Link",
                nodes + " urban central gas CHP",
                bus0=spatial.gas.df.loc[nodes, "nodes"].values,
                bus1=nodes,
                bus2=nodes + " urban central heat",
                bus3="co2 atmosphere",
                carrier="urban central gas CHP",
                p_nom_extendable=True,
                capital_cost=costs.at["central gas CHP", "fixed"]
                * costs.at["central gas CHP", "efficiency"],
                overnight_cost=costs.at["central gas CHP", "investment"]
                * costs.at["central gas CHP", "efficiency"],
                marginal_cost=costs.at["central gas CHP", "VOM"],
                efficiency=costs.at["central gas CHP", "efficiency"],
                efficiency2=costs.at["central gas CHP", "efficiency"]
                / costs.at["central gas CHP", "c_b"],
                efficiency3=costs.at["gas", "CO2 intensity"],
                lifetime=costs.at["central gas CHP", "lifetime"],
            )

            n.madd(
                "Link",
                nodes + " urban central gas CHP CC",
                bus0=spatial.gas.df.loc[nodes, "nodes"].values,
                bus1=nodes,
                bus2=nodes + " urban central heat",
                bus3="co2 atmosphere",
                bus4=spatial.co2.df.loc[nodes, "nodes"].values,
                carrier="urban central gas CHP CC",
                p_nom_extendable=True,
                capital_cost=costs.at["central gas CHP", "fixed"]
                * costs.at["central gas CHP", "efficiency"]
                + costs.at["biomass CHP capture", "fixed"]
                * costs.at["gas", "CO2 intensity"],
                overnight_cost=costs.at["central gas CHP", "investment"]
                * costs.at["central gas CHP", "efficiency"]
                + costs.at["biomass CHP capture", "investment"]
                * costs.at["gas", "CO2 intensity"],
                marginal_cost=costs.at["central gas CHP", "VOM"],
                efficiency=costs.at["central gas CHP", "efficiency"]
                - costs.at["gas", "CO2 intensity"]
                * (
                    costs.at["biomass CHP capture", "electricity-input"]
                    + costs.at["biomass CHP capture", "compression-electricity-input"]
                ),
                efficiency2=costs.at["central gas CHP", "efficiency"]
                / costs.at["central gas CHP", "c_b"]
                + costs.at["gas", "CO2 intensity"]
                * (
                    costs.at["biomass CHP capture", "heat-output"]
                    + costs.at["biomass CHP capture", "compression-heat-output"]
                    - costs.at["biomass CHP capture", "heat-input"]
                ),
                efficiency3=costs.at["gas", "CO2 intensity"]
                * (1 - costs.at["biomass CHP capture", "capture_rate"]),
                efficiency4=costs.at["gas", "CO2 intensity"]
                * costs.at["biomass CHP capture", "capture_rate"],
                lifetime=costs.at["central gas CHP", "lifetime"],
            )

        if (
            options["chp"]
            and options["micro_chp"]
            and heat_system.value != "urban central"
        ):
            n.madd(
                "Link",
                nodes + f" {heat_system} micro gas CHP",
                p_nom_extendable=True,
                bus0=spatial.gas.df.loc[nodes, "nodes"].values,
                bus1=nodes,
                bus2=nodes + f" {heat_system} heat",
                bus3="co2 atmosphere",
                carrier=heat_system.value + " micro gas CHP",
                efficiency=costs.at["micro CHP", "efficiency"],
                efficiency2=costs.at["micro CHP", "efficiency-heat"],
                efficiency3=costs.at["gas", "CO2 intensity"],
                capital_cost=costs.at["micro CHP", "fixed"],
                overnight_cost=costs.at["micro CHP", "investment"],
                lifetime=costs.at["micro CHP", "lifetime"],
            )

    if options["retrofitting"]["retro_endogen"]:
        logger.info("Add retrofitting endogenously")

        # retrofitting data 'retro_data' with 'costs' [EUR/m^2] and heat
        # demand 'dE' [per unit of original heat demand] for each country and
        # different retrofitting strengths [additional insulation thickness in m]
        retro_data = pd.read_csv(
            snakemake.input.retro_cost,
            index_col=[0, 1],
            skipinitialspace=True,
            header=[0, 1],
        )
        # heated floor area [10^6 * m^2] per country
        floor_area = pd.read_csv(snakemake.input.floor_area, index_col=[0, 1])

        n.add("Carrier", "retrofitting")

        # share of space heat demand 'w_space' of total heat demand
        w_space = {}
        for sector in sectors:
            w_space[sector] = heat_demand[sector + " space"] / (
                heat_demand[sector + " space"] + heat_demand[sector + " water"]
            )
        w_space["tot"] = (
            heat_demand["services space"] + heat_demand["residential space"]
        ) / heat_demand.T.groupby(level=[1]).sum().T

        for name in n.loads[
            n.loads.carrier.isin([x + " heat" for x in HeatSystem])
        ].index:
            node = n.buses.loc[name, "location"]
            ct = pop_layout.loc[node, "ct"]

            # weighting 'f' depending on the size of the population at the node
            if "urban central" in name:
                f = dist_fraction[node]
            elif "urban decentral" in name:
                f = urban_fraction[node] - dist_fraction[node]
            else:
                f = 1 - urban_fraction[node]
            if f == 0:
                continue
            # get sector name ("residential"/"services"/or both "tot" for urban central)
            if "urban central" in name:
                sec = "tot"
            if "residential" in name:
                sec = "residential"
            if "services" in name:
                sec = "services"

            # get floor aread at node and region (urban/rural) in m^2
            floor_area_node = (
                pop_layout.loc[node].fraction * floor_area.loc[ct, "value"] * 10**6
            ).loc[sec] * f
            # total heat demand at node [MWh]
            demand = n.loads_t.p_set[name]

            # space heat demand at node [MWh]
            space_heat_demand = demand * w_space[sec][node]
            # normed time profile of space heat demand 'space_pu' (values between 0-1),
            # p_max_pu/p_min_pu of retrofitting generators
            space_pu = (
                (space_heat_demand / space_heat_demand.max())
                .to_frame(name=node)
                .fillna(0)
            )

            # minimum heat demand 'dE' after retrofitting in units of original heat demand (values between 0-1)
            dE = retro_data.loc[(ct, sec), ("dE")]
            # get additional energy savings 'dE_diff' between the different retrofitting strengths/generators at one node
            dE_diff = abs(dE.diff()).fillna(1 - dE.iloc[0])
            # convert costs Euro/m^2 -> Euro/MWh
            capital_cost = (
                retro_data.loc[(ct, sec), ("cost")]
                * floor_area_node
                / ((1 - dE) * space_heat_demand.max())
            )
            if space_heat_demand.max() == 0:
                capital_cost = capital_cost.apply(lambda b: 0 if b == np.inf else b)

            # number of possible retrofitting measures 'strengths' (set in list at config.yaml 'l_strength')
            # given in additional insulation thickness [m]
            # for each measure, a retrofitting generator is added at the node
            strengths = retro_data.columns.levels[1]

            # check that ambitious retrofitting has higher costs per MWh than moderate retrofitting
            if (capital_cost.diff() < 0).sum():
                logger.warning(f"Costs are not linear for {ct} {sec}")
                s = capital_cost[(capital_cost.diff() < 0)].index
                strengths = strengths.drop(s)

            # reindex normed time profile of space heat demand back to hourly resolution
            space_pu = space_pu.reindex(index=heat_demand.index).ffill()

            # add for each retrofitting strength a generator with heat generation profile following the profile of the heat demand
            for strength in strengths:
                node_name = " ".join(name.split(" ")[2::])
                n.madd(
                    "Generator",
                    [node],
                    suffix=" retrofitting " + strength + " " + node_name,
                    bus=name,
                    carrier="retrofitting",
                    p_nom_extendable=True,
                    p_nom_max=dE_diff[strength]
                    * space_heat_demand.max(),  # maximum energy savings for this renovation strength
                    p_max_pu=space_pu,
                    p_min_pu=space_pu,
                    country=ct,
                    capital_cost=capital_cost[strength]
                    * options["retrofitting"]["cost_factor"],
                    overnight_cost=pd.NA,  # TODO add proper overnight_cost value
                )


def add_biomass(n, costs):
    logger.info("Add biomass")

    biomass_potentials = pd.read_csv(snakemake.input.biomass_potentials, index_col=0)

    # need to aggregate potentials if gas not nodally resolved
    if options["gas_network"] or options.get("co2_spatial", options["co2network"]) or options.get("biomass_spatial", options["biomass_transport"]):
        biogas_potentials_spatial = biomass_potentials["biogas"].rename(
            index=lambda x: x + " biogas"
        )
        unsustainable_biogas_potentials_spatial = biomass_potentials[
            "unsustainable biogas"
        ].rename(index=lambda x: x + " biogas")
    else:
        biogas_potentials_spatial = biomass_potentials["biogas"].sum()
        unsustainable_biogas_potentials_spatial = biomass_potentials[
            "unsustainable biogas"
        ].sum()

    if options.get("biomass_spatial", options["biomass_transport"]):
        solid_biomass_potentials_spatial = biomass_potentials["solid biomass"].rename(
            index=lambda x: x + " solid biomass"
        )
        msw_biomass_potentials_spatial = biomass_potentials[
            "municipal solid waste"
        ].rename(index=lambda x: x + " municipal solid waste")
        unsustainable_solid_biomass_potentials_spatial = biomass_potentials[
            "unsustainable solid biomass"
        ].rename(index=lambda x: x + " solid biomass")

    else:
        solid_biomass_potentials_spatial = biomass_potentials["solid biomass"].sum()
        msw_biomass_potentials_spatial = biomass_potentials[
            "municipal solid waste"
        ].sum()
        unsustainable_solid_biomass_potentials_spatial = biomass_potentials[
            "unsustainable solid biomass"
        ].sum()

    if options["regional_oil_demand"]:
        unsustainable_liquid_biofuel_potentials_spatial = biomass_potentials[
            "unsustainable bioliquids"
        ].rename(index=lambda x: x + " bioliquids")
    else:
        unsustainable_liquid_biofuel_potentials_spatial = biomass_potentials[
            "unsustainable bioliquids"
        ].sum()

    n.add("Carrier", "biogas")
    n.add("Carrier", "solid biomass")

    if (
        options["municipal_solid_waste"]
        and not options["industry"]
        and cf_industry["waste_to_energy"]
        or cf_industry["waste_to_energy_cc"]
    ):
        logger.warning(
            "Flag municipal_solid_waste can be only used with industry "
            "sector waste to energy."
            "Setting municipal_solid_waste=False."
        )
        options["municipal_solid_waste"] = False

    if options["municipal_solid_waste"]:

        n.add("Carrier", "municipal solid waste")

        n.madd(
            "Bus",
            spatial.msw.nodes,
            location=spatial.msw.locations,
            carrier="municipal solid waste",
        )

        e_max_pu = pd.Series([1] * (len(n.snapshots) - 1) + [0], index=n.snapshots)
        n.madd(
            "Store",
            spatial.msw.nodes,
            bus=spatial.msw.nodes,
            carrier="municipal solid waste",
            e_nom=msw_biomass_potentials_spatial,
            marginal_cost=0,  # costs.at["municipal solid waste", "fuel"],
            e_max_pu=e_max_pu,
            e_initial=msw_biomass_potentials_spatial,
        )

    n.madd(
        "Bus",
        spatial.gas.biogas,
        location=spatial.gas.biogas_locations,
        carrier="biogas",
        unit="MWh_LHV",
    )

    n.madd(
        "Bus",
        spatial.biomass.nodes,
        location=spatial.biomass.locations,
        carrier="solid biomass",
        unit="MWh_LHV",
    )

    n.madd(
        "Store",
        spatial.gas.biogas,
        bus=spatial.gas.biogas,
        carrier="biogas",
        e_nom=biogas_potentials_spatial,
        marginal_cost=costs.at["biogas", "fuel"],
        e_initial=biogas_potentials_spatial,
    )

    n.madd(
        "Store",
        spatial.biomass.nodes,
        bus=spatial.biomass.nodes,
        carrier="solid biomass",
        e_nom=solid_biomass_potentials_spatial,
        marginal_cost=costs.at["solid biomass", "fuel"],
        e_initial=solid_biomass_potentials_spatial,
    )

    if options["solid_biomass_import"].get("enable", False):
        biomass_import_price = options["solid_biomass_import"]["price"]
        # convert TWh in MWh
        biomass_import_max_amount = options["solid_biomass_import"]["max_amount"] * 1e6
        biomass_import_upstream_emissions = options["solid_biomass_import"][
            "upstream_emissions_factor"
        ]

        logger.info(
            "Adding biomass import with cost %.2f EUR/MWh, a limit of %.2f TWh, and embedded emissions of %.2f%%",
            biomass_import_price,
            options["solid_biomass_import"]["max_amount"],
            biomass_import_upstream_emissions * 100,
        )

        n.add("Carrier", "solid biomass import")

        n.madd(
            "Bus",
            ["EU solid biomass import"],
            location="EU",
            carrier="solid biomass import",
        )

        n.madd(
            "Store",
            ["solid biomass import"],
            bus=["EU solid biomass import"],
            carrier="solid biomass import",
            e_nom=biomass_import_max_amount,
            marginal_cost=biomass_import_price,
            e_initial=biomass_import_max_amount,
        )

        n.madd(
            "Link",
            spatial.biomass.nodes,
            suffix=" solid biomass import",
            bus0=["EU solid biomass import"],
            bus1=spatial.biomass.nodes,
            bus2="co2 atmosphere",
            carrier="solid biomass import",
            efficiency=1.0,
            efficiency2=biomass_import_upstream_emissions
            * costs.at["solid biomass", "CO2 intensity"],
            p_nom_extendable=True,
        )

    if biomass_potentials.filter(like="unsustainable").sum().sum() > 0:

        # Create timeseries to force usage of unsustainable potentials
        e_max_pu = pd.DataFrame(1, index=n.snapshots, columns=spatial.gas.biogas)
        e_max_pu.iloc[-1] = 0

        n.madd(
            "Store",
            spatial.gas.biogas,
            suffix=" unsustainable",
            bus=spatial.gas.biogas,
            carrier="unsustainable biogas",
            e_nom=unsustainable_biogas_potentials_spatial,
            marginal_cost=costs.at["biogas", "fuel"],
            e_initial=unsustainable_biogas_potentials_spatial,
            e_nom_extendable=False,
            e_max_pu=e_max_pu,
        )

        e_max_pu = pd.DataFrame(1, index=n.snapshots, columns=spatial.biomass.nodes)
        e_max_pu.iloc[-1] = 0

        n.madd(
            "Store",
            spatial.biomass.nodes,
            suffix=" unsustainable",
            bus=spatial.biomass.nodes,
            carrier="unsustainable solid biomass",
            e_nom=unsustainable_solid_biomass_potentials_spatial,
            marginal_cost=costs.at["fuelwood", "fuel"],
            e_initial=unsustainable_solid_biomass_potentials_spatial,
            e_nom_extendable=False,
            e_max_pu=e_max_pu,
        )

        n.madd(
            "Bus",
            spatial.biomass.bioliquids,
            location=spatial.biomass.locations,
            carrier="unsustainable bioliquids",
            unit="MWh_LHV",
        )

        e_max_pu = pd.DataFrame(
            1, index=n.snapshots, columns=spatial.biomass.bioliquids
        )
        e_max_pu.iloc[-1] = 0

        n.madd(
            "Store",
            spatial.biomass.bioliquids,
            suffix=" unsustainable",
            bus=spatial.biomass.bioliquids,
            carrier="unsustainable bioliquids",
            e_nom=unsustainable_liquid_biofuel_potentials_spatial,
            marginal_cost=costs.at["biodiesel crops", "fuel"],
            e_initial=unsustainable_liquid_biofuel_potentials_spatial,
            e_nom_extendable=False,
            e_max_pu=e_max_pu,
        )

        n.madd(
            "Link",
            spatial.biomass.bioliquids,
            bus0=spatial.biomass.bioliquids,
            bus1=spatial.oil.nodes,
            bus2="co2 atmosphere",
            carrier="unsustainable bioliquids",
            efficiency=1,
            efficiency2=-costs.at["solid biomass", "CO2 intensity"]
            + costs.at["BtL", "CO2 stored"],
            p_nom=unsustainable_liquid_biofuel_potentials_spatial,
            marginal_cost=costs.at["BtL", "VOM"],
        )

    n.madd(
        "Link",
        spatial.gas.biogas_to_gas,
        bus0=spatial.gas.biogas,
        bus1=spatial.gas.nodes,
        bus2="co2 atmosphere",
        carrier="biogas to gas",
        capital_cost=costs.at["biogas", "fixed"]
        + costs.at["biogas upgrading", "fixed"],
        overnight_cost=costs.at["biogas", "investment"]
        + costs.at["biogas upgrading", "investment"],
        marginal_cost=costs.at["biogas upgrading", "VOM"],
        efficiency=costs.at["biogas", "efficiency"],
        efficiency2=-costs.at["gas", "CO2 intensity"],
        p_nom_extendable=True,
    )

    if options.get("biogas_upgrading_cc"):
        # Assuming for costs that the CO2 from upgrading is pure, such as in amine scrubbing. I.e., with and without CC is
        # equivalent. Adding biomass CHP capture because biogas is often small-scale and decentral so further
        # from e.g. CO2 grid or buyers. This is a proxy for the added cost for e.g. a raw biogas pipeline to a central upgrading facility
        n.madd(
            "Link",
            spatial.gas.biogas_to_gas_cc,
            bus0=spatial.gas.biogas,
            bus1=spatial.gas.nodes,
            bus2=spatial.co2.nodes,
            bus3="co2 atmosphere",
            carrier="biogas to gas CC",
            capital_cost=costs.at["biogas CC", "fixed"]
            + costs.at["biogas upgrading", "fixed"]
            + costs.at["biomass CHP capture", "fixed"]
            * costs.at["biogas CC", "CO2 stored"],
            overnight_cost=costs.at["biogas CC", "investment"]
            + costs.at["biogas upgrading", "investment"]
            + costs.at["biomass CHP capture", "investment"]
            * costs.at["biogas CC", "CO2 stored"],
            marginal_cost=costs.at["biogas CC", "VOM"]
            + costs.at["biogas upgrading", "VOM"],
            efficiency=costs.at["biogas CC", "efficiency"],
            efficiency2=costs.at["biogas CC", "CO2 stored"]
            * costs.at["biogas CC", "capture rate"],
            efficiency3=-costs.at["gas", "CO2 intensity"]
            - costs.at["biogas CC", "CO2 stored"]
            * costs.at["biogas CC", "capture rate"],
            p_nom_extendable=True,
        )

    if options["biomass_transport"]:
        # add biomass transport
        transport_costs = pd.read_csv(
            snakemake.input.biomass_transport_costs, index_col=0
        )
        transport_costs = transport_costs.squeeze()
        biomass_transport = create_network_topology(
            n, "biomass transport ", bidirectional=False
        )

        # costs
        bus0_costs = biomass_transport.bus0.apply(lambda x: transport_costs[x[:2]])
        bus1_costs = biomass_transport.bus1.apply(lambda x: transport_costs[x[:2]])
        biomass_transport["costs"] = pd.concat([bus0_costs, bus1_costs], axis=1).mean(
            axis=1
        )

        n.madd(
            "Link",
            biomass_transport.index,
            bus0=biomass_transport.bus0 + " solid biomass",
            bus1=biomass_transport.bus1 + " solid biomass",
            p_nom_extendable=False,
            p_nom=5e4,
            length=biomass_transport.length.values,
            marginal_cost=biomass_transport.costs * biomass_transport.length.values,
            carrier="solid biomass transport",
        )

        if options["municipal_solid_waste"]:
            n.madd(
                "Link",
                biomass_transport.index,
                bus0=biomass_transport.bus0 + " municipal solid waste",
                bus1=biomass_transport.bus1 + " municipal solid waste",
                p_nom_extendable=False,
                p_nom=5e4,
                length=biomass_transport.length.values,
                marginal_cost=biomass_transport.costs * biomass_transport.length.values,
                carrier="municipal solid waste transport",
            )

    elif options["biomass_spatial"]:
        # add artificial biomass generators at nodes which include transport costs
        transport_costs = pd.read_csv(
            snakemake.input.biomass_transport_costs, index_col=0
        )
        transport_costs = transport_costs.squeeze()
        bus_transport_costs = spatial.biomass.nodes.to_series().apply(
            lambda x: transport_costs[x[:2]]
        )
        average_distance = 200  # km #TODO: validate this assumption

        n.madd(
            "Generator",
            spatial.biomass.nodes,
            bus=spatial.biomass.nodes,
            carrier="solid biomass",
            p_nom=10000,
            marginal_cost=costs.at["solid biomass", "fuel"]
            + bus_transport_costs * average_distance,
        )
        n.add(
            "GlobalConstraint",
            "biomass limit",
            carrier_attribute="solid biomass",
            sense="<=",
            constant=biomass_potentials["solid biomass"].sum(),
            type="operational_limit",
        )

        if options["municipal_solid_waste"]:
            # Add municipal solid waste
            n.madd(
                "Generator",
                spatial.msw.nodes,
                bus=spatial.msw.nodes,
                carrier="municipal solid waste",
                p_nom=10000,
                marginal_cost=0  # costs.at["municipal solid waste", "fuel"]
                + bus_transport_costs * average_distance,
            )
            n.add(
                "GlobalConstraint",
                "msw limit",
                carrier_attribute="municipal solid waste",
                sense="<=",
                constant=biomass_potentials["municipal solid waste"].sum(),
                type="operational_limit",
            )

    # AC buses with district heating
    urban_central = n.buses.index[n.buses.carrier == "urban central heat"]
    if not urban_central.empty and options["chp"]:
        urban_central = urban_central.str[: -len(" urban central heat")]

        key = "central solid biomass CHP"

        n.madd(
            "Link",
            urban_central + " urban central solid biomass CHP",
            bus0=spatial.biomass.df.loc[urban_central, "nodes"].values,
            bus1=urban_central,
            bus2=urban_central + " urban central heat",
            carrier="urban central solid biomass CHP",
            p_nom_extendable=True,
            capital_cost=costs.at[key, "fixed"] * costs.at[key, "efficiency"],
            overnight_cost=costs.at[key, "investment"] * costs.at[key, "efficiency"],
            marginal_cost=costs.at[key, "VOM"],
            efficiency=costs.at[key, "efficiency"],
            efficiency2=costs.at[key, "efficiency-heat"],
            lifetime=costs.at[key, "lifetime"],
        )

        n.madd(
            "Link",
            urban_central + " urban central solid biomass CHP CC",
            bus0=spatial.biomass.df.loc[urban_central, "nodes"].values,
            bus1=urban_central,
            bus2=urban_central + " urban central heat",
            bus3="co2 atmosphere",
            bus4=spatial.co2.df.loc[urban_central, "nodes"].values,
            carrier="urban central solid biomass CHP CC",
            p_nom_extendable=True,
            capital_cost=costs.at[key + " CC", "fixed"]
            * costs.at[key + " CC", "efficiency"]
            + costs.at["biomass CHP capture", "fixed"]
            * costs.at["solid biomass", "CO2 intensity"],
<<<<<<< HEAD
            overnight_cost=costs.at[key, "investment"] * costs.at[key, "efficiency"]
            + costs.at["biomass CHP capture", "investment"]
            * costs.at["solid biomass", "CO2 intensity"],
            marginal_cost=costs.at[key, "VOM"],
            efficiency=costs.at[key, "efficiency"]
=======
            marginal_cost=costs.at[key + " CC", "VOM"],
            efficiency=costs.at[key + " CC", "efficiency"]
>>>>>>> 0c296aa2
            - costs.at["solid biomass", "CO2 intensity"]
            * (
                costs.at["biomass CHP capture", "electricity-input"]
                + costs.at["biomass CHP capture", "compression-electricity-input"]
            ),
            efficiency2=costs.at[key + " CC", "efficiency-heat"],
            efficiency3=-costs.at["solid biomass", "CO2 intensity"]
            * costs.at["biomass CHP capture", "capture_rate"],
            efficiency4=costs.at["solid biomass", "CO2 intensity"]
            * costs.at["biomass CHP capture", "capture_rate"],
            lifetime=costs.at[key + " CC", "lifetime"],
        )

    if options["biomass_boiler"]:
        # TODO: Add surcharge for pellets
        nodes = pop_layout.index
        for name in [
            "residential rural",
            "services rural",
            "residential urban decentral",
            "services urban decentral",
        ]:
            n.madd(
                "Link",
                nodes + f" {name} biomass boiler",
                p_nom_extendable=True,
                bus0=spatial.biomass.df.loc[nodes, "nodes"].values,
                bus1=nodes + f" {name} heat",
                carrier=name + " biomass boiler",
                efficiency=costs.at["biomass boiler", "efficiency"],
                capital_cost=costs.at["biomass boiler", "efficiency"]
                * costs.at["biomass boiler", "fixed"]
                * options["overdimension_individual_heating"],
                overnight_cost=costs.at["biomass boiler", "efficiency"]
                * costs.at["biomass boiler", "investment"]
                * options["overdimension_individual_heating"],
                marginal_cost=costs.at["biomass boiler", "pelletizing cost"],
                lifetime=costs.at["biomass boiler", "lifetime"],
            )

    # Solid biomass to liquid fuel
    if options["biomass_to_liquid"]:
        n.madd(
            "Link",
            spatial.biomass.nodes,
            suffix=" biomass to liquid",
            bus0=spatial.biomass.nodes,
            bus1=spatial.oil.nodes,
            bus2="co2 atmosphere",
            carrier="biomass to liquid",
            lifetime=costs.at["BtL", "lifetime"],
            efficiency=costs.at["BtL", "efficiency"],
            efficiency2=-costs.at["solid biomass", "CO2 intensity"]
            + costs.at["BtL", "CO2 stored"],
            p_nom_extendable=True,
<<<<<<< HEAD
            capital_cost=costs.at["BtL", "fixed"],
            overnight_cost=costs.at["BtL", "investment"],
            marginal_cost=costs.at["BtL", "efficiency"] * costs.at["BtL", "VOM"],
=======
            capital_cost=costs.at["BtL", "fixed"] * costs.at["BtL", "efficiency"],
            marginal_cost=costs.at["BtL", "VOM"] * costs.at["BtL", "efficiency"],
>>>>>>> 0c296aa2
        )

        # Assuming that acid gas removal (incl. CO2) from syngas i performed with Rectisol
        # process (Methanol) and that electricity demand for this is included in the base process
        n.madd(
            "Link",
            spatial.biomass.nodes,
            suffix=" biomass to liquid CC",
            bus0=spatial.biomass.nodes,
            bus1=spatial.oil.nodes,
            bus2="co2 atmosphere",
            bus3=spatial.co2.nodes,
            carrier="biomass to liquid",
            lifetime=costs.at["BtL", "lifetime"],
            efficiency=costs.at["BtL", "efficiency"],
            efficiency2=-costs.at["solid biomass", "CO2 intensity"]
            + costs.at["BtL", "CO2 stored"] * (1 - costs.at["BtL", "capture rate"]),
            efficiency3=costs.at["BtL", "CO2 stored"] * costs.at["BtL", "capture rate"],
            p_nom_extendable=True,
            capital_cost=costs.at["BtL", "fixed"] * costs.at["BtL", "efficiency"]
            + costs.at["biomass CHP capture", "fixed"] * costs.at["BtL", "CO2 stored"],
<<<<<<< HEAD
            overnight_cost=costs.at["BtL", "investment"]
            + costs.at["biomass CHP capture", "investment"]
            * costs.at["BtL", "CO2 stored"],
            marginal_cost=costs.at["BtL", "efficiency"] * costs.at["BtL", "VOM"],
=======
            marginal_cost=costs.at["BtL", "VOM"] * costs.at["BtL", "efficiency"],
        )

    # Electrobiofuels (BtL with hydrogen addition to make more use of biogenic carbon).
    # Combination of efuels and biomass to liquid, both based on Fischer-Tropsch.
    # Experimental version - use with caution
    if options["electrobiofuels"]:

        efuel_scale_factor = costs.at["BtL", "C stored"]
        name = (
            pd.Index(spatial.biomass.nodes)
            + " "
            + pd.Index(spatial.h2.nodes.str.replace(" H2", ""))
        )
        n.madd(
            "Link",
            name,
            suffix=" electrobiofuels",
            bus0=spatial.biomass.nodes,
            bus1=spatial.oil.nodes,
            bus2=spatial.h2.nodes,
            bus3="co2 atmosphere",
            carrier="electrobiofuels",
            lifetime=costs.at["electrobiofuels", "lifetime"],
            efficiency=costs.at["electrobiofuels", "efficiency-biomass"],
            efficiency2=-costs.at["electrobiofuels", "efficiency-hydrogen"],
            efficiency3=-costs.at["solid biomass", "CO2 intensity"]
            + costs.at["BtL", "CO2 stored"]
            * (1 - costs.at["Fischer-Tropsch", "capture rate"]),
            p_nom_extendable=True,
            capital_cost=costs.at["BtL", "fixed"] * costs.at["BtL", "efficiency"]
            + efuel_scale_factor
            * costs.at["Fischer-Tropsch", "fixed"]
            * costs.at["Fischer-Tropsch", "efficiency"],
            marginal_cost=costs.at["BtL", "VOM"] * costs.at["BtL", "efficiency"]
            + efuel_scale_factor
            * costs.at["Fischer-Tropsch", "VOM"]
            * costs.at["Fischer-Tropsch", "efficiency"],
>>>>>>> 0c296aa2
        )

    # BioSNG from solid biomass
    if options["biosng"]:
        n.madd(
            "Link",
            spatial.biomass.nodes,
            suffix=" solid biomass to gas",
            bus0=spatial.biomass.nodes,
            bus1=spatial.gas.nodes,
            bus3="co2 atmosphere",
            carrier="BioSNG",
            lifetime=costs.at["BioSNG", "lifetime"],
            efficiency=costs.at["BioSNG", "efficiency"],
            efficiency3=-costs.at["solid biomass", "CO2 intensity"]
            + costs.at["BioSNG", "CO2 stored"],
            p_nom_extendable=True,
<<<<<<< HEAD
            capital_cost=costs.at["BioSNG", "fixed"],
            overnight_cost=costs.at["BioSNG", "investment"],
            marginal_cost=costs.at["BioSNG", "efficiency"] * costs.at["BioSNG", "VOM"],
=======
            capital_cost=costs.at["BioSNG", "fixed"] * costs.at["BioSNG", "efficiency"],
            marginal_cost=costs.at["BioSNG", "VOM"] * costs.at["BioSNG", "efficiency"],
>>>>>>> 0c296aa2
        )

        # Assuming that acid gas removal (incl. CO2) from syngas i performed with Rectisol
        # process (Methanol) and that electricity demand for this is included in the base process
        n.madd(
            "Link",
            spatial.biomass.nodes,
            suffix=" solid biomass to gas CC",
            bus0=spatial.biomass.nodes,
            bus1=spatial.gas.nodes,
            bus2=spatial.co2.nodes,
            bus3="co2 atmosphere",
            carrier="BioSNG",
            lifetime=costs.at["BioSNG", "lifetime"],
            efficiency=costs.at["BioSNG", "efficiency"],
            efficiency2=costs.at["BioSNG", "CO2 stored"]
            * costs.at["BioSNG", "capture rate"],
            efficiency3=-costs.at["solid biomass", "CO2 intensity"]
            + costs.at["BioSNG", "CO2 stored"]
            * (1 - costs.at["BioSNG", "capture rate"]),
            p_nom_extendable=True,
            capital_cost=costs.at["BioSNG", "fixed"] * costs.at["BioSNG", "efficiency"]
            + costs.at["biomass CHP capture", "fixed"]
            * costs.at["BioSNG", "CO2 stored"],
<<<<<<< HEAD
            overnight_cost=costs.at["BioSNG", "investment"]
            + costs.at["biomass CHP capture", "investment"]
            * costs.at["BioSNG", "CO2 stored"],
            marginal_cost=costs.at["BioSNG", "efficiency"] * costs.at["BioSNG", "VOM"],
=======
            marginal_cost=costs.at["BioSNG", "VOM"] * costs.at["BioSNG", "efficiency"],
        )

    if options["bioH2"]:
        name = (
            pd.Index(spatial.biomass.nodes)
            + " "
            + pd.Index(spatial.h2.nodes.str.replace(" H2", ""))
        )
        n.madd(
            "Link",
            name,
            suffix=" solid biomass to hydrogen CC",
            bus0=spatial.biomass.nodes,
            bus1=spatial.h2.nodes,
            bus2=spatial.co2.nodes,
            bus3="co2 atmosphere",
            carrier="solid biomass to hydrogen",
            efficiency=costs.at["solid biomass to hydrogen", "efficiency"],
            efficiency2=costs.at["solid biomass", "CO2 intensity"]
            * options["cc_fraction"],
            efficiency3=-costs.at["solid biomass", "CO2 intensity"]
            * options["cc_fraction"],
            p_nom_extendable=True,
            capital_cost=costs.at["solid biomass to hydrogen", "fixed"]
            * costs.at["solid biomass to hydrogen", "efficiency"]
            + costs.at["biomass CHP capture", "fixed"]
            * costs.at["solid biomass", "CO2 intensity"],
            overnight_cost=costs.at["solid biomass to hydrogen", "investment"]
            * costs.at["solid biomass to hydrogen", "efficiency"]
            + costs.at["biomass CHP capture", "investment"]
            * costs.at["solid biomass", "CO2 intensity"],
            marginal_cost=0.0,
>>>>>>> 0c296aa2
        )


def add_industry(n, costs):
    logger.info("Add industrial demand")

    nodes = pop_layout.index
    nhours = n.snapshot_weightings.generators.sum()
    nyears = nhours / 8760

    # 1e6 to convert TWh to MWh
    industrial_demand = (
        pd.read_csv(snakemake.input.industrial_demand, index_col=0) * 1e6
    ) * nyears

    n.madd(
        "Bus",
        spatial.biomass.industry,
        location=spatial.biomass.locations,
        carrier="solid biomass for industry",
        unit="MWh_LHV",
    )

    if options.get("biomass_spatial", options["biomass_transport"]):
        p_set = (
            industrial_demand.loc[spatial.biomass.locations, "solid biomass"].rename(
                index=lambda x: x + " solid biomass for industry"
            )
            / nhours
        )
    else:
        p_set = industrial_demand["solid biomass"].sum() / nhours

    n.madd(
        "Load",
        spatial.biomass.industry,
        bus=spatial.biomass.industry,
        carrier="solid biomass for industry",
        p_set=p_set,
    )

    n.madd(
        "Link",
        spatial.biomass.industry,
        bus0=spatial.biomass.nodes,
        bus1=spatial.biomass.industry,
        carrier="solid biomass for industry",
        p_nom_extendable=True,
        efficiency=1.0,
    )

    if len(spatial.biomass.industry_cc) <= 1 and len(spatial.co2.nodes) > 1:
        link_names = nodes + " " + spatial.biomass.industry_cc
    else:
        link_names = spatial.biomass.industry_cc

    n.madd(
        "Link",
        link_names,
        bus0=spatial.biomass.nodes,
        bus1=spatial.biomass.industry,
        bus2="co2 atmosphere",
        bus3=spatial.co2.nodes,
        carrier="solid biomass for industry CC",
        p_nom_extendable=True,
        capital_cost=costs.at["cement capture", "fixed"]
        * costs.at["solid biomass", "CO2 intensity"],
        overnight_cost=costs.at["cement capture", "investment"]
        * costs.at["solid biomass", "CO2 intensity"],
        efficiency=0.9,  # TODO: make config option
        efficiency2=-costs.at["solid biomass", "CO2 intensity"]
        * costs.at["cement capture", "capture_rate"],
        efficiency3=costs.at["solid biomass", "CO2 intensity"]
        * costs.at["cement capture", "capture_rate"],
        lifetime=costs.at["cement capture", "lifetime"],
    )

    n.madd(
        "Bus",
        spatial.gas.industry,
        location=spatial.gas.demand_locations,
        carrier="gas for industry",
        unit="MWh_LHV",
    )

    gas_demand = industrial_demand.loc[nodes, "methane"] / nhours

    if options["gas_network"] or options["regional_gas_demand"]:
        spatial_gas_demand = gas_demand.rename(index=lambda x: x + " gas for industry")
    else:
        spatial_gas_demand = gas_demand.sum()

    n.madd(
        "Load",
        spatial.gas.industry,
        bus=spatial.gas.industry,
        carrier="gas for industry",
        p_set=spatial_gas_demand,
    )

    n.madd(
        "Link",
        spatial.gas.industry,
        bus0=spatial.gas.nodes,
        bus1=spatial.gas.industry,
        bus2="co2 atmosphere",
        carrier="gas for industry",
        p_nom_extendable=True,
        efficiency=1.0,
        efficiency2=costs.at["gas", "CO2 intensity"],
    )

    n.madd(
        "Link",
        spatial.gas.industry_cc,
        bus0=spatial.gas.nodes,
        bus1=spatial.gas.industry,
        bus2="co2 atmosphere",
        bus3=spatial.co2.nodes,
        carrier="gas for industry CC",
        p_nom_extendable=True,
        capital_cost=costs.at["cement capture", "fixed"]
        * costs.at["gas", "CO2 intensity"],
        overnight_cost=costs.at["cement capture", "investment"]
        * costs.at["gas", "CO2 intensity"],
        efficiency=0.9,
        efficiency2=costs.at["gas", "CO2 intensity"]
        * (1 - costs.at["cement capture", "capture_rate"]),
        efficiency3=costs.at["gas", "CO2 intensity"]
        * costs.at["cement capture", "capture_rate"],
        lifetime=costs.at["cement capture", "lifetime"],
    )

    n.madd(
        "Load",
        nodes,
        suffix=" H2 for industry",
        bus=nodes + " H2",
        carrier="H2 for industry",
        p_set=industrial_demand.loc[nodes, "hydrogen"] / nhours,
    )

    # methanol for industry

<<<<<<< HEAD
    n.madd(
        "Bus",
        spatial.methanol.nodes,
        carrier="methanol",
        location=spatial.methanol.locations,
        unit="MWh_LHV",
    )

    n.madd(
        "Store",
        spatial.methanol.nodes,
        suffix=" Store",
        bus=spatial.methanol.nodes,
        e_nom_extendable=True,
        e_cyclic=True,
        carrier="methanol",
        capital_cost=0.02,
        overnight_cost=0.02,
    )
=======
    add_carrier_buses(n, "methanol")
>>>>>>> 0c296aa2

    n.madd(
        "Bus",
        spatial.methanol.industry,
        carrier="industry methanol",
        location=spatial.methanol.demand_locations,
        unit="MWh_LHV",
    )

    p_set_methanol = (
        industrial_demand["methanol"].rename(lambda x: x + " industry methanol")
        / nhours
    )

    if not options["regional_methanol_demand"]:
        p_set_methanol = p_set_methanol.sum()

    n.madd(
        "Load",
        spatial.methanol.industry,
        bus=spatial.methanol.industry,
        carrier="industry methanol",
        p_set=p_set_methanol,
    )

    n.madd(
        "Link",
        spatial.methanol.industry,
        bus0=spatial.methanol.nodes,
        bus1=spatial.methanol.industry,
        bus2="co2 atmosphere",
        carrier="industry methanol",
        p_nom_extendable=True,
        efficiency2=1 / options["MWh_MeOH_per_tCO2"],
        # CO2 intensity methanol based on stoichiometric calculation with 22.7 GJ/t methanol (32 g/mol), CO2 (44 g/mol), 277.78 MWh/TJ = 0.218 t/MWh
    )

    n.madd(
        "Link",
        spatial.h2.locations + " methanolisation",
        bus0=spatial.h2.nodes,
        bus1=spatial.methanol.nodes,
        bus2=nodes,
        bus3=spatial.co2.nodes,
        carrier="methanolisation",
        p_nom_extendable=True,
        p_min_pu=options.get("min_part_load_methanolisation", 0),
        capital_cost=costs.at["methanolisation", "fixed"]
        * options["MWh_MeOH_per_MWh_H2"],  # EUR/MW_H2/a
        overnight_cost=costs.at["methanolisation", "investment"]
        * options["MWh_MeOH_per_MWh_H2"],
        marginal_cost=options["MWh_MeOH_per_MWh_H2"]
        * costs.at["methanolisation", "VOM"],
        lifetime=costs.at["methanolisation", "lifetime"],
        efficiency=options["MWh_MeOH_per_MWh_H2"],
        efficiency2=-options["MWh_MeOH_per_MWh_H2"] / options["MWh_MeOH_per_MWh_e"],
        efficiency3=-options["MWh_MeOH_per_MWh_H2"] / options["MWh_MeOH_per_tCO2"],
    )

    shipping_hydrogen_share = get(options["shipping_hydrogen_share"], investment_year)
    shipping_methanol_share = get(options["shipping_methanol_share"], investment_year)
    shipping_oil_share = get(options["shipping_oil_share"], investment_year)

    total_share = shipping_hydrogen_share + shipping_methanol_share + shipping_oil_share
    if total_share != 1:
        logger.warning(
            f"Total shipping shares sum up to {total_share:.2%}, corresponding to increased or decreased demand assumptions."
        )

    domestic_navigation = pop_weighted_energy_totals.loc[
        nodes, ["total domestic navigation"]
    ].squeeze()
    international_navigation = (
        pd.read_csv(snakemake.input.shipping_demand, index_col=0).squeeze(axis=1)
        * nyears
    )
    all_navigation = domestic_navigation + international_navigation
    p_set = all_navigation * 1e6 / nhours

    if shipping_hydrogen_share:
        oil_efficiency = options.get(
            "shipping_oil_efficiency", options.get("shipping_average_efficiency", 0.4)
        )
        efficiency = oil_efficiency / costs.at["fuel cell", "efficiency"]
        shipping_hydrogen_share = get(
            options["shipping_hydrogen_share"], investment_year
        )

        if options["shipping_hydrogen_liquefaction"]:
            n.madd(
                "Bus",
                nodes,
                suffix=" H2 liquid",
                carrier="H2 liquid",
                location=nodes,
                unit="MWh_LHV",
            )

            n.madd(
                "Link",
                nodes + " H2 liquefaction",
                bus0=nodes + " H2",
                bus1=nodes + " H2 liquid",
                carrier="H2 liquefaction",
                efficiency=costs.at["H2 liquefaction", "efficiency"],
                capital_cost=costs.at["H2 liquefaction", "fixed"],
                overnight_cost=costs.at["H2 liquefaction", "investment"],
                p_nom_extendable=True,
                lifetime=costs.at["H2 liquefaction", "lifetime"],
            )

            shipping_bus = nodes + " H2 liquid"
        else:
            shipping_bus = nodes + " H2"

        efficiency = (
            options["shipping_oil_efficiency"] / costs.at["fuel cell", "efficiency"]
        )
        p_set_hydrogen = shipping_hydrogen_share * p_set * efficiency

        n.madd(
            "Load",
            nodes,
            suffix=" H2 for shipping",
            bus=shipping_bus,
            carrier="H2 for shipping",
            p_set=p_set_hydrogen,
        )

    if shipping_methanol_share:
        efficiency = (
            options["shipping_oil_efficiency"] / options["shipping_methanol_efficiency"]
        )

        p_set_methanol_shipping = (
            shipping_methanol_share
            * p_set.rename(lambda x: x + " shipping methanol")
            * efficiency
        )

        if not options["regional_methanol_demand"]:
            p_set_methanol_shipping = p_set_methanol_shipping.sum()

        n.madd(
            "Bus",
            spatial.methanol.shipping,
            location=spatial.methanol.demand_locations,
            carrier="shipping methanol",
            unit="MWh_LHV",
        )

        n.madd(
            "Load",
            spatial.methanol.shipping,
            bus=spatial.methanol.shipping,
            carrier="shipping methanol",
            p_set=p_set_methanol_shipping,
        )

        n.madd(
            "Link",
            spatial.methanol.shipping,
            bus0=spatial.methanol.nodes,
            bus1=spatial.methanol.shipping,
            bus2="co2 atmosphere",
            carrier="shipping methanol",
            p_nom_extendable=True,
            efficiency2=1
            / options[
                "MWh_MeOH_per_tCO2"
            ],  # CO2 intensity methanol based on stoichiometric calculation with 22.7 GJ/t methanol (32 g/mol), CO2 (44 g/mol), 277.78 MWh/TJ = 0.218 t/MWh
        )

<<<<<<< HEAD
    add_carrier_buses(n, "oil")
=======
    if shipping_oil_share:

        add_carrier_buses(n, "oil")
>>>>>>> 0c296aa2

        p_set_oil = shipping_oil_share * p_set.rename(lambda x: x + " shipping oil")

        if not options["regional_oil_demand"]:
            p_set_oil = p_set_oil.sum()

        n.madd(
            "Bus",
            spatial.oil.shipping,
            location=spatial.oil.demand_locations,
            carrier="shipping oil",
            unit="MWh_LHV",
        )

        n.madd(
            "Load",
            spatial.oil.shipping,
            bus=spatial.oil.shipping,
            carrier="shipping oil",
            p_set=p_set_oil,
        )

        n.madd(
            "Link",
            spatial.oil.shipping,
            bus0=spatial.oil.nodes,
            bus1=spatial.oil.shipping,
            bus2="co2 atmosphere",
            carrier="shipping oil",
            p_nom_extendable=True,
            efficiency2=costs.at["oil", "CO2 intensity"],
        )

    if options["oil_boilers"]:
        nodes = pop_layout.index

<<<<<<< HEAD
        for name in [
            "residential rural",
            "services rural",
            "residential urban decentral",
            "services urban decentral",
        ]:
            n.madd(
                "Link",
                nodes + f" {name} oil boiler",
                p_nom_extendable=True,
                bus0=spatial.oil.nodes,
                bus1=nodes + f" {name} heat",
                bus2="co2 atmosphere",
                carrier=f"{name} oil boiler",
                efficiency=costs.at["decentral oil boiler", "efficiency"],
                efficiency2=costs.at["oil", "CO2 intensity"],
                capital_cost=costs.at["decentral oil boiler", "efficiency"]
                * costs.at["decentral oil boiler", "fixed"]
                * options["overdimension_individual_heating"],
                overnight_cost=costs.at["decentral oil boiler", "efficiency"]
                * costs.at["decentral oil boiler", "investment"]
                * options["overdimension_individual_heating"],
                lifetime=costs.at["decentral oil boiler", "lifetime"],
            )
=======
        for heat_system in HeatSystem:
            if not heat_system == HeatSystem.URBAN_CENTRAL:
                n.madd(
                    "Link",
                    nodes + f" {heat_system} oil boiler",
                    p_nom_extendable=True,
                    bus0=spatial.oil.nodes,
                    bus1=nodes + f" {heat_system} heat",
                    bus2="co2 atmosphere",
                    carrier=f"{heat_system} oil boiler",
                    efficiency=costs.at["decentral oil boiler", "efficiency"],
                    efficiency2=costs.at["oil", "CO2 intensity"],
                    capital_cost=costs.at["decentral oil boiler", "efficiency"]
                    * costs.at["decentral oil boiler", "fixed"]
                    * options["overdimension_individual_heating"],
                    lifetime=costs.at["decentral oil boiler", "lifetime"],
                )
>>>>>>> 0c296aa2

    n.madd(
        "Link",
        nodes + " Fischer-Tropsch",
        bus0=nodes + " H2",
        bus1=spatial.oil.nodes,
        bus2=spatial.co2.nodes,
        carrier="Fischer-Tropsch",
        efficiency=costs.at["Fischer-Tropsch", "efficiency"],
        capital_cost=costs.at["Fischer-Tropsch", "fixed"]
        * costs.at["Fischer-Tropsch", "efficiency"],  # EUR/MW_H2/a
        overnight_cost=costs.at["Fischer-Tropsch", "investment"]
        * costs.at["Fischer-Tropsch", "efficiency"],
        marginal_cost=costs.at["Fischer-Tropsch", "efficiency"]
        * costs.at["Fischer-Tropsch", "VOM"],
        efficiency2=-costs.at["oil", "CO2 intensity"]
        * costs.at["Fischer-Tropsch", "efficiency"],
        p_nom_extendable=True,
        p_min_pu=options.get("min_part_load_fischer_tropsch", 0),
        lifetime=costs.at["Fischer-Tropsch", "lifetime"],
    )

    # naphtha
    demand_factor = options.get("HVC_demand_factor", 1)
    if demand_factor != 1:
        logger.warning(f"Changing HVC demand by {demand_factor*100-100:+.2f}%.")

    p_set_naphtha = (
        demand_factor
        * industrial_demand.loc[nodes, "naphtha"].rename(
            lambda x: x + " naphtha for industry"
        )
        / nhours
    )

    if not options["regional_oil_demand"]:
        p_set_naphtha = p_set_naphtha.sum()

    n.madd(
        "Bus",
        spatial.oil.naphtha,
        location=spatial.oil.demand_locations,
        carrier="naphtha for industry",
        unit="MWh_LHV",
    )

    n.madd(
        "Load",
        spatial.oil.naphtha,
        bus=spatial.oil.naphtha,
        carrier="naphtha for industry",
        p_set=p_set_naphtha,
    )

    # some CO2 from naphtha are process emissions from steam cracker
    # rest of CO2 released to atmosphere either in waste-to-energy or decay
    process_co2_per_naphtha = (
        industrial_demand.loc[nodes, "process emission from feedstock"].sum()
        / industrial_demand.loc[nodes, "naphtha"].sum()
    )
    emitted_co2_per_naphtha = costs.at["oil", "CO2 intensity"] - process_co2_per_naphtha

    non_sequestered = 1 - get(
        cf_industry["HVC_environment_sequestration_fraction"],
        investment_year,
    )

    if cf_industry["waste_to_energy"] or cf_industry["waste_to_energy_cc"]:

        non_sequestered_hvc_locations = (
            pd.Index(spatial.oil.demand_locations) + " non-sequestered HVC"
        )

        n.madd(
            "Bus",
            non_sequestered_hvc_locations,
            location=spatial.oil.demand_locations,
            carrier="non-sequestered HVC",
            unit="MWh_LHV",
        )

        n.madd(
            "Link",
            spatial.oil.naphtha,
            bus0=spatial.oil.nodes,
            bus1=spatial.oil.naphtha,
            bus2=non_sequestered_hvc_locations,
            bus3=spatial.co2.process_emissions,
            carrier="naphtha for industry",
            p_nom_extendable=True,
            efficiency2=non_sequestered
            * emitted_co2_per_naphtha
            / costs.at["oil", "CO2 intensity"],
            efficiency3=process_co2_per_naphtha,
        )

        if options.get("biomass", True) and options["municipal_solid_waste"]:
            n.madd(
                "Link",
                spatial.msw.locations,
                bus0=spatial.msw.nodes,
                bus1=non_sequestered_hvc_locations,
                carrier="municipal solid waste",
                p_nom_extendable=True,
                efficiency=1.0,
            )

        n.madd(
            "Link",
            spatial.oil.demand_locations,
            suffix=" HVC to air",
            bus0=non_sequestered_hvc_locations,
            bus1="co2 atmosphere",
            carrier="HVC to air",
            p_nom_extendable=True,
            efficiency=costs.at["oil", "CO2 intensity"],
        )

        if len(non_sequestered_hvc_locations) == 1:
            waste_source = non_sequestered_hvc_locations[0]
        else:
            waste_source = non_sequestered_hvc_locations

        if cf_industry["waste_to_energy"]:

            n.madd(
                "Link",
                spatial.nodes + " waste CHP",
                bus0=waste_source,
                bus1=spatial.nodes,
                bus2=spatial.nodes + " urban central heat",
                bus3="co2 atmosphere",
                carrier="waste CHP",
                p_nom_extendable=True,
                capital_cost=costs.at["waste CHP", "fixed"]
                * costs.at["waste CHP", "efficiency"],
                overnight_cost=costs.at["waste CHP", "investment"]
                * costs.at["waste CHP", "efficiency"],
                marginal_cost=costs.at["waste CHP", "VOM"],
                efficiency=costs.at["waste CHP", "efficiency"],
                efficiency2=costs.at["waste CHP", "efficiency-heat"],
                efficiency3=costs.at["oil", "CO2 intensity"],
                lifetime=costs.at["waste CHP", "lifetime"],
            )

        if cf_industry["waste_to_energy_cc"]:

            n.madd(
                "Link",
                spatial.nodes + " waste CHP CC",
                bus0=waste_source,
                bus1=spatial.nodes,
                bus2=spatial.nodes + " urban central heat",
                bus3="co2 atmosphere",
                bus4=spatial.co2.nodes,
                carrier="waste CHP CC",
                p_nom_extendable=True,
                capital_cost=costs.at["waste CHP CC", "fixed"]
<<<<<<< HEAD
                * costs.at["waste CHP CC", "efficiency"],
                overnight_cost=costs.at["waste CHP CC", "investment"]
                * costs.at["waste CHP CC", "efficiency"],
=======
                * costs.at["waste CHP CC", "efficiency"]
                + costs.at["biomass CHP capture", "fixed"]
                * costs.at["oil", "CO2 intensity"],
>>>>>>> 0c296aa2
                marginal_cost=costs.at["waste CHP CC", "VOM"],
                efficiency=costs.at["waste CHP CC", "efficiency"],
                efficiency2=costs.at["waste CHP CC", "efficiency-heat"],
                efficiency3=costs.at["oil", "CO2 intensity"]
                * (1 - options["cc_fraction"]),
                efficiency4=costs.at["oil", "CO2 intensity"] * options["cc_fraction"],
                lifetime=costs.at["waste CHP CC", "lifetime"],
            )

    else:

        n.madd(
            "Link",
            spatial.oil.naphtha,
            bus0=spatial.oil.nodes,
            bus1=spatial.oil.naphtha,
            bus2="co2 atmosphere",
            bus3=spatial.co2.process_emissions,
            carrier="naphtha for industry",
            p_nom_extendable=True,
            efficiency2=emitted_co2_per_naphtha * non_sequestered,
            efficiency3=process_co2_per_naphtha,
        )

    # aviation
    demand_factor = get(options["aviation_demand_factor"], investment_year)
    if demand_factor != 1:
        logger.warning(f"Changing aviation demand by {demand_factor*100-100:+.2f}%.")

    all_aviation = ["total international aviation", "total domestic aviation"]

    p_set = (
        demand_factor
        * pop_weighted_energy_totals.loc[nodes, all_aviation].sum(axis=1)
        * 1e6
        / nhours
    ).rename(lambda x: x + " kerosene for aviation")

    if not options["regional_oil_demand"]:
        p_set = p_set.sum()

    n.madd(
        "Bus",
        spatial.oil.kerosene,
        location=spatial.oil.demand_locations,
        carrier="kerosene for aviation",
        unit="MWh_LHV",
    )

    n.madd(
        "Load",
        spatial.oil.kerosene,
        bus=spatial.oil.kerosene,
        carrier="kerosene for aviation",
        p_set=p_set,
    )

    n.madd(
        "Link",
        spatial.oil.kerosene,
        bus0=spatial.oil.nodes,
        bus1=spatial.oil.kerosene,
        bus2="co2 atmosphere",
        carrier="kerosene for aviation",
        p_nom_extendable=True,
        efficiency2=costs.at["oil", "CO2 intensity"],
    )

    # TODO simplify bus expression
    n.madd(
        "Load",
        nodes,
        suffix=" low-temperature heat for industry",
        bus=[
            (
                node + " urban central heat"
                if node + " urban central heat" in n.buses.index
                else node + " services urban decentral heat"
            )
            for node in nodes
        ],
        carrier="low-temperature heat for industry",
        p_set=industrial_demand.loc[nodes, "low-temperature heat"] / nhours,
    )

    # remove today's industrial electricity demand by scaling down total electricity demand
    for ct in n.buses.country.dropna().unique():
        # TODO map onto n.bus.country

        loads_i = n.loads.index[
            (n.loads.index.str[:2] == ct) & (n.loads.carrier == "electricity")
        ]
        if n.loads_t.p_set[loads_i].empty:
            continue
        factor = (
            1
            - industrial_demand.loc[loads_i, "current electricity"].sum()
            / n.loads_t.p_set[loads_i].sum().sum()
        )
        n.loads_t.p_set[loads_i] *= factor

    n.madd(
        "Load",
        nodes,
        suffix=" industry electricity",
        bus=nodes,
        carrier="industry electricity",
        p_set=industrial_demand.loc[nodes, "electricity"] / nhours,
    )

    n.madd(
        "Bus",
        spatial.co2.process_emissions,
        location=spatial.co2.locations,
        carrier="process emissions",
        unit="t_co2",
    )

    if options["co2_spatial"] or options["co2network"]:
        p_set = (
            -industrial_demand.loc[nodes, "process emission"].rename(
                index=lambda x: x + " process emissions"
            )
            / nhours
        )
    else:
        p_set = -industrial_demand.loc[nodes, "process emission"].sum() / nhours

    n.madd(
        "Load",
        spatial.co2.process_emissions,
        bus=spatial.co2.process_emissions,
        carrier="process emissions",
        p_set=p_set,
    )

    n.madd(
        "Link",
        spatial.co2.process_emissions,
        bus0=spatial.co2.process_emissions,
        bus1="co2 atmosphere",
        carrier="process emissions",
        p_nom_extendable=True,
        efficiency=1.0,
    )

    # assume enough local waste heat for CC
    n.madd(
        "Link",
        spatial.co2.locations,
        suffix=" process emissions CC",
        bus0=spatial.co2.process_emissions,
        bus1="co2 atmosphere",
        bus2=spatial.co2.nodes,
        carrier="process emissions CC",
        p_nom_extendable=True,
        capital_cost=costs.at["cement capture", "fixed"],
        overnight_cost=costs.at["cement capture", "investment"],
        efficiency=1 - costs.at["cement capture", "capture_rate"],
        efficiency2=costs.at["cement capture", "capture_rate"],
        lifetime=costs.at["cement capture", "lifetime"],
    )

    if options.get("ammonia"):
        if options["ammonia"] == "regional":
            p_set = (
                industrial_demand.loc[spatial.ammonia.locations, "ammonia"].rename(
                    index=lambda x: x + " NH3"
                )
                / nhours
            )
        else:
            p_set = industrial_demand["ammonia"].sum() / nhours

        n.madd(
            "Load",
            spatial.ammonia.nodes,
            bus=spatial.ammonia.nodes,
            carrier="NH3",
            p_set=p_set,
        )

    if industrial_demand[["coke", "coal"]].sum().sum() > 0:
        add_carrier_buses(n, "coal")

        mwh_coal_per_mwh_coke = 1.366  # from eurostat energy balance
        p_set = (
            industrial_demand["coal"]
            + mwh_coal_per_mwh_coke * industrial_demand["coke"]
        ) / nhours

        p_set.rename(lambda x: x + " coal for industry", inplace=True)

        if not options["regional_coal_demand"]:
            p_set = p_set.sum()

        n.madd(
            "Bus",
            spatial.coal.industry,
            location=spatial.coal.demand_locations,
            carrier="coal for industry",
            unit="MWh_LHV",
        )

        n.madd(
            "Load",
            spatial.coal.industry,
            bus=spatial.coal.industry,
            carrier="coal for industry",
            p_set=p_set,
        )

        n.madd(
            "Link",
            spatial.coal.industry,
            bus0=spatial.coal.nodes,
            bus1=spatial.coal.industry,
            bus2="co2 atmosphere",
            carrier="coal for industry",
            p_nom_extendable=True,
            efficiency2=costs.at["coal", "CO2 intensity"],
        )


def add_waste_heat(n):
    # TODO options?

    logger.info("Add possibility to use industrial waste heat in district heating")

    # AC buses with district heating
    urban_central = n.buses.index[n.buses.carrier == "urban central heat"]
    if not urban_central.empty:
        urban_central = urban_central.str[: -len(" urban central heat")]

        link_carriers = n.links.carrier.unique()

        # TODO what is the 0.95 and should it be a config option?
        if (
            options["use_fischer_tropsch_waste_heat"]
            and "Fischer-Tropsch" in link_carriers
        ):
            n.links.loc[urban_central + " Fischer-Tropsch", "bus3"] = (
                urban_central + " urban central heat"
            )
            n.links.loc[urban_central + " Fischer-Tropsch", "efficiency3"] = (
                0.95 - n.links.loc[urban_central + " Fischer-Tropsch", "efficiency"]
            ) * options["use_fischer_tropsch_waste_heat"]

        if options["use_methanation_waste_heat"] and "Sabatier" in link_carriers:
            n.links.loc[urban_central + " Sabatier", "bus3"] = (
                urban_central + " urban central heat"
            )
            n.links.loc[urban_central + " Sabatier", "efficiency3"] = (
                0.95 - n.links.loc[urban_central + " Sabatier", "efficiency"]
            ) * options["use_methanation_waste_heat"]

        # DEA quotes 15% of total input (11% of which are high-value heat)
        if options["use_haber_bosch_waste_heat"] and "Haber-Bosch" in link_carriers:
            n.links.loc[urban_central + " Haber-Bosch", "bus3"] = (
                urban_central + " urban central heat"
            )
            total_energy_input = (
                cf_industry["MWh_H2_per_tNH3_electrolysis"]
                + cf_industry["MWh_elec_per_tNH3_electrolysis"]
            ) / cf_industry["MWh_NH3_per_tNH3"]
            electricity_input = (
                cf_industry["MWh_elec_per_tNH3_electrolysis"]
                / cf_industry["MWh_NH3_per_tNH3"]
            )
            n.links.loc[urban_central + " Haber-Bosch", "efficiency3"] = (
                0.15 * total_energy_input / electricity_input
            ) * options["use_haber_bosch_waste_heat"]

        if (
            options["use_methanolisation_waste_heat"]
            and "methanolisation" in link_carriers
        ):
            n.links.loc[urban_central + " methanolisation", "bus4"] = (
                urban_central + " urban central heat"
            )
            n.links.loc[urban_central + " methanolisation", "efficiency4"] = (
                costs.at["methanolisation", "heat-output"]
                / costs.at["methanolisation", "hydrogen-input"]
            ) * options["use_methanolisation_waste_heat"]

        # TODO integrate usable waste heat efficiency into technology-data from DEA
        if (
            options["use_electrolysis_waste_heat"]
            and "H2 Electrolysis" in link_carriers
        ):
            n.links.loc[urban_central + " H2 Electrolysis", "bus2"] = (
                urban_central + " urban central heat"
            )
            n.links.loc[urban_central + " H2 Electrolysis", "efficiency2"] = (
                0.84 - n.links.loc[urban_central + " H2 Electrolysis", "efficiency"]
            ) * options["use_electrolysis_waste_heat"]

        if options["use_fuel_cell_waste_heat"] and "H2 Fuel Cell" in link_carriers:
            n.links.loc[urban_central + " H2 Fuel Cell", "bus2"] = (
                urban_central + " urban central heat"
            )
            n.links.loc[urban_central + " H2 Fuel Cell", "efficiency2"] = (
                0.95 - n.links.loc[urban_central + " H2 Fuel Cell", "efficiency"]
            ) * options["use_fuel_cell_waste_heat"]


def add_agriculture(n, costs):
    logger.info("Add agriculture, forestry and fishing sector.")

    nodes = pop_layout.index
    nhours = n.snapshot_weightings.generators.sum()

    # electricity

    n.madd(
        "Load",
        nodes,
        suffix=" agriculture electricity",
        bus=nodes,
        carrier="agriculture electricity",
        p_set=pop_weighted_energy_totals.loc[nodes, "total agriculture electricity"]
        * 1e6
        / nhours,
    )

    # heat

    n.madd(
        "Load",
        nodes,
        suffix=" agriculture heat",
        bus=nodes + " services rural heat",
        carrier="agriculture heat",
        p_set=pop_weighted_energy_totals.loc[nodes, "total agriculture heat"]
        * 1e6
        / nhours,
    )

    # machinery

    electric_share = get(
        options["agriculture_machinery_electric_share"], investment_year
    )
    oil_share = get(options["agriculture_machinery_oil_share"], investment_year)

    total_share = electric_share + oil_share
    if total_share != 1:
        logger.warning(
            f"Total agriculture machinery shares sum up to {total_share:.2%}, corresponding to increased or decreased demand assumptions."
        )

    machinery_nodal_energy = (
        pop_weighted_energy_totals.loc[nodes, "total agriculture machinery"] * 1e6
    )

    if electric_share > 0:
        efficiency_gain = (
            options["agriculture_machinery_fuel_efficiency"]
            / options["agriculture_machinery_electric_efficiency"]
        )

        n.madd(
            "Load",
            nodes,
            suffix=" agriculture machinery electric",
            bus=nodes,
            carrier="agriculture machinery electric",
            p_set=electric_share / efficiency_gain * machinery_nodal_energy / nhours,
        )

    if oil_share > 0:
        p_set = (
            oil_share
            * machinery_nodal_energy.rename(lambda x: x + " agriculture machinery oil")
            / nhours
        )

        if not options["regional_oil_demand"]:
            p_set = p_set.sum()

        n.madd(
            "Bus",
            spatial.oil.agriculture_machinery,
            location=spatial.oil.demand_locations,
            carrier="agriculture machinery oil",
            unit="MWh_LHV",
        )

        n.madd(
            "Load",
            spatial.oil.agriculture_machinery,
            bus=spatial.oil.agriculture_machinery,
            carrier="agriculture machinery oil",
            p_set=p_set,
        )

        n.madd(
            "Link",
            spatial.oil.agriculture_machinery,
            bus0=spatial.oil.nodes,
            bus1=spatial.oil.agriculture_machinery,
            bus2="co2 atmosphere",
            carrier="agriculture machinery oil",
            p_nom_extendable=True,
            efficiency2=costs.at["oil", "CO2 intensity"],
        )


def decentral(n):
    """
    Removes the electricity transmission system.
    """
    n.lines.drop(n.lines.index, inplace=True)
    n.links.drop(n.links.index[n.links.carrier.isin(["DC", "B2B"])], inplace=True)


def remove_h2_network(n):
    n.links.drop(
        n.links.index[n.links.carrier.str.contains("H2 pipeline")], inplace=True
    )

    if "EU H2 Store" in n.stores.index:
        n.stores.drop("EU H2 Store", inplace=True)


def limit_individual_line_extension(n, maxext):
    logger.info(f"Limiting new HVAC and HVDC extensions to {maxext} MW")
    n.lines["s_nom_max"] = n.lines["s_nom"] + maxext
    hvdc = n.links.index[n.links.carrier == "DC"]
    n.links.loc[hvdc, "p_nom_max"] = n.links.loc[hvdc, "p_nom"] + maxext


aggregate_dict = {
    "p_nom": pd.Series.sum,
    "s_nom": pd.Series.sum,
    "v_nom": "max",
    "v_mag_pu_max": "min",
    "v_mag_pu_min": "max",
    "p_nom_max": pd.Series.sum,
    "s_nom_max": pd.Series.sum,
    "p_nom_min": pd.Series.sum,
    "s_nom_min": pd.Series.sum,
    "v_ang_min": "max",
    "v_ang_max": "min",
    "terrain_factor": "mean",
    "num_parallel": "sum",
    "p_set": "sum",
    "e_initial": "sum",
    "e_nom": pd.Series.sum,
    "e_nom_max": pd.Series.sum,
    "e_nom_min": pd.Series.sum,
    "state_of_charge_initial": "sum",
    "state_of_charge_set": "sum",
    "inflow": "sum",
    "p_max_pu": "first",
    "x": "mean",
    "y": "mean",
}


def cluster_heat_buses(n):
    """
    Cluster residential and service heat buses to one representative bus.

    This can be done to save memory and speed up optimisation
    """

    def define_clustering(attributes, aggregate_dict):
        """Define how attributes should be clustered.
        Input:
            attributes    : pd.Index()
            aggregate_dict: dictionary (key: name of attribute, value
                                        clustering method)

        Returns:
            agg           : clustering dictionary
        """
        keys = attributes.intersection(aggregate_dict.keys())
        agg = dict(
            zip(
                attributes.difference(keys),
                ["first"] * len(df.columns.difference(keys)),
            )
        )
        for key in keys:
            agg[key] = aggregate_dict[key]
        return agg

    logger.info("Cluster residential and service heat buses.")
    components = ["Bus", "Carrier", "Generator", "Link", "Load", "Store"]

    for c in n.iterate_components(components):
        df = c.df
        cols = df.columns[
            df.columns.str.contains("bus")
            | (df.columns == "carrier")
            | (df.columns == "nice_name")
        ]

        # rename columns and index
        df[cols] = df[cols].apply(
            lambda x: x.str.replace("residential ", "").str.replace("services ", ""),
            axis=1,
        )
        df = df.rename(
            index=lambda x: x.replace("residential ", "").replace("services ", "")
        )

        # cluster heat nodes
        # static dataframe
        agg = define_clustering(df.columns, aggregate_dict)
        df = df.groupby(level=0).agg(agg, numeric_only=False)
        # time-varying data
        pnl = c.pnl
        agg = define_clustering(pd.Index(pnl.keys()), aggregate_dict)
        for k in pnl.keys():

            def renamer(s):
                return s.replace("residential ", "").replace("services ", "")

            pnl[k] = pnl[k].T.groupby(renamer).agg(agg[k], numeric_only=False).T

        # remove unclustered assets of service/residential
        to_drop = c.df.index.difference(df.index)
        n.mremove(c.name, to_drop)
        # add clustered assets
        to_add = df.index.difference(c.df.index)
        import_components_from_dataframe(n, df.loc[to_add], c.name)


def set_temporal_aggregation(n, resolution, snapshot_weightings):
    """
    Aggregate time-varying data to the given snapshots.
    """
    if not resolution:
        logger.info("No temporal aggregation. Using native resolution.")
        return n
    elif "sn" in resolution.lower():
        # Representative snapshots are dealt with directly
        sn = int(resolution[:-2])
        logger.info("Use every %s snapshot as representative", sn)
        n.set_snapshots(n.snapshots[::sn])
        n.snapshot_weightings *= sn
        return n
    else:
        # Otherwise, use the provided snapshots
        snapshot_weightings = pd.read_csv(
            snapshot_weightings, index_col=0, parse_dates=True
        )

        # Define a series used for aggregation, mapping each hour in
        # n.snapshots to the closest previous timestep in
        # snapshot_weightings.index
        aggregation_map = (
            pd.Series(
                snapshot_weightings.index.get_indexer(n.snapshots), index=n.snapshots
            )
            .replace(-1, np.nan)
            .ffill()
            .astype(int)
            .map(lambda i: snapshot_weightings.index[i])
        )

        m = n.copy(with_time=False)
        m.set_snapshots(snapshot_weightings.index)
        m.snapshot_weightings = snapshot_weightings

        # Aggregation all time-varying data.
        for c in n.iterate_components():
            pnl = getattr(m, c.list_name + "_t")
            for k, df in c.pnl.items():
                if not df.empty:
                    if c.list_name == "stores" and k == "e_max_pu":
                        pnl[k] = df.groupby(aggregation_map).min()
                    elif c.list_name == "stores" and k == "e_min_pu":
                        pnl[k] = df.groupby(aggregation_map).max()
                    else:
                        pnl[k] = df.groupby(aggregation_map).mean()

        return m


def lossy_bidirectional_links(n, carrier, efficiencies={}, subset=None):
    "Split bidirectional links into two unidirectional links to include transmission losses."

    if subset is None:
        subset = n.links.index
    carrier_i = n.links.query("carrier == @carrier").index.intersection(subset)

    if (
        not any((v != 1.0) or (v >= 0) for v in efficiencies.values())
        or carrier_i.empty
    ):
        return

    efficiency_static = efficiencies.get("efficiency_static", 1)
    efficiency_per_1000km = efficiencies.get("efficiency_per_1000km", 1)
    compression_per_1000km = efficiencies.get("compression_per_1000km", 0)

    logger.info(
        f"Specified losses for {carrier} transmission "
        f"(static: {efficiency_static}, per 1000km: {efficiency_per_1000km}, compression per 1000km: {compression_per_1000km}). "
        "Splitting bidirectional links."
    )

    n.links.loc[carrier_i, "p_min_pu"] = 0
    n.links.loc[carrier_i, "efficiency"] = (
        efficiency_static
        * efficiency_per_1000km ** (n.links.loc[carrier_i, "length"] / 1e3)
    )
    rev_links = (
        n.links.loc[carrier_i].copy().rename({"bus0": "bus1", "bus1": "bus0"}, axis=1)
    )
    rev_links["length_original"] = rev_links["length"]
    rev_links["capital_cost"] = 0
    rev_links["overnight_cost"] = 0
    rev_links["length"] = 0
    rev_links["reversed"] = True
    rev_links.index = rev_links.index.map(lambda x: x + "-reversed")

    n.links = pd.concat([n.links, rev_links], sort=False)
    n.links["reversed"] = n.links["reversed"].fillna(False).infer_objects(copy=False)
    n.links["length_original"] = n.links["length_original"].fillna(n.links.length)

    # do compression losses after concatenation to take electricity consumption at bus0 in either direction
    carrier_i = n.links.query("carrier == @carrier").index
    if compression_per_1000km > 0:
        n.links.loc[carrier_i, "bus2"] = n.links.loc[carrier_i, "bus0"].map(
            n.buses.location
        )  # electricity
        n.links.loc[carrier_i, "efficiency2"] = (
            -compression_per_1000km * n.links.loc[carrier_i, "length_original"] / 1e3
        )


def add_enhanced_geothermal(n, egs_potentials, egs_overlap, costs):
    """
    Adds EGS potential to model.

    Built in scripts/build_egs_potentials.py
    """

    if len(spatial.geothermal_heat.nodes) > 1:
        logger.warning(
            "'add_enhanced_geothermal' not implemented for multiple geothermal nodes."
        )
    logger.info(
        "[EGS] implemented with 2020 CAPEX from Aghahosseini et al 2021: 'From hot rock to...'."
    )
    logger.info(
        "[EGS] Recommended usage scales CAPEX to future cost expectations using config 'adjustments'."
    )
    logger.info("[EGS] During this the relevant carriers are:")
    logger.info("[EGS] drilling part -> 'geothermal heat'")
    logger.info(
        "[EGS] electricity generation part -> 'geothermal organic rankine cycle'"
    )
    logger.info("[EGS] district heat distribution part -> 'geothermal district heat'")

    egs_config = snakemake.params["sector"]["enhanced_geothermal"]
    costs_config = snakemake.config["costs"]

    # matrix defining the overlap between gridded geothermal potential estimation, and bus regions
    overlap = pd.read_csv(egs_overlap, index_col=0)
    overlap.columns = overlap.columns.astype(int)
    egs_potentials = pd.read_csv(egs_potentials, index_col=0)

    Nyears = n.snapshot_weightings.generators.sum() / 8760
    dr = costs_config["fill_values"]["discount rate"]
    lt = costs.at["geothermal", "lifetime"]
    FOM = costs.at["geothermal", "FOM"]

    egs_annuity = calculate_annuity(lt, dr)

    # under egs optimism, the expected cost reductions also cover costs for ORC
    # hence, the ORC costs are no longer taken from technology-data
    orc_capex = costs.at["organic rankine cycle", "investment"]

    # cost for ORC is subtracted, as it is already included in the geothermal cost.
    # The orc cost are attributed to a separate link representing the ORC.
    # also capital_cost conversion Euro/kW -> Euro/MW

    egs_potentials["capital_cost"] = (
        (egs_annuity + FOM / (1.0 + FOM))
        * (egs_potentials["CAPEX"] * 1e3 - orc_capex)
        * Nyears
    )

    assert (
        egs_potentials["capital_cost"] > 0
    ).all(), "Error in EGS cost, negative values found."

    orc_annuity = calculate_annuity(costs.at["organic rankine cycle", "lifetime"], dr)
    orc_capital_cost = (orc_annuity + FOM / (1 + FOM)) * orc_capex * Nyears

    efficiency_orc = costs.at["organic rankine cycle", "efficiency"]
    efficiency_dh = costs.at["geothermal", "district heat-input"]

    # p_nom_max conversion GW -> MW
    egs_potentials["p_nom_max"] = egs_potentials["p_nom_max"] * 1000.0

    # not using add_carrier_buses, as we are not interested in a Store
    n.add("Carrier", "geothermal heat")

    n.madd(
        "Bus",
        spatial.geothermal_heat.nodes,
        carrier="geothermal heat",
        unit="MWh_th",
    )

    n.madd(
        "Generator",
        spatial.geothermal_heat.nodes,
        bus=spatial.geothermal_heat.nodes,
        carrier="geothermal heat",
        p_nom_extendable=True,
    )

    if egs_config["var_cf"]:
        efficiency = pd.read_csv(
            snakemake.input.egs_capacity_factors, parse_dates=True, index_col=0
        )
        logger.info("Adding Enhanced Geothermal with time-varying capacity factors.")
    else:
        efficiency = 1.0

    # if urban central heat exists, adds geothermal as CHP
    as_chp = "urban central heat" in n.loads.carrier.unique()

    if as_chp:
        logger.info("Adding EGS as Combined Heat and Power.")

    else:
        logger.info("Adding EGS for Electricity Only.")

    for bus, bus_overlap in overlap.iterrows():
        if not bus_overlap.sum():
            continue

        overlap = bus_overlap.loc[bus_overlap > 0.0]
        bus_egs = egs_potentials.loc[overlap.index]

        if not len(bus_egs):
            continue

        bus_egs["p_nom_max"] = bus_egs["p_nom_max"].multiply(bus_overlap)
        bus_egs = bus_egs.loc[bus_egs.p_nom_max > 0.0]

        appendix = " " + pd.Index(np.arange(len(bus_egs)).astype(str))

        # add surface bus
        n.madd(
            "Bus",
            pd.Index([f"{bus} geothermal heat surface"]),
            location=bus,
            unit="MWh_th",
            carrier="geothermal heat",
        )

        bus_egs.index = np.arange(len(bus_egs)).astype(str)
        well_name = f"{bus} enhanced geothermal" + appendix

        if egs_config["var_cf"]:
            bus_eta = pd.concat(
                (efficiency[bus].rename(idx) for idx in well_name),
                axis=1,
            )
        else:
            bus_eta = efficiency

        p_nom_max = bus_egs["p_nom_max"]
        capital_cost = bus_egs["capital_cost"]
        bus1 = pd.Series(f"{bus} geothermal heat surface", well_name)

        # adding geothermal wells as multiple generators to represent supply curve
        n.madd(
            "Link",
            well_name,
            bus0=spatial.geothermal_heat.nodes,
            bus1=bus1,
            carrier="geothermal heat",
            p_nom_extendable=True,
            p_nom_max=p_nom_max.set_axis(well_name) / efficiency_orc,
            capital_cost=capital_cost.set_axis(well_name) * efficiency_orc,
            efficiency=bus_eta,
        )

        # adding Organic Rankine Cycle as a single link
        n.add(
            "Link",
            bus + " geothermal organic rankine cycle",
            bus0=f"{bus} geothermal heat surface",
            bus1=bus,
            p_nom_extendable=True,
            carrier="geothermal organic rankine cycle",
            capital_cost=orc_capital_cost * efficiency_orc,
            efficiency=efficiency_orc,
        )

        if as_chp and bus + " urban central heat" in n.buses.index:
            n.add(
                "Link",
                bus + " geothermal heat district heat",
                bus0=f"{bus} geothermal heat surface",
                bus1=bus + " urban central heat",
                carrier="geothermal district heat",
                capital_cost=orc_capital_cost
                * efficiency_orc
                * costs.at["geothermal", "district heat surcharge"]
                / 100.0,
                efficiency=efficiency_dh,
                p_nom_extendable=True,
            )
        elif as_chp and not bus + " urban central heat" in n.buses.index:
            n.links.at[bus + " geothermal organic rankine cycle", "efficiency"] = (
                efficiency_orc
            )

        if egs_config["flexible"]:
            # this StorageUnit represents flexible operation using the geothermal reservoir.
            # Hence, it is counter-intuitive to install it at the surface bus,
            # this is however the more lean and computationally efficient solution.

            max_hours = egs_config["max_hours"]
            boost = egs_config["max_boost"]

            n.add(
                "StorageUnit",
                bus + " geothermal reservoir",
                bus=f"{bus} geothermal heat surface",
                carrier="geothermal heat",
                p_nom_extendable=True,
                p_min_pu=-boost,
                max_hours=max_hours,
                cyclic_state_of_charge=True,
            )


# %%
if __name__ == "__main__":
    if "snakemake" not in globals():

        from _helpers import mock_snakemake

        snakemake = mock_snakemake(
            "prepare_sector_network",
            simpl="",
            opts="",
<<<<<<< HEAD
            clusters="22",
            ll="vopt",
            sector_opts="none",
            planning_horizons="2020",
=======
            clusters="37",
            ll="vopt",
            sector_opts="",
            planning_horizons="2050",
>>>>>>> 0c296aa2
        )

    configure_logging(snakemake)
    set_scenario_config(snakemake)
    update_config_from_wildcards(snakemake.config, snakemake.wildcards)

    options = snakemake.params.sector
    cf_industry = snakemake.params.industry

    investment_year = int(snakemake.wildcards.planning_horizons[-4:])

    n = pypsa.Network(snakemake.input.network)

    pop_layout = pd.read_csv(snakemake.input.clustered_pop_layout, index_col=0)
    nhours = n.snapshot_weightings.generators.sum()
    nyears = nhours / 8760

    costs = prepare_costs(
        snakemake.input.costs,
        snakemake.params.costs,
        nyears,
    )

    pop_weighted_energy_totals = (
        pd.read_csv(snakemake.input.pop_weighted_energy_totals, index_col=0) * nyears
    )
    pop_weighted_heat_totals = (
        pd.read_csv(snakemake.input.pop_weighted_heat_totals, index_col=0) * nyears
    )
    pop_weighted_energy_totals.update(pop_weighted_heat_totals)

    patch_electricity_network(n)

    spatial = define_spatial(pop_layout.index, options)

    if snakemake.params.foresight in ["myopic", "perfect"]:
        add_lifetime_wind_solar(n, costs)

        conventional = snakemake.params.conventional_carriers
        for carrier in conventional:
            add_carrier_buses(n, carrier)

    add_eu_bus(n)

    add_co2_tracking(n, costs, options)

    add_generation(n, costs)

    add_storage_and_grids(n, costs)

    if options["transport"]:
        add_land_transport(n, costs)

    if options["heating"]:
        add_heat(n=n, costs=costs, cop=xr.open_dataarray(snakemake.input.cop_profiles))

    if options["biomass"]:
        add_biomass(n, costs)

    if options["ammonia"]:
        add_ammonia(n, costs)

    if options["industry"]:
        add_industry(n, costs)

    if options["heating"]:
        add_waste_heat(n)

    if options["agriculture"]:  # requires H and I
        add_agriculture(n, costs)

    if options["dac"]:
        add_dac(n, costs)

    if not options["electricity_transmission_grid"]:
        decentral(n)

    if not options["H2_network"]:
        remove_h2_network(n)

    if options["co2network"]:
        add_co2_network(n, costs)

    if options["allam_cycle"]:
        add_allam(n, costs)

    n = set_temporal_aggregation(
        n, snakemake.params.time_resolution, snakemake.input.snapshot_weightings
    )

    co2_budget = snakemake.params.co2_budget
    if isinstance(co2_budget, str) and co2_budget.startswith("cb"):
        fn = "results/" + snakemake.params.RDIR + "/csvs/carbon_budget_distribution.csv"
        if not os.path.exists(fn):
            emissions_scope = snakemake.params.emissions_scope
            input_co2 = snakemake.input.co2
            build_carbon_budget(
                co2_budget,
                snakemake.input.eurostat,
                fn,
                emissions_scope,
                input_co2,
                options,
            )
        co2_cap = pd.read_csv(fn, index_col=0).squeeze()
        limit = co2_cap.loc[investment_year]
    else:
        limit = get(co2_budget, investment_year)
    add_co2limit(n, options, nyears, limit)

    maxext = snakemake.params["lines"]["max_extension"]
    if maxext is not None:
        limit_individual_line_extension(n, maxext)

    if options["electricity_distribution_grid"]:
        insert_electricity_distribution_grid(n, costs)

    if options["enhanced_geothermal"].get("enable", False):
        logger.info("Adding Enhanced Geothermal Systems (EGS).")
        add_enhanced_geothermal(
            n, snakemake.input["egs_potentials"], snakemake.input["egs_overlap"], costs
        )

    maybe_adjust_costs_and_potentials(n, snakemake.params["adjustments"])

    if options["gas_distribution_grid"]:
        insert_gas_distribution_costs(n, costs)

    if options["electricity_grid_connection"]:
        add_electricity_grid_connection(n, costs)

    for k, v in options["transmission_efficiency"].items():
        lossy_bidirectional_links(n, k, v)

    # Workaround: Remove lines with conflicting (and unrealistic) properties
    # cf. https://github.com/PyPSA/pypsa-eur/issues/444
    if snakemake.config["solving"]["options"]["transmission_losses"]:
        idx = n.lines.query("num_parallel == 0").index
        logger.info(
            f"Removing {len(idx)} line(s) with properties conflicting with transmission losses functionality."
        )
        n.mremove("Line", idx)

    first_year_myopic = (snakemake.params.foresight in ["myopic", "perfect"]) and (
        snakemake.params.planning_horizons[0] == investment_year
    )

    if options.get("cluster_heat_buses", False) and not first_year_myopic:
        cluster_heat_buses(n)

    n.meta = dict(snakemake.config, **dict(wildcards=dict(snakemake.wildcards)))

    sanitize_carriers(n, snakemake.config)
    sanitize_locations(n)

    n.export_to_netcdf(snakemake.output[0])<|MERGE_RESOLUTION|>--- conflicted
+++ resolved
@@ -583,14 +583,9 @@
 
     unit = "MWh_LHV" if carrier == "gas" else "MWh_th"
     # preliminary value for non-gas carriers to avoid zeros
-<<<<<<< HEAD
-    capital_cost = costs.at["gas storage", "fixed"] if carrier == "gas" else 0.02
-    overnight_cost = (
-        costs.at["gas storage", "investment"] if carrier == "gas" else 0.02
-    )  # Just filling in some value here
-=======
     if carrier == "gas":
         capital_cost = costs.at["gas storage", "fixed"]
+        overnight_cost = costs.at["gas storage", "investment"]
     elif carrier == "oil":
         # based on https://www.engineeringtoolbox.com/fuels-higher-calorific-values-d_169.html
         mwh_per_m3 = 44.9 * 724 * 0.278 * 1e-3  # MJ/kg * kg/m3 * kWh/MJ * MWh/kWh
@@ -598,6 +593,10 @@
             costs.at["General liquid hydrocarbon storage (product)", "fixed"]
             / mwh_per_m3
         )
+        overnight_cost = (
+            costs.at["General liquid hydrocarbon storage (product)", "investment"]
+            / mwh_per_m3
+        )
     elif carrier == "methanol":
         # based on https://www.engineeringtoolbox.com/fossil-fuels-energy-content-d_1298.html
         mwh_per_m3 = 5.54 * 791 * 1e-3  # kWh/kg * kg/m3 * MWh/kWh
@@ -605,9 +604,12 @@
             costs.at["General liquid hydrocarbon storage (product)", "fixed"]
             / mwh_per_m3
         )
+        overnight_cost = (
+            costs.at["General liquid hydrocarbon storage (product)", "investment"]
+            / mwh_per_m3
+        )
     else:
         capital_cost = 0.1
->>>>>>> 0c296aa2
 
     n.madd("Bus", nodes, location=location, carrier=carrier, unit=unit)
 
@@ -622,57 +624,48 @@
         overnight_cost=overnight_cost,
     )
 
-<<<<<<< HEAD
-    generator_nodes = nodes
-    generator_carrier = carrier
-
-    if carrier in cf_industry["fuel_refining"]:
-
-        n.madd(
-            "Bus",
-            nodes + " primary",
-            location=location,
-            carrier=carrier + " primary",
-            unit=unit,
-        )
-
-        n.madd(
-            "Link",
-            nodes + " refining",
-            bus0=nodes + " primary",
-            bus1=nodes,
-            bus2="co2 atmosphere",
-            location=location,
-            carrier=carrier + " refining",
-            p_nom=1e6,
-            efficiency=1 - (cf_industry["fuel_refining"][carrier]["emissions"] / costs.at[carrier, "CO2 intensity"]),
-            efficiency2=cf_industry["fuel_refining"][carrier]["emissions"],
-        )
-
-        generator_nodes = nodes + " primary"
-        generator_carrier = carrier + " primary"
-
-    n.madd(
-        "Generator",
-        generator_nodes,
-        bus=generator_nodes,
-        p_nom_extendable=True,
-        carrier=generator_carrier,
-        marginal_cost=costs.at[carrier, "fuel"],
-    )
-=======
+
+
     fossils = ["coal", "gas", "oil", "lignite"]
     if options.get("fossil_fuels", True) and carrier in fossils:
-
+        generator_nodes = nodes
+        generator_carrier = carrier
+
+        if carrier in cf_industry["fuel_refining"]:
+
+            n.madd(
+                "Bus",
+                nodes + " primary",
+                location=location,
+                carrier=carrier + " primary",
+                unit=unit,
+            )
+
+            n.madd(
+                "Link",
+                nodes + " refining",
+                bus0=nodes + " primary",
+                bus1=nodes,
+                bus2="co2 atmosphere",
+                location=location,
+                carrier=carrier + " refining",
+                p_nom=1e6,
+                efficiency=1 - (cf_industry["fuel_refining"][carrier]["emissions"] / costs.at[carrier, "CO2 intensity"]),
+                efficiency2=cf_industry["fuel_refining"][carrier]["emissions"],
+            )
+
+            generator_nodes = nodes + " primary"
+            generator_carrier = carrier + " primary"
+        
+        
         n.madd(
             "Generator",
-            nodes,
-            bus=nodes,
+            generator_nodes,
+            bus=generator_nodes,
             p_nom_extendable=True,
-            carrier=carrier,
+            carrier=generator_carrier,
             marginal_cost=costs.at[carrier, "fuel"],
         )
->>>>>>> 0c296aa2
 
 
 # TODO: PyPSA-Eur merge issue
@@ -1408,10 +1401,7 @@
             gas_pipes["p_nom_min"] = 0.0
             # 0.1 EUR/MWkm/a to prefer decommissioning to address degeneracy
             gas_pipes["capital_cost"] = 0.1 * gas_pipes.length
-<<<<<<< HEAD
             gas_pipes["overnight_cost"] = np.nan
-=======
->>>>>>> 0c296aa2
             gas_pipes["p_nom_extendable"] = True
         else:
             gas_pipes["p_nom_max"] = np.inf
@@ -1419,12 +1409,9 @@
             gas_pipes["capital_cost"] = (
                 gas_pipes.length * costs.at["CH4 (g) pipeline", "fixed"]
             )
-<<<<<<< HEAD
             gas_pipes["overnight_cost"] = (
                 gas_pipes.length * costs.at["CH4 (g) pipeline", "investment"]
             )
-=======
->>>>>>> 0c296aa2
             gas_pipes["p_nom_extendable"] = False
 
         n.madd(
@@ -2193,20 +2180,15 @@
                 e_nom_extendable=True,
                 carrier=f"{heat_system} water tanks",
                 standing_loss=1 - np.exp(-1 / 24 / tes_time_constant_days),
-<<<<<<< HEAD
-                capital_cost=costs.at[name_type + " water tank storage", "fixed"],
-                overnight_cost=costs.at[
-                    name_type + " water tank storage", "investment"
-                ],
-                lifetime=costs.at[name_type + " water tank storage", "lifetime"],
-=======
                 capital_cost=costs.at[
                     heat_system.central_or_decentral + " water tank storage", "fixed"
+                ],
+                overnight_cost=costs.at[
+                    heat_system.central_or_decentral  + " water tank storage", "investment"
                 ],
                 lifetime=costs.at[
                     heat_system.central_or_decentral + " water tank storage", "lifetime"
                 ],
->>>>>>> 0c296aa2
             )
 
         if options["resistive_heaters"]:
@@ -2265,7 +2247,7 @@
                     heat_system.central_or_decentral + " solar thermal", "fixed"
                 ]
                 * overdim_factor,
-                overnight_cost=costs.at[name_type + " solar thermal", "investment"]
+                overnight_cost=costs.at[heat_system.central_or_decentral + " solar thermal", "investment"]
                 * overdim_factor,
                 p_max_pu=solar_thermal[nodes],
                 lifetime=costs.at[
@@ -2895,16 +2877,12 @@
             * costs.at[key + " CC", "efficiency"]
             + costs.at["biomass CHP capture", "fixed"]
             * costs.at["solid biomass", "CO2 intensity"],
-<<<<<<< HEAD
-            overnight_cost=costs.at[key, "investment"] * costs.at[key, "efficiency"]
+            overnight_cost=costs.at[key + " CC", "investment"] 
+            * costs.at[key + " CC", "efficiency"]
             + costs.at["biomass CHP capture", "investment"]
             * costs.at["solid biomass", "CO2 intensity"],
-            marginal_cost=costs.at[key, "VOM"],
-            efficiency=costs.at[key, "efficiency"]
-=======
             marginal_cost=costs.at[key + " CC", "VOM"],
             efficiency=costs.at[key + " CC", "efficiency"]
->>>>>>> 0c296aa2
             - costs.at["solid biomass", "CO2 intensity"]
             * (
                 costs.at["biomass CHP capture", "electricity-input"]
@@ -2960,14 +2938,9 @@
             efficiency2=-costs.at["solid biomass", "CO2 intensity"]
             + costs.at["BtL", "CO2 stored"],
             p_nom_extendable=True,
-<<<<<<< HEAD
-            capital_cost=costs.at["BtL", "fixed"],
-            overnight_cost=costs.at["BtL", "investment"],
-            marginal_cost=costs.at["BtL", "efficiency"] * costs.at["BtL", "VOM"],
-=======
             capital_cost=costs.at["BtL", "fixed"] * costs.at["BtL", "efficiency"],
+            overnight_cost=costs.at["BtL", "investment"] * costs.at["BtL", "efficiency"],
             marginal_cost=costs.at["BtL", "VOM"] * costs.at["BtL", "efficiency"],
->>>>>>> 0c296aa2
         )
 
         # Assuming that acid gas removal (incl. CO2) from syngas i performed with Rectisol
@@ -2989,12 +2962,9 @@
             p_nom_extendable=True,
             capital_cost=costs.at["BtL", "fixed"] * costs.at["BtL", "efficiency"]
             + costs.at["biomass CHP capture", "fixed"] * costs.at["BtL", "CO2 stored"],
-<<<<<<< HEAD
-            overnight_cost=costs.at["BtL", "investment"]
+            overnight_cost=costs.at["BtL", "investment"] * costs.at["BtL", "efficiency"]
             + costs.at["biomass CHP capture", "investment"]
             * costs.at["BtL", "CO2 stored"],
-            marginal_cost=costs.at["BtL", "efficiency"] * costs.at["BtL", "VOM"],
-=======
             marginal_cost=costs.at["BtL", "VOM"] * costs.at["BtL", "efficiency"],
         )
 
@@ -3029,11 +2999,14 @@
             + efuel_scale_factor
             * costs.at["Fischer-Tropsch", "fixed"]
             * costs.at["Fischer-Tropsch", "efficiency"],
+            overnight_cost=costs.at["BtL", "investment"] * costs.at["BtL", "efficiency"] 
+            + efuel_scale_factor
+            * costs.at["Fischer-Tropsch", "investment"]
+            * costs.at["Fischer-Tropsch", "efficiency"],
             marginal_cost=costs.at["BtL", "VOM"] * costs.at["BtL", "efficiency"]
             + efuel_scale_factor
             * costs.at["Fischer-Tropsch", "VOM"]
             * costs.at["Fischer-Tropsch", "efficiency"],
->>>>>>> 0c296aa2
         )
 
     # BioSNG from solid biomass
@@ -3051,14 +3024,9 @@
             efficiency3=-costs.at["solid biomass", "CO2 intensity"]
             + costs.at["BioSNG", "CO2 stored"],
             p_nom_extendable=True,
-<<<<<<< HEAD
-            capital_cost=costs.at["BioSNG", "fixed"],
-            overnight_cost=costs.at["BioSNG", "investment"],
-            marginal_cost=costs.at["BioSNG", "efficiency"] * costs.at["BioSNG", "VOM"],
-=======
             capital_cost=costs.at["BioSNG", "fixed"] * costs.at["BioSNG", "efficiency"],
+            overnight_cost=costs.at["BioSNG", "investment"] * costs.at["BioSNG", "efficiency"],
             marginal_cost=costs.at["BioSNG", "VOM"] * costs.at["BioSNG", "efficiency"],
->>>>>>> 0c296aa2
         )
 
         # Assuming that acid gas removal (incl. CO2) from syngas i performed with Rectisol
@@ -3083,12 +3051,9 @@
             capital_cost=costs.at["BioSNG", "fixed"] * costs.at["BioSNG", "efficiency"]
             + costs.at["biomass CHP capture", "fixed"]
             * costs.at["BioSNG", "CO2 stored"],
-<<<<<<< HEAD
-            overnight_cost=costs.at["BioSNG", "investment"]
+            overnight_cost=costs.at["BioSNG", "investment"] * costs.at["BioSNG", "efficiency"]
             + costs.at["biomass CHP capture", "investment"]
             * costs.at["BioSNG", "CO2 stored"],
-            marginal_cost=costs.at["BioSNG", "efficiency"] * costs.at["BioSNG", "VOM"],
-=======
             marginal_cost=costs.at["BioSNG", "VOM"] * costs.at["BioSNG", "efficiency"],
         )
 
@@ -3122,7 +3087,6 @@
             + costs.at["biomass CHP capture", "investment"]
             * costs.at["solid biomass", "CO2 intensity"],
             marginal_cost=0.0,
->>>>>>> 0c296aa2
         )
 
 
@@ -3267,29 +3231,7 @@
 
     # methanol for industry
 
-<<<<<<< HEAD
-    n.madd(
-        "Bus",
-        spatial.methanol.nodes,
-        carrier="methanol",
-        location=spatial.methanol.locations,
-        unit="MWh_LHV",
-    )
-
-    n.madd(
-        "Store",
-        spatial.methanol.nodes,
-        suffix=" Store",
-        bus=spatial.methanol.nodes,
-        e_nom_extendable=True,
-        e_cyclic=True,
-        carrier="methanol",
-        capital_cost=0.02,
-        overnight_cost=0.02,
-    )
-=======
     add_carrier_buses(n, "methanol")
->>>>>>> 0c296aa2
 
     n.madd(
         "Bus",
@@ -3463,13 +3405,9 @@
             ],  # CO2 intensity methanol based on stoichiometric calculation with 22.7 GJ/t methanol (32 g/mol), CO2 (44 g/mol), 277.78 MWh/TJ = 0.218 t/MWh
         )
 
-<<<<<<< HEAD
-    add_carrier_buses(n, "oil")
-=======
     if shipping_oil_share:
 
         add_carrier_buses(n, "oil")
->>>>>>> 0c296aa2
 
         p_set_oil = shipping_oil_share * p_set.rename(lambda x: x + " shipping oil")
 
@@ -3506,32 +3444,6 @@
     if options["oil_boilers"]:
         nodes = pop_layout.index
 
-<<<<<<< HEAD
-        for name in [
-            "residential rural",
-            "services rural",
-            "residential urban decentral",
-            "services urban decentral",
-        ]:
-            n.madd(
-                "Link",
-                nodes + f" {name} oil boiler",
-                p_nom_extendable=True,
-                bus0=spatial.oil.nodes,
-                bus1=nodes + f" {name} heat",
-                bus2="co2 atmosphere",
-                carrier=f"{name} oil boiler",
-                efficiency=costs.at["decentral oil boiler", "efficiency"],
-                efficiency2=costs.at["oil", "CO2 intensity"],
-                capital_cost=costs.at["decentral oil boiler", "efficiency"]
-                * costs.at["decentral oil boiler", "fixed"]
-                * options["overdimension_individual_heating"],
-                overnight_cost=costs.at["decentral oil boiler", "efficiency"]
-                * costs.at["decentral oil boiler", "investment"]
-                * options["overdimension_individual_heating"],
-                lifetime=costs.at["decentral oil boiler", "lifetime"],
-            )
-=======
         for heat_system in HeatSystem:
             if not heat_system == HeatSystem.URBAN_CENTRAL:
                 n.madd(
@@ -3547,9 +3459,11 @@
                     capital_cost=costs.at["decentral oil boiler", "efficiency"]
                     * costs.at["decentral oil boiler", "fixed"]
                     * options["overdimension_individual_heating"],
+                    overnight_cost=costs.at["decentral oil boiler", "efficiency"]
+                    * costs.at["decentral oil boiler", "investment"]
+                    * options["overdimension_individual_heating"],
                     lifetime=costs.at["decentral oil boiler", "lifetime"],
                 )
->>>>>>> 0c296aa2
 
     n.madd(
         "Link",
@@ -3708,15 +3622,13 @@
                 carrier="waste CHP CC",
                 p_nom_extendable=True,
                 capital_cost=costs.at["waste CHP CC", "fixed"]
-<<<<<<< HEAD
-                * costs.at["waste CHP CC", "efficiency"],
-                overnight_cost=costs.at["waste CHP CC", "investment"]
-                * costs.at["waste CHP CC", "efficiency"],
-=======
                 * costs.at["waste CHP CC", "efficiency"]
                 + costs.at["biomass CHP capture", "fixed"]
                 * costs.at["oil", "CO2 intensity"],
->>>>>>> 0c296aa2
+                overnight_cost=costs.at["waste CHP CC", "investment"]
+                * costs.at["waste CHP CC", "efficiency"]
+                + costs.at["biomass CHP capture", "investment"]
+                * costs.at["oil", "CO2 intensity"],
                 marginal_cost=costs.at["waste CHP CC", "VOM"],
                 efficiency=costs.at["waste CHP CC", "efficiency"],
                 efficiency2=costs.at["waste CHP CC", "efficiency-heat"],
@@ -4566,17 +4478,10 @@
             "prepare_sector_network",
             simpl="",
             opts="",
-<<<<<<< HEAD
-            clusters="22",
-            ll="vopt",
-            sector_opts="none",
-            planning_horizons="2020",
-=======
             clusters="37",
             ll="vopt",
             sector_opts="",
             planning_horizons="2050",
->>>>>>> 0c296aa2
         )
 
     configure_logging(snakemake)
