# -*- coding: utf-8 -*-
# SPDX-FileCopyrightText: : 2020-2024 The PyPSA-Eur Authors
#
# SPDX-License-Identifier: MIT
"""
Adds all sector-coupling components to the network, including demand and supply
technologies for the buildings, transport and industry sectors.
"""

import logging
import os
import re
import warnings
from itertools import product
from types import SimpleNamespace

import geopandas as gpd
import networkx as nx
import numpy as np
import pandas as pd
import pypsa
import xarray as xr
from _helpers import (
    configure_logging,
    get,
    set_scenario_config,
    update_config_from_wildcards,
)
from add_electricity import calculate_annuity, sanitize_carriers, sanitize_locations
from build_energy_totals import (
    build_co2_totals,
    build_eea_co2,
    build_eurostat,
    build_eurostat_co2,
)
from build_transport_demand import transport_degree_factor
from definitions.heat_sector import HeatSector
from definitions.heat_system import HeatSystem
from definitions.heat_system_type import HeatSystemType
from networkx.algorithms import complement
from networkx.algorithms.connectivity.edge_augmentation import k_edge_augmentation
from prepare_network import maybe_adjust_costs_and_potentials
from pypsa.geo import haversine_pts
from pypsa.io import import_components_from_dataframe
from scipy.stats import beta
from shapely.geometry import Point

spatial = SimpleNamespace()
logger = logging.getLogger(__name__)

DISTANCE_CRS = 3857


def define_spatial(nodes, options):
    """
    Namespace for spatial.

    Parameters
    ----------
    nodes : list-like
    """
    global spatial

    spatial.nodes = nodes

    # biomass

    spatial.biomass = SimpleNamespace()
    spatial.msw = SimpleNamespace()

    if options.get("biomass_spatial", options["biomass_transport"]):
        spatial.biomass.nodes = nodes + " solid biomass"
        spatial.biomass.nodes_unsustainable = nodes + " unsustainable solid biomass"
        spatial.biomass.bioliquids = nodes + " unsustainable bioliquids"
        spatial.biomass.locations = nodes
        spatial.biomass.industry = nodes + " solid biomass for industry"
        spatial.biomass.industry_cc = nodes + " solid biomass for industry CC"
        spatial.msw.nodes = nodes + " municipal solid waste"
        spatial.msw.locations = nodes
    else:
        spatial.biomass.nodes = ["EU solid biomass"]
        spatial.biomass.nodes_unsustainable = ["EU unsustainable solid biomass"]
        spatial.biomass.bioliquids = ["EU unsustainable bioliquids"]
        spatial.biomass.locations = ["EU"]
        spatial.biomass.industry = ["solid biomass for industry"]
        spatial.biomass.industry_cc = ["solid biomass for industry CC"]
        spatial.msw.nodes = ["EU municipal solid waste"]
        spatial.msw.locations = ["EU"]

    spatial.biomass.df = pd.DataFrame(vars(spatial.biomass), index=nodes)
    spatial.msw.df = pd.DataFrame(vars(spatial.msw), index=nodes)

    # co2

    spatial.co2 = SimpleNamespace()

    if options["co2_spatial"]:
        spatial.co2.nodes = nodes + " co2 stored"
        spatial.co2.locations = nodes
        spatial.co2.vents = nodes + " co2 vent"
        spatial.co2.process_emissions = nodes + " process emissions"
    else:
        spatial.co2.nodes = ["co2 stored"]
        spatial.co2.locations = ["EU"]
        spatial.co2.vents = ["co2 vent"]
        spatial.co2.process_emissions = ["process emissions"]

    spatial.co2.df = pd.DataFrame(vars(spatial.co2), index=nodes)

    # gas

    spatial.gas = SimpleNamespace()

    if options["gas_network"]:
        spatial.gas.nodes = nodes + " gas"
        spatial.gas.locations = nodes
        spatial.gas.biogas = nodes + " biogas"
        spatial.gas.industry = nodes + " gas for industry"
        spatial.gas.industry_cc = nodes + " gas for industry CC"
        spatial.gas.biogas_to_gas = nodes + " biogas to gas"
        spatial.gas.biogas_to_gas_cc = nodes + " biogas to gas CC"
    else:
        spatial.gas.nodes = ["EU gas"]
        spatial.gas.locations = ["EU"]
        spatial.gas.biogas = ["EU biogas"]
        spatial.gas.industry = ["gas for industry"]
        spatial.gas.biogas_to_gas = ["EU biogas to gas"]
        if options.get("biomass_spatial", options["biomass_transport"]):
            spatial.gas.biogas_to_gas_cc = nodes + " biogas to gas CC"
        else:
            spatial.gas.biogas_to_gas_cc = ["EU biogas to gas CC"]
        if options.get("co2_spatial", options["co2network"]):
            spatial.gas.industry_cc = nodes + " gas for industry CC"
        else:
            spatial.gas.industry_cc = ["gas for industry CC"]

    spatial.gas.df = pd.DataFrame(vars(spatial.gas), index=nodes)

    # ammonia

    if options["ammonia"]:
        spatial.ammonia = SimpleNamespace()
        if options["ammonia"] == "regional":
            spatial.ammonia.nodes = nodes + " NH3"
            spatial.ammonia.locations = nodes
        else:
            spatial.ammonia.nodes = ["EU NH3"]
            spatial.ammonia.locations = ["EU"]

        spatial.ammonia.df = pd.DataFrame(vars(spatial.ammonia), index=nodes)

    # hydrogen
    spatial.h2 = SimpleNamespace()
    spatial.h2.nodes = nodes + " H2"
    spatial.h2.locations = nodes

    # methanol

    # beware: unlike other carriers, uses locations rather than locations+carriername
    # this allows to avoid separation between nodes and locations

    spatial.methanol = SimpleNamespace()

    spatial.methanol.nodes = ["EU methanol"]
    spatial.methanol.locations = ["EU"]

    if options["methanol"]["regional_methanol_demand"]:
        spatial.methanol.demand_locations = nodes
        spatial.methanol.industry = nodes + " industry methanol"
        spatial.methanol.shipping = nodes + " shipping methanol"
    else:
        spatial.methanol.demand_locations = ["EU"]
        spatial.methanol.shipping = ["EU shipping methanol"]
        spatial.methanol.industry = ["EU industry methanol"]

    # oil
    spatial.oil = SimpleNamespace()

    spatial.oil.nodes = ["EU oil"]
    spatial.oil.locations = ["EU"]

    if options["regional_oil_demand"]:
        spatial.oil.demand_locations = nodes
        spatial.oil.naphtha = nodes + " naphtha for industry"
        spatial.oil.kerosene = nodes + " kerosene for aviation"
        spatial.oil.shipping = nodes + " shipping oil"
        spatial.oil.agriculture_machinery = nodes + " agriculture machinery oil"
        spatial.oil.land_transport = nodes + " land transport oil"
    else:
        spatial.oil.demand_locations = ["EU"]
        spatial.oil.naphtha = ["EU naphtha for industry"]
        spatial.oil.kerosene = ["EU kerosene for aviation"]
        spatial.oil.shipping = ["EU shipping oil"]
        spatial.oil.agriculture_machinery = ["EU agriculture machinery oil"]
        spatial.oil.land_transport = ["EU land transport oil"]

    # uranium
    spatial.uranium = SimpleNamespace()
    spatial.uranium.nodes = ["EU uranium"]
    spatial.uranium.locations = ["EU"]

    # coal
    spatial.coal = SimpleNamespace()
    spatial.coal.nodes = ["EU coal"]
    spatial.coal.locations = ["EU"]

    if options["regional_coal_demand"]:
        spatial.coal.demand_locations = nodes
        spatial.coal.industry = nodes + " coal for industry"
    else:
        spatial.coal.demand_locations = ["EU"]
        spatial.coal.industry = ["EU coal for industry"]

    # lignite
    spatial.lignite = SimpleNamespace()
    spatial.lignite.nodes = ["EU lignite"]
    spatial.lignite.locations = ["EU"]

    # deep geothermal
    spatial.geothermal_heat = SimpleNamespace()
    spatial.geothermal_heat.nodes = ["EU enhanced geothermal systems"]
    spatial.geothermal_heat.locations = ["EU"]

    return spatial


spatial = SimpleNamespace()


def determine_emission_sectors(options):
    sectors = ["electricity"]
    if options["transport"]:
        sectors += ["rail non-elec", "road non-elec"]
    if options["heating"]:
        sectors += ["residential non-elec", "services non-elec"]
    if options["industry"]:
        sectors += [
            "industrial non-elec",
            "industrial processes",
            "domestic aviation",
            "international aviation",
            "domestic navigation",
            "international navigation",
        ]
    if options["agriculture"]:
        sectors += ["agriculture"]

    return sectors


def co2_emissions_year(
    countries, input_eurostat, options, emissions_scope, input_co2, year
):
    """
    Calculate CO2 emissions in one specific year (e.g. 1990 or 2018).
    """
    eea_co2 = build_eea_co2(input_co2, year, emissions_scope)

    eurostat = build_eurostat(input_eurostat, countries)

    # this only affects the estimation of CO2 emissions for BA, RS, AL, ME, MK, XK
    eurostat_co2 = build_eurostat_co2(eurostat, year)

    co2_totals = build_co2_totals(countries, eea_co2, eurostat_co2)

    sectors = determine_emission_sectors(options)

    co2_emissions = co2_totals.loc[countries, sectors].sum().sum()

    # convert MtCO2 to GtCO2
    co2_emissions *= 0.001

    return co2_emissions


# TODO: move to own rule with sector-opts wildcard?
def build_carbon_budget(o, input_eurostat, fn, emissions_scope, input_co2, options):
    """
    Distribute carbon budget following beta or exponential transition path.
    """

    if "be" in o:
        # beta decay
        carbon_budget = float(o[o.find("cb") + 2 : o.find("be")])
        be = float(o[o.find("be") + 2 :])
    if "ex" in o:
        # exponential decay
        carbon_budget = float(o[o.find("cb") + 2 : o.find("ex")])
        r = float(o[o.find("ex") + 2 :])

    countries = snakemake.params.countries

    e_1990 = co2_emissions_year(
        countries,
        input_eurostat,
        options,
        emissions_scope,
        input_co2,
        year=1990,
    )

    # emissions at the beginning of the path (last year available 2018)
    e_0 = co2_emissions_year(
        countries,
        input_eurostat,
        options,
        emissions_scope,
        input_co2,
        year=2018,
    )

    planning_horizons = snakemake.params.planning_horizons
    if not isinstance(planning_horizons, list):
        planning_horizons = [planning_horizons]
    t_0 = planning_horizons[0]

    if "be" in o:
        # final year in the path
        t_f = t_0 + (2 * carbon_budget / e_0).round(0)

        def beta_decay(t):
            cdf_term = (t - t_0) / (t_f - t_0)
            return (e_0 / e_1990) * (1 - beta.cdf(cdf_term, be, be))

        # emissions (relative to 1990)
        co2_cap = pd.Series({t: beta_decay(t) for t in planning_horizons}, name=o)

    if "ex" in o:
        T = carbon_budget / e_0
        m = (1 + np.sqrt(1 + r * T)) / T

        def exponential_decay(t):
            return (e_0 / e_1990) * (1 + (m + r) * (t - t_0)) * np.exp(-m * (t - t_0))

        co2_cap = pd.Series(
            {t: exponential_decay(t) for t in planning_horizons}, name=o
        )

    # TODO log in Snakefile
    csvs_folder = fn.rsplit("/", 1)[0]
    if not os.path.exists(csvs_folder):
        os.makedirs(csvs_folder)
    co2_cap.to_csv(fn, float_format="%.3f")


def add_lifetime_wind_solar(n, costs):
    """
    Add lifetime for solar and wind generators.
    """
    for carrier in ["solar", "onwind", "offwind"]:
        gen_i = n.generators.index.str.contains(carrier)
        n.generators.loc[gen_i, "lifetime"] = costs.at[carrier, "lifetime"]


def haversine(p):
    coord0 = n.buses.loc[p.bus0, ["x", "y"]].values
    coord1 = n.buses.loc[p.bus1, ["x", "y"]].values
    return 1.5 * haversine_pts(coord0, coord1)


def create_network_topology(
    n, prefix, carriers=["DC"], connector=" -> ", bidirectional=True
):
    """
    Create a network topology from transmission lines and link carrier
    selection.

    Parameters
    ----------
    n : pypsa.Network
    prefix : str
    carriers : list-like
    connector : str
    bidirectional : bool, default True
        True: one link for each connection
        False: one link for each connection and direction (back and forth)

    Returns
    -------
    pd.DataFrame with columns bus0, bus1, length, underwater_fraction
    """

    ln_attrs = ["bus0", "bus1", "length"]
    lk_attrs = ["bus0", "bus1", "length", "underwater_fraction"]
    lk_attrs = n.links.columns.intersection(lk_attrs)

    candidates = pd.concat(
        [n.lines[ln_attrs], n.links.loc[n.links.carrier.isin(carriers), lk_attrs]]
    ).fillna(0)

    # base network topology purely on location not carrier
    candidates["bus0"] = candidates.bus0.map(n.buses.location)
    candidates["bus1"] = candidates.bus1.map(n.buses.location)

    positive_order = candidates.bus0 < candidates.bus1
    candidates_p = candidates[positive_order]
    swap_buses = {"bus0": "bus1", "bus1": "bus0"}
    candidates_n = candidates[~positive_order].rename(columns=swap_buses)
    candidates = pd.concat([candidates_p, candidates_n])

    def make_index(c):
        return prefix + c.bus0 + connector + c.bus1

    topo = candidates.groupby(["bus0", "bus1"], as_index=False).mean()
    topo.index = topo.apply(make_index, axis=1)

    if not bidirectional:
        topo_reverse = topo.copy()
        topo_reverse.rename(columns=swap_buses, inplace=True)
        topo_reverse.index = topo_reverse.apply(make_index, axis=1)
        topo = pd.concat([topo, topo_reverse])

    return topo


def update_wind_solar_costs(
    n: pypsa.Network,
    costs: pd.DataFrame,
    line_length_factor: int | float = 1,
    landfall_lengths: dict = None,
) -> None:
    """
    Update costs for wind and solar generators added with pypsa-eur to those
    cost in the planning year.
    """

    if landfall_lengths is None:
        landfall_lengths = {}

    # NB: solar costs are also manipulated for rooftop
    # when distribution grid is inserted
    n.generators.loc[n.generators.carrier == "solar", "capital_cost"] = costs.at[
        "solar-utility", "fixed"
    ]

    n.generators.loc[n.generators.carrier == "onwind", "capital_cost"] = costs.at[
        "onwind", "fixed"
    ]

    # for offshore wind, need to calculated connection costs
    for connection in ["dc", "ac", "float"]:
        tech = "offwind-" + connection
        landfall_length = landfall_lengths.get(tech, 0.0)
        if tech not in n.generators.carrier.values:
            continue
        profile = snakemake.input["profile_offwind-" + connection]
        with xr.open_dataset(profile) as ds:

            # if-statement for compatibility with old profiles
            if "year" in ds.indexes:
                ds = ds.sel(year=ds.year.min(), drop=True)

            distance = ds["average_distance"].to_pandas()
            submarine_cost = costs.at[tech + "-connection-submarine", "fixed"]
            underground_cost = costs.at[tech + "-connection-underground", "fixed"]
            connection_cost = line_length_factor * (
                distance * submarine_cost + landfall_length * underground_cost
            )

            capital_cost = (
                costs.at["offwind", "fixed"]
                + costs.at[tech + "-station", "fixed"]
                + connection_cost
            )

            logger.info(
                "Added connection cost of {:0.0f}-{:0.0f} Eur/MW/a to {}".format(
                    connection_cost.min(), connection_cost.max(), tech
                )
            )

            n.generators.loc[n.generators.carrier == tech, "capital_cost"] = (
                capital_cost.rename(index=lambda node: node + " " + tech)
            )


def add_carrier_buses(n, carrier, nodes=None):
    """
    Add buses to connect e.g. coal, nuclear and oil plants.
    """
    if nodes is None:
        nodes = vars(spatial)[carrier].nodes
    location = vars(spatial)[carrier].locations

    # skip if carrier already exists
    if carrier in n.carriers.index:
        return

    if not isinstance(nodes, pd.Index):
        nodes = pd.Index(nodes)

    n.add("Carrier", carrier)

    unit = "MWh_LHV" if carrier == "gas" else "MWh_th"
    # preliminary value for non-gas carriers to avoid zeros
    if carrier == "gas":
        capital_cost = costs.at["gas storage", "fixed"]
    elif carrier == "oil":
        # based on https://www.engineeringtoolbox.com/fuels-higher-calorific-values-d_169.html
        mwh_per_m3 = 44.9 * 724 * 0.278 * 1e-3  # MJ/kg * kg/m3 * kWh/MJ * MWh/kWh
        capital_cost = (
            costs.at["General liquid hydrocarbon storage (product)", "fixed"]
            / mwh_per_m3
        )
    elif carrier == "methanol":
        # based on https://www.engineeringtoolbox.com/fossil-fuels-energy-content-d_1298.html
        mwh_per_m3 = 5.54 * 791 * 1e-3  # kWh/kg * kg/m3 * MWh/kWh
        capital_cost = (
            costs.at["General liquid hydrocarbon storage (product)", "fixed"]
            / mwh_per_m3
        )
    else:
        capital_cost = 0.1

    n.madd("Bus", nodes, location=location, carrier=carrier, unit=unit)

    n.madd(
        "Store",
        nodes + " Store",
        bus=nodes,
        e_nom_extendable=True,
        e_cyclic=True,
        carrier=carrier,
        capital_cost=capital_cost,
    )

    fossils = ["coal", "gas", "oil", "lignite"]
    if options["fossil_fuels"] and carrier in fossils:

        suffix = ""

        if carrier == "oil" and cf_industry["oil_refining_emissions"] > 0:

            n.madd(
                "Bus",
                nodes + " primary",
                location=location,
                carrier=carrier + " primary",
                unit=unit,
            )

            n.madd(
                "Link",
                nodes + " refining",
                bus0=nodes + " primary",
                bus1=nodes,
                bus2="co2 atmosphere",
                location=location,
                carrier=carrier + " refining",
                p_nom=1e6,
                efficiency=1
                - (
                    cf_industry["oil_refining_emissions"]
                    / costs.at[carrier, "CO2 intensity"]
                ),
                efficiency2=cf_industry["oil_refining_emissions"],
            )

            suffix = " primary"

        n.madd(
            "Generator",
            nodes + suffix,
            bus=nodes + suffix,
            p_nom_extendable=True,
            carrier=carrier + suffix,
            marginal_cost=costs.at[carrier, "fuel"],
        )


# TODO: PyPSA-Eur merge issue
def remove_elec_base_techs(n):
    """
    Remove conventional generators (e.g. OCGT) and storage units (e.g.
    batteries and H2) from base electricity-only network, since they're added
    here differently using links.
    """
    for c in n.iterate_components(snakemake.params.pypsa_eur):
        to_keep = snakemake.params.pypsa_eur[c.name]
        to_remove = pd.Index(c.df.carrier.unique()).symmetric_difference(to_keep)
        if to_remove.empty:
            continue
        logger.info(f"Removing {c.list_name} with carrier {list(to_remove)}")
        names = c.df.index[c.df.carrier.isin(to_remove)]
        n.mremove(c.name, names)
        n.carriers.drop(to_remove, inplace=True, errors="ignore")


# TODO: PyPSA-Eur merge issue
def remove_non_electric_buses(n):
    """
    Remove buses from pypsa-eur with carriers which are not AC buses.
    """
    if to_drop := list(n.buses.query("carrier not in ['AC', 'DC']").carrier.unique()):
        logger.info(f"Drop buses from PyPSA-Eur with carrier: {to_drop}")
        n.buses = n.buses[n.buses.carrier.isin(["AC", "DC"])]


def patch_electricity_network(n, costs, landfall_lengths):
    remove_elec_base_techs(n)
    remove_non_electric_buses(n)
    update_wind_solar_costs(n, costs, landfall_lengths=landfall_lengths)
    n.loads["carrier"] = "electricity"
    n.buses["location"] = n.buses.index
    n.buses["unit"] = "MWh_el"
    # remove trailing white space of load index until new PyPSA version after v0.18.
    n.loads.rename(lambda x: x.strip(), inplace=True)
    n.loads_t.p_set.rename(lambda x: x.strip(), axis=1, inplace=True)


def add_eu_bus(n, x=-5.5, y=46):
    """
    Add EU bus to the network.

    This cosmetic bus serves as a reference point for the location of
    the EU buses in the plots and summaries.
    """
    n.add("Bus", "EU", location="EU", x=x, y=y, carrier="none")
    n.add("Carrier", "none")


def add_co2_tracking(n, costs, options):
    # minus sign because opposite to how fossil fuels used:
    # CH4 burning puts CH4 down, atmosphere up
    n.add("Carrier", "co2", co2_emissions=-1.0)

    # this tracks CO2 in the atmosphere
    n.add("Bus", "co2 atmosphere", location="EU", carrier="co2", unit="t_co2")

    # can also be negative
    n.add(
        "Store",
        "co2 atmosphere",
        e_nom_extendable=True,
        e_min_pu=-1,
        carrier="co2",
        bus="co2 atmosphere",
    )

    # add CO2 tanks
    n.madd(
        "Bus",
        spatial.co2.nodes,
        location=spatial.co2.locations,
        carrier="co2 stored",
        unit="t_co2",
    )

    n.madd(
        "Store",
        spatial.co2.nodes,
        e_nom_extendable=True,
        capital_cost=costs.at["CO2 storage tank", "fixed"],
        carrier="co2 stored",
        e_cyclic=True,
        bus=spatial.co2.nodes,
    )
    n.add("Carrier", "co2 stored")

    # this tracks CO2 sequestered, e.g. underground
    sequestration_buses = pd.Index(spatial.co2.nodes).str.replace(
        " stored", " sequestered"
    )
    n.madd(
        "Bus",
        sequestration_buses,
        location=spatial.co2.locations,
        carrier="co2 sequestered",
        unit="t_co2",
    )

    n.madd(
        "Link",
        sequestration_buses,
        bus0=spatial.co2.nodes,
        bus1=sequestration_buses,
        carrier="co2 sequestered",
        efficiency=1.0,
        p_nom_extendable=True,
    )

    if options["regional_co2_sequestration_potential"]["enable"]:
        upper_limit = (
            options["regional_co2_sequestration_potential"]["max_size"] * 1e3
        )  # Mt
        annualiser = options["regional_co2_sequestration_potential"]["years_of_storage"]
        e_nom_max = pd.read_csv(
            snakemake.input.sequestration_potential, index_col=0
        ).squeeze()
        e_nom_max = (
            e_nom_max.reindex(spatial.co2.locations)
            .fillna(0.0)
            .clip(upper=upper_limit)
            .mul(1e6)
            / annualiser
        )  # t
        e_nom_max = e_nom_max.rename(index=lambda x: x + " co2 sequestered")
    else:
        e_nom_max = np.inf

    n.madd(
        "Store",
        sequestration_buses,
        e_nom_extendable=True,
        e_nom_max=e_nom_max,
        capital_cost=options["co2_sequestration_cost"],
        marginal_cost=-0.1,
        bus=sequestration_buses,
        lifetime=options["co2_sequestration_lifetime"],
        carrier="co2 sequestered",
    )

    n.add("Carrier", "co2 sequestered")

    if options["co2_vent"]:
        n.madd(
            "Link",
            spatial.co2.vents,
            bus0=spatial.co2.nodes,
            bus1="co2 atmosphere",
            carrier="co2 vent",
            efficiency=1.0,
            p_nom_extendable=True,
        )


def add_co2_network(n, costs):
    logger.info("Adding CO2 network.")
    co2_links = create_network_topology(n, "CO2 pipeline ")

    cost_onshore = (
        (1 - co2_links.underwater_fraction)
        * costs.at["CO2 pipeline", "fixed"]
        * co2_links.length
    )
    cost_submarine = (
        co2_links.underwater_fraction
        * costs.at["CO2 submarine pipeline", "fixed"]
        * co2_links.length
    )
    capital_cost = cost_onshore + cost_submarine
    cost_factor = snakemake.config["sector"]["co2_network_cost_factor"]
    capital_cost *= cost_factor

    n.madd(
        "Link",
        co2_links.index,
        bus0=co2_links.bus0.values + " co2 stored",
        bus1=co2_links.bus1.values + " co2 stored",
        p_min_pu=-1,
        p_nom_extendable=True,
        length=co2_links.length.values,
        capital_cost=capital_cost.values,
        carrier="CO2 pipeline",
        lifetime=costs.at["CO2 pipeline", "lifetime"],
    )


def add_allam_gas(n, costs):
    logger.info("Adding Allam cycle gas power plants.")

    nodes = pop_layout.index

    n.madd(
        "Link",
        nodes,
        suffix=" allam gas",
        bus0=spatial.gas.df.loc[nodes, "nodes"].values,
        bus1=nodes,
        bus2=spatial.co2.df.loc[nodes, "nodes"].values,
        bus3="co2 atmosphere",
        carrier="allam gas",
        p_nom_extendable=True,
        capital_cost=costs.at["allam", "fixed"] * costs.at["allam", "efficiency"],
        marginal_cost=costs.at["allam", "VOM"] * costs.at["allam", "efficiency"],
        efficiency=costs.at["allam", "efficiency"],
        efficiency2=0.98 * costs.at["gas", "CO2 intensity"],
        efficiency3=0.02 * costs.at["gas", "CO2 intensity"],
        lifetime=costs.at["allam", "lifetime"],
    )


def add_biomass_to_methanol(n, costs):

    n.madd(
        "Link",
        spatial.biomass.nodes,
        suffix=" biomass-to-methanol",
        bus0=spatial.biomass.nodes,
        bus1=spatial.methanol.nodes,
        bus2="co2 atmosphere",
        carrier="biomass-to-methanol",
        lifetime=costs.at["biomass-to-methanol", "lifetime"],
        efficiency=costs.at["biomass-to-methanol", "efficiency"],
        efficiency2=-costs.at["solid biomass", "CO2 intensity"]
        + costs.at["biomass-to-methanol", "CO2 stored"],
        p_nom_extendable=True,
        capital_cost=costs.at["biomass-to-methanol", "fixed"]
        / costs.at["biomass-to-methanol", "efficiency"],
        marginal_cost=costs.loc["biomass-to-methanol", "VOM"]
        / costs.at["biomass-to-methanol", "efficiency"],
    )


def add_biomass_to_methanol_cc(n, costs):

    n.madd(
        "Link",
        spatial.biomass.nodes,
        suffix=" biomass-to-methanol CC",
        bus0=spatial.biomass.nodes,
        bus1=spatial.methanol.nodes,
        bus2="co2 atmosphere",
        bus3=spatial.co2.nodes,
        carrier="biomass-to-methanol CC",
        lifetime=costs.at["biomass-to-methanol", "lifetime"],
        efficiency=costs.at["biomass-to-methanol", "efficiency"],
        efficiency2=-costs.at["solid biomass", "CO2 intensity"]
        + costs.at["biomass-to-methanol", "CO2 stored"]
        * (1 - costs.at["biomass-to-methanol", "capture rate"]),
        efficiency3=costs.at["biomass-to-methanol", "CO2 stored"]
        * costs.at["biomass-to-methanol", "capture rate"],
        p_nom_extendable=True,
        capital_cost=costs.at["biomass-to-methanol", "fixed"]
        / costs.at["biomass-to-methanol", "efficiency"]
        + costs.at["biomass CHP capture", "fixed"]
        * costs.at["biomass-to-methanol", "CO2 stored"],
        marginal_cost=costs.loc["biomass-to-methanol", "VOM"]
        / costs.at["biomass-to-methanol", "efficiency"],
    )


def add_methanol_to_power(n, costs, types=None):

    if types is None:
        types = {}

    nodes = pop_layout.index

    if types["allam"]:
        logger.info("Adding Allam cycle methanol power plants.")

        n.madd(
            "Link",
            nodes,
            suffix=" allam methanol",
            bus0=spatial.methanol.nodes,
            bus1=nodes,
            bus2=spatial.co2.df.loc[nodes, "nodes"].values,
            bus3="co2 atmosphere",
            carrier="allam methanol",
            p_nom_extendable=True,
            capital_cost=costs.at["allam", "fixed"] * costs.at["allam", "efficiency"],
            marginal_cost=costs.at["allam", "VOM"] * costs.at["allam", "efficiency"],
            efficiency=costs.at["allam", "efficiency"],
            efficiency2=0.98 * costs.at["methanolisation", "carbondioxide-input"],
            efficiency3=0.02 * costs.at["methanolisation", "carbondioxide-input"],
            lifetime=25,
        )

    if types["ccgt"]:
        logger.info("Adding methanol CCGT power plants.")

        # efficiency * EUR/MW * (annuity + FOM)
        capital_cost = costs.at["CCGT", "efficiency"] * costs.at["CCGT", "fixed"]

        n.madd(
            "Link",
            nodes,
            suffix=" CCGT methanol",
            bus0=spatial.methanol.nodes,
            bus1=nodes,
            bus2="co2 atmosphere",
            carrier="CCGT methanol",
            p_nom_extendable=True,
            capital_cost=capital_cost,
            marginal_cost=costs.at["CCGT", "VOM"],
            efficiency=costs.at["CCGT", "efficiency"],
            efficiency2=costs.at["methanolisation", "carbondioxide-input"],
            lifetime=costs.at["CCGT", "lifetime"],
        )

    if types["ccgt_cc"]:
        logger.info(
            "Adding methanol CCGT power plants with post-combustion carbon capture."
        )

        # TODO consider efficiency changes / energy inputs for CC

        # efficiency * EUR/MW * (annuity + FOM)
        capital_cost = costs.at["CCGT", "efficiency"] * costs.at["CCGT", "fixed"]

        capital_cost_cc = (
            capital_cost
            + costs.at["cement capture", "fixed"]
            * costs.at["methanolisation", "carbondioxide-input"]
        )

        n.madd(
            "Link",
            nodes,
            suffix=" CCGT methanol CC",
            bus0=spatial.methanol.nodes,
            bus1=nodes,
            bus2=spatial.co2.df.loc[nodes, "nodes"].values,
            bus3="co2 atmosphere",
            carrier="CCGT methanol CC",
            p_nom_extendable=True,
            capital_cost=capital_cost_cc,
            marginal_cost=costs.at["CCGT", "VOM"],
            efficiency=costs.at["CCGT", "efficiency"],
            efficiency2=costs.at["cement capture", "capture_rate"]
            * costs.at["methanolisation", "carbondioxide-input"],
            efficiency3=(1 - costs.at["cement capture", "capture_rate"])
            * costs.at["methanolisation", "carbondioxide-input"],
            lifetime=costs.at["CCGT", "lifetime"],
        )

    if types["ocgt"]:
        logger.info("Adding methanol OCGT power plants.")

        n.madd(
            "Link",
            nodes,
            suffix=" OCGT methanol",
            bus0=spatial.methanol.nodes,
            bus1=nodes,
            bus2="co2 atmosphere",
            carrier="OCGT methanol",
            p_nom_extendable=True,
            capital_cost=costs.at["OCGT", "fixed"] * costs.at["OCGT", "efficiency"],
            marginal_cost=costs.at["OCGT", "VOM"] * costs.at["OCGT", "efficiency"],
            efficiency=costs.at["OCGT", "efficiency"],
            efficiency2=costs.at["methanolisation", "carbondioxide-input"],
            lifetime=costs.at["OCGT", "lifetime"],
        )


def add_methanol_to_kerosene(n, costs):
    tech = "methanol-to-kerosene"

    logger.info(f"Adding {tech}.")

    capital_cost = costs.at[tech, "fixed"] / costs.at[tech, "methanol-input"]

    n.madd(
        "Link",
        spatial.h2.locations,
        suffix=f" {tech}",
        carrier=tech,
        capital_cost=capital_cost,
        marginal_cost=costs.at[tech, "VOM"],
        bus0=spatial.methanol.nodes,
        bus1=spatial.oil.kerosene,
        bus2=spatial.h2.nodes,
        bus3="co2 atmosphere",
        efficiency=1 / costs.at[tech, "methanol-input"],
        efficiency2=-costs.at[tech, "hydrogen-input"]
        / costs.at[tech, "methanol-input"],
        efficiency3=costs.at["oil", "CO2 intensity"] / costs.at[tech, "methanol-input"],
        p_nom_extendable=True,
<<<<<<< HEAD
=======
        lifetime=costs.at[tech, "lifetime"],
>>>>>>> 8ed76542
    )


def add_methanol_reforming(n, costs):
    logger.info("Adding methanol steam reforming.")

    tech = "Methanol steam reforming"

    capital_cost = costs.at[tech, "fixed"] / costs.at[tech, "methanol-input"]

    n.madd(
        "Link",
        spatial.h2.locations,
        suffix=f" {tech}",
        bus0=spatial.methanol.nodes,
        bus1=spatial.h2.nodes,
        bus2="co2 atmosphere",
        p_nom_extendable=True,
        capital_cost=capital_cost,
        efficiency=1 / costs.at[tech, "methanol-input"],
        efficiency2=costs.at["methanolisation", "carbondioxide-input"],
        carrier=tech,
        lifetime=costs.at[tech, "lifetime"],
    )


def add_methanol_reforming_cc(n, costs):
    logger.info("Adding methanol steam reforming with carbon capture.")

    tech = "Methanol steam reforming"

    # TODO: heat release and electricity demand for process and carbon capture
    # but the energy demands for carbon capture have not yet been added for other CC processes
    # 10.1016/j.rser.2020.110171: 0.129 kWh_e/kWh_H2, -0.09 kWh_heat/kWh_H2

    capital_cost = costs.at[tech, "fixed"] / costs.at[tech, "methanol-input"]

    capital_cost_cc = (
        capital_cost
        + costs.at["cement capture", "fixed"]
        * costs.at["methanolisation", "carbondioxide-input"]
    )

    n.madd(
        "Link",
        spatial.h2.locations,
        suffix=f" {tech} CC",
        bus0=spatial.methanol.nodes,
        bus1=spatial.h2.nodes,
        bus2="co2 atmosphere",
        bus3=spatial.co2.nodes,
        p_nom_extendable=True,
        capital_cost=capital_cost_cc,
        efficiency=1 / costs.at[tech, "methanol-input"],
        efficiency2=(1 - costs.at["cement capture", "capture_rate"])
        * costs.at["methanolisation", "carbondioxide-input"],
        efficiency3=costs.at["cement capture", "capture_rate"]
        * costs.at["methanolisation", "carbondioxide-input"],
        carrier=f"{tech} CC",
        lifetime=costs.at[tech, "lifetime"],
    )


def add_dac(n, costs):
    heat_carriers = ["urban central heat", "services urban decentral heat"]
    heat_buses = n.buses.index[n.buses.carrier.isin(heat_carriers)]
    locations = n.buses.location[heat_buses]

    electricity_input = (
        costs.at["direct air capture", "electricity-input"]
        + costs.at["direct air capture", "compression-electricity-input"]
    )  # MWh_el / tCO2
    heat_input = (
        costs.at["direct air capture", "heat-input"]
        - costs.at["direct air capture", "compression-heat-output"]
    )  # MWh_th / tCO2

    n.madd(
        "Link",
        heat_buses.str.replace(" heat", " DAC"),
        bus0=locations.values,
        bus1=heat_buses,
        bus2="co2 atmosphere",
        bus3=spatial.co2.df.loc[locations, "nodes"].values,
        carrier="DAC",
        capital_cost=costs.at["direct air capture", "fixed"] / electricity_input,
        efficiency=-heat_input / electricity_input,
        efficiency2=-1 / electricity_input,
        efficiency3=1 / electricity_input,
        p_nom_extendable=True,
        lifetime=costs.at["direct air capture", "lifetime"],
    )


def add_co2limit(n, options, nyears=1.0, limit=0.0):
    logger.info(f"Adding CO2 budget limit as per unit of 1990 levels of {limit}")

    countries = snakemake.params.countries

    sectors = determine_emission_sectors(options)

    # convert Mt to tCO2
    co2_totals = 1e6 * pd.read_csv(snakemake.input.co2_totals_name, index_col=0)

    co2_limit = co2_totals.loc[countries, sectors].sum().sum()

    co2_limit *= limit * nyears

    n.add(
        "GlobalConstraint",
        "CO2Limit",
        carrier_attribute="co2_emissions",
        sense="<=",
        type="co2_atmosphere",
        constant=co2_limit,
    )


def cycling_shift(df, steps=1):
    """
    Cyclic shift on index of pd.Series|pd.DataFrame by number of steps.
    """
    df = df.copy()
    new_index = np.roll(df.index, steps)
    df.values[:] = df.reindex(index=new_index).values
    return df


def prepare_costs(cost_file, params, nyears):
    # set all asset costs and other parameters
    costs = pd.read_csv(cost_file, index_col=[0, 1]).sort_index()

    # correct units to MW and EUR
    costs.loc[costs.unit.str.contains("/kW"), "value"] *= 1e3

    # min_count=1 is important to generate NaNs which are then filled by fillna
    costs = (
        costs.loc[:, "value"].unstack(level=1).groupby("technology").sum(min_count=1)
    )

    costs = costs.fillna(params["fill_values"])

    def annuity_factor(v):
        return calculate_annuity(v["lifetime"], v["discount rate"]) + v["FOM"] / 100

    costs["fixed"] = [
        annuity_factor(v) * v["investment"] * nyears for i, v in costs.iterrows()
    ]

    return costs


def add_generation(n, costs):
    logger.info("Adding electricity generation")

    nodes = pop_layout.index

    conventionals = options["conventional_generation"]

    for generator, carrier in conventionals.items():
        carrier_nodes = vars(spatial)[carrier].nodes

        add_carrier_buses(n, carrier, carrier_nodes)

        n.madd(
            "Link",
            nodes + " " + generator,
            bus0=carrier_nodes,
            bus1=nodes,
            bus2="co2 atmosphere",
            marginal_cost=costs.at[generator, "efficiency"]
            * costs.at[generator, "VOM"],  # NB: VOM is per MWel
            capital_cost=costs.at[generator, "efficiency"]
            * costs.at[generator, "fixed"],  # NB: fixed cost is per MWel
            p_nom_extendable=True,
            carrier=generator,
            efficiency=costs.at[generator, "efficiency"],
            efficiency2=costs.at[carrier, "CO2 intensity"],
            lifetime=costs.at[generator, "lifetime"],
        )


def add_ammonia(n, costs):
    logger.info("Adding ammonia carrier with synthesis, cracking and storage")

    nodes = pop_layout.index
    nhours = n.snapshot_weightings.generators.sum()

    p_nom = (
        industrial_demand["ammonia"].groupby(level="node").sum().div(nhours)
        / costs.at["Haber-Bosch", "electricity-input"]
    )

    no_relocation = not options["relocation_ammonia"]

    s = " not" if no_relocation else ""
    logger.info(f"Ammonia industry relocation{s} activated.")

    n.add("Carrier", "NH3")

    n.madd(
        "Bus", spatial.ammonia.nodes, location=spatial.ammonia.locations, carrier="NH3"
    )

    n.madd(
        "Link",
        nodes,
        suffix=" Haber-Bosch",
        bus0=nodes,
        bus1=spatial.ammonia.nodes,
        bus2=nodes + " H2",
        p_nom=p_nom if no_relocation else 0,
        p_nom_extendable=False if no_relocation else True,
        p_min_pu=options["min_part_load_haber_bosch"],
        carrier="Haber-Bosch",
        efficiency=1 / costs.at["Haber-Bosch", "electricity-input"],
        efficiency2=-costs.at["Haber-Bosch", "hydrogen-input"]
        / costs.at["Haber-Bosch", "electricity-input"],
        capital_cost=costs.at["Haber-Bosch", "fixed"]
        / costs.at["Haber-Bosch", "electricity-input"],
        marginal_cost=costs.at["Haber-Bosch", "VOM"]
        / costs.at["Haber-Bosch", "electricity-input"],
        lifetime=costs.at["Haber-Bosch", "lifetime"],
    )

    n.madd(
        "Link",
        nodes,
        suffix=" ammonia cracker",
        bus0=spatial.ammonia.nodes,
        bus1=nodes + " H2",
        p_nom_extendable=True,
        carrier="ammonia cracker",
        efficiency=1 / cf_industry["MWh_NH3_per_MWh_H2_cracker"],
        capital_cost=costs.at["Ammonia cracker", "fixed"]
        / cf_industry["MWh_NH3_per_MWh_H2_cracker"],  # given per MW_H2
        lifetime=costs.at["Ammonia cracker", "lifetime"],
    )

    # Ammonia Storage
    n.madd(
        "Store",
        spatial.ammonia.nodes,
        suffix=" ammonia store",
        bus=spatial.ammonia.nodes,
        e_nom_extendable=True,
        e_cyclic=True,
        carrier="ammonia store",
        capital_cost=costs.at["NH3 (l) storage tank incl. liquefaction", "fixed"],
        lifetime=costs.at["NH3 (l) storage tank incl. liquefaction", "lifetime"],
    )


def insert_electricity_distribution_grid(n, costs):
    # TODO pop_layout?
    # TODO options?

    nodes = pop_layout.index

    n.madd(
        "Bus",
        nodes + " low voltage",
        location=nodes,
        carrier="low voltage",
        unit="MWh_el",
    )

    n.madd(
        "Link",
        nodes + " electricity distribution grid",
        bus0=nodes,
        bus1=nodes + " low voltage",
        p_nom_extendable=True,
        p_min_pu=-1,
        carrier="electricity distribution grid",
        efficiency=1,
        lifetime=costs.at["electricity distribution grid", "lifetime"],
        capital_cost=costs.at["electricity distribution grid", "fixed"],
    )

    # deduct distribution losses from electricity demand as these are included in total load
    # https://nbviewer.org/github/Open-Power-System-Data/datapackage_timeseries/blob/2020-10-06/main.ipynb
    if (
        efficiency := options["transmission_efficiency"]
        .get("electricity distribution grid", {})
        .get("efficiency_static")
    ):
        logger.info(
            f"Deducting distribution losses from electricity demand: {np.around(100*(1-efficiency), decimals=2)}%"
        )
        n.loads_t.p_set.loc[:, n.loads.carrier == "electricity"] *= efficiency

    # this catches regular electricity load and "industry electricity" and
    # "agriculture machinery electric" and "agriculture electricity"
    loads = n.loads.index[n.loads.carrier.str.contains("electric")]
    n.loads.loc[loads, "bus"] += " low voltage"

    bevs = n.links.index[n.links.carrier == "BEV charger"]
    n.links.loc[bevs, "bus0"] += " low voltage"

    v2gs = n.links.index[n.links.carrier == "V2G"]
    n.links.loc[v2gs, "bus1"] += " low voltage"

    hps = n.links.index[n.links.carrier.str.contains("heat pump")]
    n.links.loc[hps, "bus0"] += " low voltage"

    rh = n.links.index[n.links.carrier.str.contains("resistive heater")]
    n.links.loc[rh, "bus0"] += " low voltage"

    mchp = n.links.index[n.links.carrier.str.contains("micro gas")]
    n.links.loc[mchp, "bus1"] += " low voltage"

    # set existing solar to cost of utility cost rather the 50-50 rooftop-utility
    solar = n.generators.index[n.generators.carrier == "solar"]
    n.generators.loc[solar, "capital_cost"] = costs.at["solar-utility", "fixed"]
    pop_solar = pop_layout.total.rename(index=lambda x: x + " solar")

    # add max solar rooftop potential assuming 0.1 kW/m2 and 20 m2/person,
    # i.e. 2 kW/person (population data is in thousands of people) so we get MW
    potential = 0.1 * 20 * pop_solar

    n.madd(
        "Generator",
        solar,
        suffix=" rooftop",
        bus=n.generators.loc[solar, "bus"] + " low voltage",
        carrier="solar rooftop",
        p_nom_extendable=True,
        p_nom_max=potential,
        marginal_cost=n.generators.loc[solar, "marginal_cost"],
        capital_cost=costs.at["solar-rooftop", "fixed"],
        efficiency=n.generators.loc[solar, "efficiency"],
        p_max_pu=n.generators_t.p_max_pu[solar],
        lifetime=costs.at["solar-rooftop", "lifetime"],
    )

    n.add("Carrier", "home battery")

    n.madd(
        "Bus",
        nodes + " home battery",
        location=nodes,
        carrier="home battery",
        unit="MWh_el",
    )

    n.madd(
        "Store",
        nodes + " home battery",
        bus=nodes + " home battery",
        location=nodes,
        e_cyclic=True,
        e_nom_extendable=True,
        carrier="home battery",
        capital_cost=costs.at["home battery storage", "fixed"],
        lifetime=costs.at["battery storage", "lifetime"],
    )

    n.madd(
        "Link",
        nodes + " home battery charger",
        bus0=nodes + " low voltage",
        bus1=nodes + " home battery",
        carrier="home battery charger",
        efficiency=costs.at["battery inverter", "efficiency"] ** 0.5,
        capital_cost=costs.at["home battery inverter", "fixed"],
        p_nom_extendable=True,
        lifetime=costs.at["battery inverter", "lifetime"],
    )

    n.madd(
        "Link",
        nodes + " home battery discharger",
        bus0=nodes + " home battery",
        bus1=nodes + " low voltage",
        carrier="home battery discharger",
        efficiency=costs.at["battery inverter", "efficiency"] ** 0.5,
        marginal_cost=options["marginal_cost_storage"],
        p_nom_extendable=True,
        lifetime=costs.at["battery inverter", "lifetime"],
    )


def insert_gas_distribution_costs(n, costs):
    # TODO options?

    f_costs = options["gas_distribution_grid_cost_factor"]

    logger.info(
        f"Inserting gas distribution grid with investment cost factor of {f_costs}"
    )

    capital_cost = costs.at["electricity distribution grid", "fixed"] * f_costs

    # gas boilers
    gas_b = n.links.index[
        n.links.carrier.str.contains("gas boiler")
        & (~n.links.carrier.str.contains("urban central"))
    ]
    n.links.loc[gas_b, "capital_cost"] += capital_cost

    # micro CHPs
    mchp = n.links.index[n.links.carrier.str.contains("micro gas")]
    n.links.loc[mchp, "capital_cost"] += capital_cost


def add_electricity_grid_connection(n, costs):
    carriers = ["onwind", "solar", "solar-hsat"]

    gens = n.generators.index[n.generators.carrier.isin(carriers)]

    n.generators.loc[gens, "capital_cost"] += costs.at[
        "electricity grid connection", "fixed"
    ]


def add_storage_and_grids(n, costs):
    logger.info("Add hydrogen storage")

    nodes = pop_layout.index

    n.add("Carrier", "H2")

    n.madd("Bus", nodes + " H2", location=nodes, carrier="H2", unit="MWh_LHV")

    n.madd(
        "Link",
        nodes + " H2 Electrolysis",
        bus1=nodes + " H2",
        bus0=nodes,
        p_nom_extendable=True,
        carrier="H2 Electrolysis",
        efficiency=costs.at["electrolysis", "efficiency"],
        capital_cost=costs.at["electrolysis", "fixed"],
        lifetime=costs.at["electrolysis", "lifetime"],
        p_min_pu=options["min_part_load_electrolysis"],
    )

    if options["hydrogen_fuel_cell"]:
        logger.info("Adding hydrogen fuel cell for re-electrification.")

        n.madd(
            "Link",
            nodes + " H2 Fuel Cell",
            bus0=nodes + " H2",
            bus1=nodes,
            p_nom_extendable=True,
            carrier="H2 Fuel Cell",
            efficiency=costs.at["fuel cell", "efficiency"],
            capital_cost=costs.at["fuel cell", "fixed"]
            * costs.at["fuel cell", "efficiency"],  # NB: fixed cost is per MWel
            lifetime=costs.at["fuel cell", "lifetime"],
        )

    if options["hydrogen_turbine"]:
        logger.info(
            "Adding hydrogen turbine for re-electrification. Assuming OCGT technology costs."
        )
        # TODO: perhaps replace with hydrogen-specific technology assumptions.

        n.madd(
            "Link",
            nodes + " H2 turbine",
            bus0=nodes + " H2",
            bus1=nodes,
            p_nom_extendable=True,
            carrier="H2 turbine",
            efficiency=costs.at["OCGT", "efficiency"],
            capital_cost=costs.at["OCGT", "fixed"]
            * costs.at["OCGT", "efficiency"],  # NB: fixed cost is per MWel
            marginal_cost=costs.at["OCGT", "VOM"],
            lifetime=costs.at["OCGT", "lifetime"],
        )

    cavern_types = snakemake.params.sector["hydrogen_underground_storage_locations"]
    h2_caverns = pd.read_csv(snakemake.input.h2_cavern, index_col=0)

    if (
        not h2_caverns.empty
        and options["hydrogen_underground_storage"]
        and set(cavern_types).intersection(h2_caverns.columns)
    ):
        h2_caverns = h2_caverns[cavern_types].sum(axis=1)

        # only use sites with at least 2 TWh potential
        h2_caverns = h2_caverns[h2_caverns > 2]

        # convert TWh to MWh
        h2_caverns = h2_caverns * 1e6

        # clip at 1000 TWh for one location
        h2_caverns.clip(upper=1e9, inplace=True)

        logger.info("Add hydrogen underground storage")

        h2_capital_cost = costs.at["hydrogen storage underground", "fixed"]

        n.madd(
            "Store",
            h2_caverns.index + " H2 Store",
            bus=h2_caverns.index + " H2",
            e_nom_extendable=True,
            e_nom_max=h2_caverns.values,
            e_cyclic=True,
            carrier="H2 Store",
            capital_cost=h2_capital_cost,
            lifetime=costs.at["hydrogen storage underground", "lifetime"],
        )

    # hydrogen stored overground (where not already underground)
    h2_capital_cost = costs.at[
        "hydrogen storage tank type 1 including compressor", "fixed"
    ]
    nodes_overground = h2_caverns.index.symmetric_difference(nodes)

    n.madd(
        "Store",
        nodes_overground + " H2 Store",
        bus=nodes_overground + " H2",
        e_nom_extendable=True,
        e_cyclic=True,
        carrier="H2 Store",
        capital_cost=h2_capital_cost,
    )

    if options["gas_network"] or options["H2_retrofit"]:
        fn = snakemake.input.clustered_gas_network
        gas_pipes = pd.read_csv(fn, index_col=0)

    if options["gas_network"]:
        logger.info(
            "Add natural gas infrastructure, incl. LNG terminals, production, storage and entry-points."
        )

        if options["H2_retrofit"]:
            gas_pipes["p_nom_max"] = gas_pipes.p_nom
            gas_pipes["p_nom_min"] = 0.0
            # 0.1 EUR/MWkm/a to prefer decommissioning to address degeneracy
            gas_pipes["capital_cost"] = 0.1 * gas_pipes.length
            gas_pipes["p_nom_extendable"] = True
        else:
            gas_pipes["p_nom_max"] = np.inf
            gas_pipes["p_nom_min"] = gas_pipes.p_nom
            gas_pipes["capital_cost"] = (
                gas_pipes.length * costs.at["CH4 (g) pipeline", "fixed"]
            )
            gas_pipes["p_nom_extendable"] = False

        n.madd(
            "Link",
            gas_pipes.index,
            bus0=gas_pipes.bus0 + " gas",
            bus1=gas_pipes.bus1 + " gas",
            p_min_pu=gas_pipes.p_min_pu,
            p_nom=gas_pipes.p_nom,
            p_nom_extendable=gas_pipes.p_nom_extendable,
            p_nom_max=gas_pipes.p_nom_max,
            p_nom_min=gas_pipes.p_nom_min,
            length=gas_pipes.length,
            capital_cost=gas_pipes.capital_cost,
            tags=gas_pipes.name,
            carrier="gas pipeline",
            lifetime=np.inf,
        )

        # remove fossil generators where there is neither
        # production, LNG terminal, nor entry-point beyond system scope

        fn = snakemake.input.gas_input_nodes_simplified
        gas_input_nodes = pd.read_csv(fn, index_col=0)

        unique = gas_input_nodes.index.unique()
        gas_i = n.generators.carrier == "gas"
        internal_i = ~n.generators.bus.map(n.buses.location).isin(unique)

        remove_i = n.generators[gas_i & internal_i].index
        n.generators.drop(remove_i, inplace=True)

        input_types = ["lng", "pipeline", "production"]
        p_nom = gas_input_nodes[input_types].sum(axis=1).rename(lambda x: x + " gas")
        n.generators.loc[gas_i, "p_nom_extendable"] = False
        n.generators.loc[gas_i, "p_nom"] = p_nom

        # add existing gas storage capacity
        gas_i = n.stores.carrier == "gas"
        e_nom = (
            gas_input_nodes["storage"]
            .rename(lambda x: x + " gas Store")
            .reindex(n.stores.index)
            .fillna(0.0)
            * 1e3
        )  # MWh_LHV
        e_nom.clip(
            upper=e_nom.quantile(0.98), inplace=True
        )  # limit extremely large storage
        n.stores.loc[gas_i, "e_nom_min"] = e_nom

        # add candidates for new gas pipelines to achieve full connectivity

        G = nx.Graph()

        gas_buses = n.buses.loc[n.buses.carrier == "gas", "location"]
        G.add_nodes_from(np.unique(gas_buses.values))

        sel = gas_pipes.p_nom > 1500
        attrs = ["bus0", "bus1", "length"]
        G.add_weighted_edges_from(gas_pipes.loc[sel, attrs].values)

        # find all complement edges
        complement_edges = pd.DataFrame(complement(G).edges, columns=["bus0", "bus1"])
        complement_edges["length"] = complement_edges.apply(haversine, axis=1)

        # apply k_edge_augmentation weighted by length of complement edges
        k_edge = options["gas_network_connectivity_upgrade"]
        if augmentation := list(
            k_edge_augmentation(G, k_edge, avail=complement_edges.values)
        ):
            new_gas_pipes = pd.DataFrame(augmentation, columns=["bus0", "bus1"])
            new_gas_pipes["length"] = new_gas_pipes.apply(haversine, axis=1)

            new_gas_pipes.index = new_gas_pipes.apply(
                lambda x: f"gas pipeline new {x.bus0} <-> {x.bus1}", axis=1
            )

            n.madd(
                "Link",
                new_gas_pipes.index,
                bus0=new_gas_pipes.bus0 + " gas",
                bus1=new_gas_pipes.bus1 + " gas",
                p_min_pu=-1,  # new gas pipes are bidirectional
                p_nom_extendable=True,
                length=new_gas_pipes.length,
                capital_cost=new_gas_pipes.length
                * costs.at["CH4 (g) pipeline", "fixed"],
                carrier="gas pipeline new",
                lifetime=costs.at["CH4 (g) pipeline", "lifetime"],
            )

    if options["H2_retrofit"]:
        logger.info("Add retrofitting options of existing CH4 pipes to H2 pipes.")

        fr = "gas pipeline"
        to = "H2 pipeline retrofitted"
        h2_pipes = gas_pipes.rename(index=lambda x: x.replace(fr, to))

        n.madd(
            "Link",
            h2_pipes.index,
            bus0=h2_pipes.bus0 + " H2",
            bus1=h2_pipes.bus1 + " H2",
            p_min_pu=-1.0,  # allow that all H2 retrofit pipelines can be used in both directions
            p_nom_max=h2_pipes.p_nom * options["H2_retrofit_capacity_per_CH4"],
            p_nom_extendable=True,
            length=h2_pipes.length,
            capital_cost=costs.at["H2 (g) pipeline repurposed", "fixed"]
            * h2_pipes.length,
            tags=h2_pipes.name,
            carrier="H2 pipeline retrofitted",
            lifetime=costs.at["H2 (g) pipeline repurposed", "lifetime"],
        )

    if options["H2_network"]:
        logger.info("Add options for new hydrogen pipelines.")

        h2_pipes = create_network_topology(
            n, "H2 pipeline ", carriers=["DC", "gas pipeline"]
        )

        # TODO Add efficiency losses
        n.madd(
            "Link",
            h2_pipes.index,
            bus0=h2_pipes.bus0.values + " H2",
            bus1=h2_pipes.bus1.values + " H2",
            p_min_pu=-1,
            p_nom_extendable=True,
            length=h2_pipes.length.values,
            capital_cost=costs.at["H2 (g) pipeline", "fixed"] * h2_pipes.length.values,
            carrier="H2 pipeline",
            lifetime=costs.at["H2 (g) pipeline", "lifetime"],
        )

    n.add("Carrier", "battery")

    n.madd("Bus", nodes + " battery", location=nodes, carrier="battery", unit="MWh_el")

    n.madd(
        "Store",
        nodes + " battery",
        bus=nodes + " battery",
        e_cyclic=True,
        e_nom_extendable=True,
        carrier="battery",
        capital_cost=costs.at["battery storage", "fixed"],
        lifetime=costs.at["battery storage", "lifetime"],
    )

    n.madd(
        "Link",
        nodes + " battery charger",
        bus0=nodes,
        bus1=nodes + " battery",
        carrier="battery charger",
        efficiency=costs.at["battery inverter", "efficiency"] ** 0.5,
        capital_cost=costs.at["battery inverter", "fixed"],
        p_nom_extendable=True,
        lifetime=costs.at["battery inverter", "lifetime"],
    )

    n.madd(
        "Link",
        nodes + " battery discharger",
        bus0=nodes + " battery",
        bus1=nodes,
        carrier="battery discharger",
        efficiency=costs.at["battery inverter", "efficiency"] ** 0.5,
        marginal_cost=options["marginal_cost_storage"],
        p_nom_extendable=True,
        lifetime=costs.at["battery inverter", "lifetime"],
    )

    if options["methanation"]:
        n.madd(
            "Link",
            spatial.nodes,
            suffix=" Sabatier",
            bus0=nodes + " H2",
            bus1=spatial.gas.nodes,
            bus2=spatial.co2.nodes,
            p_nom_extendable=True,
            carrier="Sabatier",
            p_min_pu=options["min_part_load_methanation"],
            efficiency=costs.at["methanation", "efficiency"],
            efficiency2=-costs.at["methanation", "efficiency"]
            * costs.at["gas", "CO2 intensity"],
            capital_cost=costs.at["methanation", "fixed"]
            * costs.at["methanation", "efficiency"],  # costs given per kW_gas
            lifetime=costs.at["methanation", "lifetime"],
        )

    if options["coal_cc"]:
        n.madd(
            "Link",
            spatial.nodes,
            suffix=" coal CC",
            bus0=spatial.coal.nodes,
            bus1=spatial.nodes,
            bus2="co2 atmosphere",
            bus3=spatial.co2.nodes,
            marginal_cost=costs.at["coal", "efficiency"]
            * costs.at["coal", "VOM"],  # NB: VOM is per MWel
            capital_cost=costs.at["coal", "efficiency"] * costs.at["coal", "fixed"]
            + costs.at["biomass CHP capture", "fixed"]
            * costs.at["coal", "CO2 intensity"],  # NB: fixed cost is per MWel
            p_nom_extendable=True,
            carrier="coal",
            efficiency=costs.at["coal", "efficiency"],
            efficiency2=costs.at["coal", "CO2 intensity"]
            * (1 - costs.at["biomass CHP capture", "capture_rate"]),
            efficiency3=costs.at["coal", "CO2 intensity"]
            * costs.at["biomass CHP capture", "capture_rate"],
            lifetime=costs.at["coal", "lifetime"],
        )

    if options["SMR_cc"]:
        n.madd(
            "Link",
            spatial.nodes,
            suffix=" SMR CC",
            bus0=spatial.gas.nodes,
            bus1=nodes + " H2",
            bus2="co2 atmosphere",
            bus3=spatial.co2.nodes,
            p_nom_extendable=True,
            carrier="SMR CC",
            efficiency=costs.at["SMR CC", "efficiency"],
            efficiency2=costs.at["gas", "CO2 intensity"] * (1 - options["cc_fraction"]),
            efficiency3=costs.at["gas", "CO2 intensity"] * options["cc_fraction"],
            capital_cost=costs.at["SMR CC", "fixed"],
            lifetime=costs.at["SMR CC", "lifetime"],
        )

    if options["SMR"]:
        n.madd(
            "Link",
            nodes + " SMR",
            bus0=spatial.gas.nodes,
            bus1=nodes + " H2",
            bus2="co2 atmosphere",
            p_nom_extendable=True,
            carrier="SMR",
            efficiency=costs.at["SMR", "efficiency"],
            efficiency2=costs.at["gas", "CO2 intensity"],
            capital_cost=costs.at["SMR", "fixed"],
            lifetime=costs.at["SMR", "lifetime"],
        )


def check_land_transport_shares(shares):
    # Sums up the shares, ignoring None values
    total_share = sum(filter(None, shares))
    if total_share != 1:
        logger.warning(
            f"Total land transport shares sum up to {total_share:.2%},"
            "corresponding to increased or decreased demand assumptions."
        )


def get_temp_efficency(
    car_efficiency,
    temperature,
    deadband_lw,
    deadband_up,
    degree_factor_lw,
    degree_factor_up,
):
    """
    Correct temperature depending on heating and cooling for respective car
    type.
    """
    # temperature correction for EVs
    dd = transport_degree_factor(
        temperature,
        deadband_lw,
        deadband_up,
        degree_factor_lw,
        degree_factor_up,
    )

    temp_eff = 1 / (1 + dd)

    return car_efficiency * temp_eff


def add_EVs(
    n,
    avail_profile,
    dsm_profile,
    p_set,
    electric_share,
    number_cars,
    temperature,
):

    n.add("Carrier", "EV battery")

    n.madd(
        "Bus",
        spatial.nodes,
        suffix=" EV battery",
        location=spatial.nodes,
        carrier="EV battery",
        unit="MWh_el",
    )

    car_efficiency = options["transport_electric_efficiency"]

    # temperature corrected efficiency
    efficiency = get_temp_efficency(
        car_efficiency,
        temperature,
        options["transport_heating_deadband_lower"],
        options["transport_heating_deadband_upper"],
        options["EV_lower_degree_factor"],
        options["EV_upper_degree_factor"],
    )

    p_shifted = (p_set + cycling_shift(p_set, 1) + cycling_shift(p_set, 2)) / 3

    cyclic_eff = p_set.div(p_shifted)

    efficiency *= cyclic_eff

    profile = electric_share * p_set.div(efficiency)

    n.madd(
        "Load",
        spatial.nodes,
        suffix=" land transport EV",
        bus=spatial.nodes + " EV battery",
        carrier="land transport EV",
        p_set=profile,
    )

    p_nom = number_cars * options["bev_charge_rate"] * electric_share

    n.madd(
        "Link",
        spatial.nodes,
        suffix=" BEV charger",
        bus0=spatial.nodes,
        bus1=spatial.nodes + " EV battery",
        p_nom=p_nom,
        carrier="BEV charger",
        p_max_pu=avail_profile[spatial.nodes],
        lifetime=1,
        efficiency=options["bev_charge_efficiency"],
    )

    if options["v2g"]:
        n.madd(
            "Link",
            spatial.nodes,
            suffix=" V2G",
            bus1=spatial.nodes,
            bus0=spatial.nodes + " EV battery",
            p_nom=p_nom,
            carrier="V2G",
            p_max_pu=avail_profile[spatial.nodes],
            lifetime=1,
            efficiency=options["bev_charge_efficiency"],
        )

    if options["bev_dsm"]:
        e_nom = (
            number_cars
            * options["bev_energy"]
            * options["bev_availability"]
            * electric_share
        )

        n.madd(
            "Store",
            spatial.nodes,
            suffix=" EV battery",
            bus=spatial.nodes + " EV battery",
            carrier="EV battery",
            e_cyclic=True,
            e_nom=e_nom,
            e_max_pu=1,
            e_min_pu=dsm_profile[spatial.nodes],
        )


def add_fuel_cell_cars(n, p_set, fuel_cell_share, temperature):

    car_efficiency = options["transport_fuel_cell_efficiency"]

    # temperature corrected efficiency
    efficiency = get_temp_efficency(
        car_efficiency,
        temperature,
        options["transport_heating_deadband_lower"],
        options["transport_heating_deadband_upper"],
        options["ICE_lower_degree_factor"],
        options["ICE_upper_degree_factor"],
    )

    profile = fuel_cell_share * p_set.div(efficiency)

    n.madd(
        "Load",
        spatial.nodes,
        suffix=" land transport fuel cell",
        bus=spatial.h2.nodes,
        carrier="land transport fuel cell",
        p_set=profile,
    )


def add_ice_cars(n, p_set, ice_share, temperature):

    add_carrier_buses(n, "oil")

    car_efficiency = options["transport_ice_efficiency"]

    # temperature corrected efficiency
    efficiency = get_temp_efficency(
        car_efficiency,
        temperature,
        options["transport_heating_deadband_lower"],
        options["transport_heating_deadband_upper"],
        options["ICE_lower_degree_factor"],
        options["ICE_upper_degree_factor"],
    )

    profile = ice_share * p_set.div(efficiency).rename(
        columns=lambda x: x + " land transport oil"
    )

    if not options["regional_oil_demand"]:
        profile = profile.sum(axis=1).to_frame(name="EU land transport oil")

    n.madd(
        "Bus",
        spatial.oil.land_transport,
        location=spatial.oil.demand_locations,
        carrier="land transport oil",
        unit="land transport",
    )

    n.madd(
        "Load",
        spatial.oil.land_transport,
        bus=spatial.oil.land_transport,
        carrier="land transport oil",
        p_set=profile,
    )

    n.madd(
        "Link",
        spatial.oil.land_transport,
        bus0=spatial.oil.nodes,
        bus1=spatial.oil.land_transport,
        bus2="co2 atmosphere",
        carrier="land transport oil",
        efficiency2=costs.at["oil", "CO2 intensity"],
        p_nom_extendable=True,
    )


def add_land_transport(n, costs):

    logger.info("Add land transport")

    # read in transport demand in units driven km [100 km]
    transport = pd.read_csv(
        snakemake.input.transport_demand, index_col=0, parse_dates=True
    )
    number_cars = pd.read_csv(snakemake.input.transport_data, index_col=0)[
        "number cars"
    ]
    avail_profile = pd.read_csv(
        snakemake.input.avail_profile, index_col=0, parse_dates=True
    )
    dsm_profile = pd.read_csv(
        snakemake.input.dsm_profile, index_col=0, parse_dates=True
    )

    # exogenous share of passenger car type
    engine_types = ["fuel_cell", "electric", "ice"]
    shares = pd.Series()
    for engine in engine_types:
        shares[engine] = get(options[f"land_transport_{engine}_share"], investment_year)
        logger.info(f"{engine} share: {shares[engine]*100}%")

    check_land_transport_shares(shares)

    p_set = transport[spatial.nodes]

    # temperature for correction factor for heating/cooling
    temperature = xr.open_dataarray(snakemake.input.temp_air_total).to_pandas()

    if shares["electric"] > 0:
        add_EVs(
            n,
            avail_profile,
            dsm_profile,
            p_set,
            shares["electric"],
            number_cars,
            temperature,
        )

    if shares["fuel_cell"] > 0:
        add_fuel_cell_cars(n, p_set, shares["fuel_cell"], temperature)

    if shares["ice"] > 0:
        add_ice_cars(n, p_set, shares["ice"], temperature)


def build_heat_demand(n):
    heat_demand_shape = (
        xr.open_dataset(snakemake.input.hourly_heat_demand_total)
        .to_dataframe()
        .unstack(level=1)
    )

    sectors = [sector.value for sector in HeatSector]
    uses = ["water", "space"]

    heat_demand = {}
    electric_heat_supply = {}
    for sector, use in product(sectors, uses):
        name = f"{sector} {use}"

        # efficiency for final energy to thermal energy service
        eff = pop_weighted_energy_totals.index.str[:2].map(
            heating_efficiencies[f"total {sector} {use} efficiency"]
        )

        heat_demand[name] = (
            heat_demand_shape[name] / heat_demand_shape[name].sum()
        ).multiply(pop_weighted_energy_totals[f"total {sector} {use}"] * eff) * 1e6
        electric_heat_supply[name] = (
            heat_demand_shape[name] / heat_demand_shape[name].sum()
        ).multiply(pop_weighted_energy_totals[f"electricity {sector} {use}"]) * 1e6

    heat_demand = pd.concat(heat_demand, axis=1)
    electric_heat_supply = pd.concat(electric_heat_supply, axis=1)

    # subtract from electricity load since heat demand already in heat_demand
    electric_nodes = n.loads.index[n.loads.carrier == "electricity"]
    n.loads_t.p_set[electric_nodes] = (
        n.loads_t.p_set[electric_nodes]
        - electric_heat_supply.T.groupby(level=1).sum().T[electric_nodes]
    )

    return heat_demand


def add_heat(n: pypsa.Network, costs: pd.DataFrame, cop: xr.DataArray):
    """
    Add heat sector to the network.

    Parameters:
        n (pypsa.Network): The PyPSA network object.
        costs (pd.DataFrame): DataFrame containing cost information.
        cop (xr.DataArray): DataArray containing coefficient of performance (COP) values.

    Returns:
        None
    """
    logger.info("Add heat sector")

    sectors = [sector.value for sector in HeatSector]

    heat_demand = build_heat_demand(n)

    district_heat_info = pd.read_csv(snakemake.input.district_heat_share, index_col=0)
    dist_fraction = district_heat_info["district fraction of node"]
    urban_fraction = district_heat_info["urban fraction"]

    # NB: must add costs of central heating afterwards (EUR 400 / kWpeak, 50a, 1% FOM from Fraunhofer ISE)

    # exogenously reduce space heat demand
    if options["reduce_space_heat_exogenously"]:
        dE = get(options["reduce_space_heat_exogenously_factor"], investment_year)
        logger.info(f"Assumed space heat reduction of {dE:.2%}")
        for sector in sectors:
            heat_demand[sector + " space"] = (1 - dE) * heat_demand[sector + " space"]

    if options["solar_thermal"]:
        solar_thermal = (
            xr.open_dataarray(snakemake.input.solar_thermal_total)
            .to_pandas()
            .reindex(index=n.snapshots)
        )
        # 1e3 converts from W/m^2 to MW/(1000m^2) = kW/m^2
        solar_thermal = options["solar_cf_correction"] * solar_thermal / 1e3

    for (
        heat_system
    ) in (
        HeatSystem
    ):  # this loops through all heat systems defined in _entities.HeatSystem

        overdim_factor = options["overdimension_heat_generators"][
            heat_system.central_or_decentral
        ]
        if heat_system == HeatSystem.URBAN_CENTRAL:
            nodes = dist_fraction.index[dist_fraction > 0]
        else:
            nodes = pop_layout.index

        n.add("Carrier", f"{heat_system} heat")

        n.madd(
            "Bus",
            nodes + f" {heat_system.value} heat",
            location=nodes,
            carrier=f"{heat_system.value} heat",
            unit="MWh_th",
        )

        if heat_system == HeatSystem.URBAN_CENTRAL and options["central_heat_vent"]:
            n.madd(
                "Generator",
                nodes + f" {heat_system} heat vent",
                bus=nodes + f" {heat_system} heat",
                location=nodes,
                carrier=f"{heat_system} heat vent",
                p_nom_extendable=True,
                p_max_pu=0,
                p_min_pu=-1,
                unit="MWh_th",
            )

        ## Add heat load
        factor = heat_system.heat_demand_weighting(
            urban_fraction=urban_fraction[nodes], dist_fraction=dist_fraction[nodes]
        )
        if not heat_system == HeatSystem.URBAN_CENTRAL:
            heat_load = (
                heat_demand[
                    [
                        heat_system.sector.value + " water",
                        heat_system.sector.value + " space",
                    ]
                ]
                .T.groupby(level=1)
                .sum()
                .T[nodes]
                .multiply(factor)
            )

        if heat_system == HeatSystem.URBAN_CENTRAL:
            heat_load = (
                heat_demand.T.groupby(level=1)
                .sum()
                .T[nodes]
                .multiply(
                    factor * (1 + options["district_heating"]["district_heating_loss"])
                )
            )

        n.madd(
            "Load",
            nodes,
            suffix=f" {heat_system} heat",
            bus=nodes + f" {heat_system} heat",
            carrier=f"{heat_system} heat",
            p_set=heat_load,
        )

        ## Add heat pumps
        for heat_source in snakemake.params.heat_pump_sources[
            heat_system.system_type.value
        ]:
            costs_name = heat_system.heat_pump_costs_name(heat_source)
            efficiency = (
                cop.sel(
                    heat_system=heat_system.system_type.value,
                    heat_source=heat_source,
                    name=nodes,
                )
                .to_pandas()
                .reindex(index=n.snapshots)
                if options["time_dep_hp_cop"]
                else costs.at[costs_name, "efficiency"]
            )

            n.madd(
                "Link",
                nodes,
                suffix=f" {heat_system} {heat_source} heat pump",
                bus0=nodes,
                bus1=nodes + f" {heat_system} heat",
                carrier=f"{heat_system} {heat_source} heat pump",
                efficiency=efficiency,
                capital_cost=costs.at[costs_name, "efficiency"]
                * costs.at[costs_name, "fixed"]
                * overdim_factor,
                p_nom_extendable=True,
                lifetime=costs.at[costs_name, "lifetime"],
            )

        if options["tes"]:
            n.add("Carrier", f"{heat_system} water tanks")

            n.madd(
                "Bus",
                nodes + f" {heat_system} water tanks",
                location=nodes,
                carrier=f"{heat_system} water tanks",
                unit="MWh_th",
            )

            n.madd(
                "Link",
                nodes + f" {heat_system} water tanks charger",
                bus0=nodes + f" {heat_system} heat",
                bus1=nodes + f" {heat_system} water tanks",
                efficiency=costs.at["water tank charger", "efficiency"],
                carrier=f"{heat_system} water tanks charger",
                p_nom_extendable=True,
            )

            n.madd(
                "Link",
                nodes + f" {heat_system} water tanks discharger",
                bus0=nodes + f" {heat_system} water tanks",
                bus1=nodes + f" {heat_system} heat",
                carrier=f"{heat_system} water tanks discharger",
                efficiency=costs.at["water tank discharger", "efficiency"],
                p_nom_extendable=True,
            )

            tes_time_constant_days = options["tes_tau"][
                heat_system.central_or_decentral
            ]

            n.madd(
                "Store",
                nodes + f" {heat_system} water tanks",
                bus=nodes + f" {heat_system} water tanks",
                e_cyclic=True,
                e_nom_extendable=True,
                carrier=f"{heat_system} water tanks",
                standing_loss=1 - np.exp(-1 / 24 / tes_time_constant_days),
                capital_cost=costs.at[
                    heat_system.central_or_decentral + " water tank storage", "fixed"
                ],
                lifetime=costs.at[
                    heat_system.central_or_decentral + " water tank storage", "lifetime"
                ],
            )

        if options["resistive_heaters"]:
            key = f"{heat_system.central_or_decentral} resistive heater"

            n.madd(
                "Link",
                nodes + f" {heat_system} resistive heater",
                bus0=nodes,
                bus1=nodes + f" {heat_system} heat",
                carrier=f"{heat_system} resistive heater",
                efficiency=costs.at[key, "efficiency"],
                capital_cost=costs.at[key, "efficiency"]
                * costs.at[key, "fixed"]
                * overdim_factor,
                p_nom_extendable=True,
                lifetime=costs.at[key, "lifetime"],
            )

        if options["boilers"]:
            key = f"{heat_system.central_or_decentral} gas boiler"

            n.madd(
                "Link",
                nodes + f" {heat_system} gas boiler",
                p_nom_extendable=True,
                bus0=spatial.gas.df.loc[nodes, "nodes"].values,
                bus1=nodes + f" {heat_system} heat",
                bus2="co2 atmosphere",
                carrier=f"{heat_system} gas boiler",
                efficiency=costs.at[key, "efficiency"],
                efficiency2=costs.at["gas", "CO2 intensity"],
                capital_cost=costs.at[key, "efficiency"]
                * costs.at[key, "fixed"]
                * overdim_factor,
                lifetime=costs.at[key, "lifetime"],
            )

        if options["solar_thermal"]:
            n.add("Carrier", f"{heat_system} solar thermal")

            n.madd(
                "Generator",
                nodes,
                suffix=f" {heat_system} solar thermal collector",
                bus=nodes + f" {heat_system} heat",
                carrier=f"{heat_system} solar thermal",
                p_nom_extendable=True,
                capital_cost=costs.at[
                    heat_system.central_or_decentral + " solar thermal", "fixed"
                ]
                * overdim_factor,
                p_max_pu=solar_thermal[nodes],
                lifetime=costs.at[
                    heat_system.central_or_decentral + " solar thermal", "lifetime"
                ],
            )

        if options["chp"] and heat_system == HeatSystem.URBAN_CENTRAL:
            # add gas CHP; biomass CHP is added in biomass section
            n.madd(
                "Link",
                nodes + " urban central gas CHP",
                bus0=spatial.gas.df.loc[nodes, "nodes"].values,
                bus1=nodes,
                bus2=nodes + " urban central heat",
                bus3="co2 atmosphere",
                carrier="urban central gas CHP",
                p_nom_extendable=True,
                capital_cost=costs.at["central gas CHP", "fixed"]
                * costs.at["central gas CHP", "efficiency"],
                marginal_cost=costs.at["central gas CHP", "VOM"],
                efficiency=costs.at["central gas CHP", "efficiency"],
                efficiency2=costs.at["central gas CHP", "efficiency"]
                / costs.at["central gas CHP", "c_b"],
                efficiency3=costs.at["gas", "CO2 intensity"],
                lifetime=costs.at["central gas CHP", "lifetime"],
            )

            n.madd(
                "Link",
                nodes + " urban central gas CHP CC",
                bus0=spatial.gas.df.loc[nodes, "nodes"].values,
                bus1=nodes,
                bus2=nodes + " urban central heat",
                bus3="co2 atmosphere",
                bus4=spatial.co2.df.loc[nodes, "nodes"].values,
                carrier="urban central gas CHP CC",
                p_nom_extendable=True,
                capital_cost=costs.at["central gas CHP", "fixed"]
                * costs.at["central gas CHP", "efficiency"]
                + costs.at["biomass CHP capture", "fixed"]
                * costs.at["gas", "CO2 intensity"],
                marginal_cost=costs.at["central gas CHP", "VOM"],
                efficiency=costs.at["central gas CHP", "efficiency"]
                - costs.at["gas", "CO2 intensity"]
                * (
                    costs.at["biomass CHP capture", "electricity-input"]
                    + costs.at["biomass CHP capture", "compression-electricity-input"]
                ),
                efficiency2=costs.at["central gas CHP", "efficiency"]
                / costs.at["central gas CHP", "c_b"]
                + costs.at["gas", "CO2 intensity"]
                * (
                    costs.at["biomass CHP capture", "heat-output"]
                    + costs.at["biomass CHP capture", "compression-heat-output"]
                    - costs.at["biomass CHP capture", "heat-input"]
                ),
                efficiency3=costs.at["gas", "CO2 intensity"]
                * (1 - costs.at["biomass CHP capture", "capture_rate"]),
                efficiency4=costs.at["gas", "CO2 intensity"]
                * costs.at["biomass CHP capture", "capture_rate"],
                lifetime=costs.at["central gas CHP", "lifetime"],
            )

        if (
            options["chp"]
            and options["micro_chp"]
            and heat_system.value != "urban central"
        ):
            n.madd(
                "Link",
                nodes + f" {heat_system} micro gas CHP",
                p_nom_extendable=True,
                bus0=spatial.gas.df.loc[nodes, "nodes"].values,
                bus1=nodes,
                bus2=nodes + f" {heat_system} heat",
                bus3="co2 atmosphere",
                carrier=heat_system.value + " micro gas CHP",
                efficiency=costs.at["micro CHP", "efficiency"],
                efficiency2=costs.at["micro CHP", "efficiency-heat"],
                efficiency3=costs.at["gas", "CO2 intensity"],
                capital_cost=costs.at["micro CHP", "fixed"],
                lifetime=costs.at["micro CHP", "lifetime"],
            )

    if options["retrofitting"]["retro_endogen"]:
        logger.info("Add retrofitting endogenously")

        # retrofitting data 'retro_data' with 'costs' [EUR/m^2] and heat
        # demand 'dE' [per unit of original heat demand] for each country and
        # different retrofitting strengths [additional insulation thickness in m]
        retro_data = pd.read_csv(
            snakemake.input.retro_cost,
            index_col=[0, 1],
            skipinitialspace=True,
            header=[0, 1],
        )
        # heated floor area [10^6 * m^2] per country
        floor_area = pd.read_csv(snakemake.input.floor_area, index_col=[0, 1])

        n.add("Carrier", "retrofitting")

        # share of space heat demand 'w_space' of total heat demand
        w_space = {}
        for sector in sectors:
            w_space[sector] = heat_demand[sector + " space"] / (
                heat_demand[sector + " space"] + heat_demand[sector + " water"]
            )
        w_space["tot"] = (
            heat_demand["services space"] + heat_demand["residential space"]
        ) / heat_demand.T.groupby(level=[1]).sum().T

        for name in n.loads[
            n.loads.carrier.isin([x + " heat" for x in HeatSystem])
        ].index:
            node = n.buses.loc[name, "location"]
            ct = pop_layout.loc[node, "ct"]

            # weighting 'f' depending on the size of the population at the node
            if "urban central" in name:
                f = dist_fraction[node]
            elif "urban decentral" in name:
                f = urban_fraction[node] - dist_fraction[node]
            else:
                f = 1 - urban_fraction[node]
            if f == 0:
                continue
            # get sector name ("residential"/"services"/or both "tot" for urban central)
            if "urban central" in name:
                sec = "tot"
            if "residential" in name:
                sec = "residential"
            if "services" in name:
                sec = "services"

            # get floor aread at node and region (urban/rural) in m^2
            floor_area_node = (
                pop_layout.loc[node].fraction * floor_area.loc[ct, "value"] * 10**6
            ).loc[sec] * f
            # total heat demand at node [MWh]
            demand = n.loads_t.p_set[name]

            # space heat demand at node [MWh]
            space_heat_demand = demand * w_space[sec][node]
            # normed time profile of space heat demand 'space_pu' (values between 0-1),
            # p_max_pu/p_min_pu of retrofitting generators
            space_pu = (
                (space_heat_demand / space_heat_demand.max())
                .to_frame(name=node)
                .fillna(0)
            )

            # minimum heat demand 'dE' after retrofitting in units of original heat demand (values between 0-1)
            dE = retro_data.loc[(ct, sec), ("dE")]
            # get additional energy savings 'dE_diff' between the different retrofitting strengths/generators at one node
            dE_diff = abs(dE.diff()).fillna(1 - dE.iloc[0])
            # convert costs Euro/m^2 -> Euro/MWh
            capital_cost = (
                retro_data.loc[(ct, sec), ("cost")]
                * floor_area_node
                / ((1 - dE) * space_heat_demand.max())
            )
            if space_heat_demand.max() == 0:
                capital_cost = capital_cost.apply(lambda b: 0 if b == np.inf else b)

            # number of possible retrofitting measures 'strengths' (set in list at config.yaml 'l_strength')
            # given in additional insulation thickness [m]
            # for each measure, a retrofitting generator is added at the node
            strengths = retro_data.columns.levels[1]

            # check that ambitious retrofitting has higher costs per MWh than moderate retrofitting
            if (capital_cost.diff() < 0).sum():
                logger.warning(f"Costs are not linear for {ct} {sec}")
                s = capital_cost[(capital_cost.diff() < 0)].index
                strengths = strengths.drop(s)

            # reindex normed time profile of space heat demand back to hourly resolution
            space_pu = space_pu.reindex(index=heat_demand.index).ffill()

            # add for each retrofitting strength a generator with heat generation profile following the profile of the heat demand
            for strength in strengths:
                node_name = " ".join(name.split(" ")[2::])
                n.madd(
                    "Generator",
                    [node],
                    suffix=" retrofitting " + strength + " " + node_name,
                    bus=name,
                    carrier="retrofitting",
                    p_nom_extendable=True,
                    p_nom_max=dE_diff[strength]
                    * space_heat_demand.max(),  # maximum energy savings for this renovation strength
                    p_max_pu=space_pu,
                    p_min_pu=space_pu,
                    country=ct,
                    capital_cost=capital_cost[strength]
                    * options["retrofitting"]["cost_factor"],
                )


def add_methanol(n, costs):

    methanol_options = options["methanol"]
    if not any(methanol_options.values()):
        return

    logger.info("Add methanol")
    add_carrier_buses(n, "methanol")

    if options["biomass"]:
        if methanol_options["biomass_to_methanol"]:
            add_biomass_to_methanol(n, costs)

        if methanol_options["biomass_to_methanol"]:
            add_biomass_to_methanol_cc(n, costs)

    if methanol_options["methanol_to_power"]:
        add_methanol_to_power(n, costs, types=methanol_options["methanol_to_power"])

    if methanol_options["methanol_reforming"]:
        add_methanol_reforming(n, costs)

    if methanol_options["methanol_reforming_cc"]:
        add_methanol_reforming_cc(n, costs)


def add_biomass(n, costs):
    logger.info("Add biomass")

    biomass_potentials = pd.read_csv(snakemake.input.biomass_potentials, index_col=0)

    # need to aggregate potentials if gas not nodally resolved
    if options["gas_network"]:
        biogas_potentials_spatial = biomass_potentials["biogas"].rename(
            index=lambda x: x + " biogas"
        )
        unsustainable_biogas_potentials_spatial = biomass_potentials[
            "unsustainable biogas"
        ].rename(index=lambda x: x + " biogas")
    else:
        biogas_potentials_spatial = biomass_potentials["biogas"].sum()
        unsustainable_biogas_potentials_spatial = biomass_potentials[
            "unsustainable biogas"
        ].sum()

    if options.get("biomass_spatial", options["biomass_transport"]):
        solid_biomass_potentials_spatial = biomass_potentials["solid biomass"].rename(
            index=lambda x: x + " solid biomass"
        )
        msw_biomass_potentials_spatial = biomass_potentials[
            "municipal solid waste"
        ].rename(index=lambda x: x + " municipal solid waste")
        unsustainable_solid_biomass_potentials_spatial = biomass_potentials[
            "unsustainable solid biomass"
        ].rename(index=lambda x: x + " unsustainable solid biomass")

    else:
        solid_biomass_potentials_spatial = biomass_potentials["solid biomass"].sum()
        msw_biomass_potentials_spatial = biomass_potentials[
            "municipal solid waste"
        ].sum()
        unsustainable_solid_biomass_potentials_spatial = biomass_potentials[
            "unsustainable solid biomass"
        ].sum()

    if options["regional_oil_demand"]:
        unsustainable_liquid_biofuel_potentials_spatial = biomass_potentials[
            "unsustainable bioliquids"
        ].rename(index=lambda x: x + " bioliquids")
    else:
        unsustainable_liquid_biofuel_potentials_spatial = biomass_potentials[
            "unsustainable bioliquids"
        ].sum()

    n.add("Carrier", "biogas")
    n.add("Carrier", "solid biomass")

    if (
        options["municipal_solid_waste"]
        and not options["industry"]
        and not (cf_industry["waste_to_energy"] or cf_industry["waste_to_energy_cc"])
    ):
        logger.warning(
            "Flag municipal_solid_waste can be only used with industry "
            "sector waste to energy."
            "Setting municipal_solid_waste=False."
        )
        options["municipal_solid_waste"] = False

    if options["municipal_solid_waste"]:

        n.add("Carrier", "municipal solid waste")

        n.madd(
            "Bus",
            spatial.msw.nodes,
            location=spatial.msw.locations,
            carrier="municipal solid waste",
        )

        e_max_pu = pd.DataFrame(1, index=n.snapshots, columns=spatial.msw.nodes)
        e_max_pu.iloc[-1] = 0

        n.madd(
            "Store",
            spatial.msw.nodes,
            bus=spatial.msw.nodes,
            carrier="municipal solid waste",
            e_nom=msw_biomass_potentials_spatial,
            marginal_cost=0,  # costs.at["municipal solid waste", "fuel"],
            e_max_pu=e_max_pu,
            e_initial=msw_biomass_potentials_spatial,
        )

    n.madd(
        "Bus",
        spatial.gas.biogas,
        location=spatial.gas.locations,
        carrier="biogas",
        unit="MWh_LHV",
    )

    n.madd(
        "Bus",
        spatial.biomass.nodes,
        location=spatial.biomass.locations,
        carrier="solid biomass",
        unit="MWh_LHV",
    )

    n.madd(
        "Store",
        spatial.gas.biogas,
        bus=spatial.gas.biogas,
        carrier="biogas",
        e_nom=biogas_potentials_spatial,
        marginal_cost=costs.at["biogas", "fuel"],
        e_initial=biogas_potentials_spatial,
    )

    n.madd(
        "Store",
        spatial.biomass.nodes,
        bus=spatial.biomass.nodes,
        carrier="solid biomass",
        e_nom=solid_biomass_potentials_spatial,
        marginal_cost=costs.at["solid biomass", "fuel"],
        e_initial=solid_biomass_potentials_spatial,
    )

    if options["solid_biomass_import"].get("enable", False):
        biomass_import_price = options["solid_biomass_import"]["price"]
        # convert TWh in MWh
        biomass_import_max_amount = options["solid_biomass_import"]["max_amount"] * 1e6
        biomass_import_upstream_emissions = options["solid_biomass_import"][
            "upstream_emissions_factor"
        ]

        logger.info(
            "Adding biomass import with cost %.2f EUR/MWh, a limit of %.2f TWh, and embedded emissions of %.2f%%",
            biomass_import_price,
            options["solid_biomass_import"]["max_amount"],
            biomass_import_upstream_emissions * 100,
        )

        n.add("Carrier", "solid biomass import")

        n.madd(
            "Bus",
            ["EU solid biomass import"],
            location="EU",
            carrier="solid biomass import",
        )

        n.madd(
            "Store",
            ["solid biomass import"],
            bus=["EU solid biomass import"],
            carrier="solid biomass import",
            e_nom=biomass_import_max_amount,
            marginal_cost=biomass_import_price,
            e_initial=biomass_import_max_amount,
        )

        n.madd(
            "Link",
            spatial.biomass.nodes,
            suffix=" solid biomass import",
            bus0=["EU solid biomass import"],
            bus1=spatial.biomass.nodes,
            bus2="co2 atmosphere",
            carrier="solid biomass import",
            efficiency=1.0,
            efficiency2=biomass_import_upstream_emissions
            * costs.at["solid biomass", "CO2 intensity"],
            p_nom_extendable=True,
        )

    if biomass_potentials.filter(like="unsustainable").sum().sum() > 0:
        # Create timeseries to force usage of unsustainable potentials
        e_max_pu = pd.DataFrame(1, index=n.snapshots, columns=spatial.gas.biogas)
        e_max_pu.iloc[-1] = 0

        n.madd(
            "Store",
            spatial.gas.biogas,
            suffix=" unsustainable",
            bus=spatial.gas.biogas,
            carrier="unsustainable biogas",
            e_nom=unsustainable_biogas_potentials_spatial,
            marginal_cost=costs.at["biogas", "fuel"],
            e_initial=unsustainable_biogas_potentials_spatial,
            e_nom_extendable=False,
            e_max_pu=e_max_pu,
        )

        e_max_pu = pd.DataFrame(
            1, index=n.snapshots, columns=spatial.biomass.nodes_unsustainable
        )
        e_max_pu.iloc[-1] = 0

        n.madd(
            "Store",
            spatial.biomass.nodes_unsustainable,
            bus=spatial.biomass.nodes,
            carrier="unsustainable solid biomass",
            e_nom=unsustainable_solid_biomass_potentials_spatial,
            marginal_cost=costs.at["fuelwood", "fuel"],
            e_initial=unsustainable_solid_biomass_potentials_spatial,
            e_nom_extendable=False,
            e_max_pu=e_max_pu,
        )

        n.madd(
            "Bus",
            spatial.biomass.bioliquids,
            location=spatial.biomass.locations,
            carrier="unsustainable bioliquids",
            unit="MWh_LHV",
        )

        e_max_pu = pd.DataFrame(
            1, index=n.snapshots, columns=spatial.biomass.bioliquids
        )
        e_max_pu.iloc[-1] = 0

        n.madd(
            "Store",
            spatial.biomass.bioliquids,
            bus=spatial.biomass.bioliquids,
            carrier="unsustainable bioliquids",
            e_nom=unsustainable_liquid_biofuel_potentials_spatial,
            marginal_cost=costs.at["biodiesel crops", "fuel"],
            e_initial=unsustainable_liquid_biofuel_potentials_spatial,
            e_nom_extendable=False,
            e_max_pu=e_max_pu,
        )

        add_carrier_buses(n, "oil")

        n.madd(
            "Link",
            spatial.biomass.bioliquids,
            bus0=spatial.biomass.bioliquids,
            bus1=spatial.oil.nodes,
            bus2="co2 atmosphere",
            carrier="unsustainable bioliquids",
            efficiency=1,
            efficiency2=-costs.at["solid biomass", "CO2 intensity"]
            + costs.at["BtL", "CO2 stored"],
            p_nom=unsustainable_liquid_biofuel_potentials_spatial,
            marginal_cost=costs.at["BtL", "VOM"],
        )

    n.madd(
        "Link",
        spatial.gas.biogas_to_gas,
        bus0=spatial.gas.biogas,
        bus1=spatial.gas.nodes,
        bus2="co2 atmosphere",
        carrier="biogas to gas",
        capital_cost=costs.at["biogas", "fixed"]
        + costs.at["biogas upgrading", "fixed"],
        marginal_cost=costs.at["biogas upgrading", "VOM"],
        efficiency=costs.at["biogas", "efficiency"],
        efficiency2=-costs.at["gas", "CO2 intensity"],
        p_nom_extendable=True,
        lifetime=costs.at["biogas", "lifetime"],
    )

    if options["biogas_upgrading_cc"]:
        # Assuming for costs that the CO2 from upgrading is pure, such as in amine scrubbing. I.e., with and without CC is
        # equivalent. Adding biomass CHP capture because biogas is often small-scale and decentral so further
        # from e.g. CO2 grid or buyers. This is a proxy for the added cost for e.g. a raw biogas pipeline to a central upgrading facility
        n.madd(
            "Link",
            spatial.gas.biogas_to_gas_cc,
            bus0=spatial.gas.biogas,
            bus1=spatial.gas.nodes,
            bus2=spatial.co2.nodes,
            bus3="co2 atmosphere",
            carrier="biogas to gas CC",
            capital_cost=costs.at["biogas CC", "fixed"]
            + costs.at["biogas upgrading", "fixed"]
            + costs.at["biomass CHP capture", "fixed"]
            * costs.at["biogas CC", "CO2 stored"],
            marginal_cost=costs.at["biogas CC", "VOM"]
            + costs.at["biogas upgrading", "VOM"],
            efficiency=costs.at["biogas CC", "efficiency"],
            efficiency2=costs.at["biogas CC", "CO2 stored"]
            * costs.at["biogas CC", "capture rate"],
            efficiency3=-costs.at["gas", "CO2 intensity"]
            - costs.at["biogas CC", "CO2 stored"]
            * costs.at["biogas CC", "capture rate"],
            p_nom_extendable=True,
            lifetime=costs.at["biogas CC", "lifetime"],
        )

    if options["biomass_transport"]:
        # add biomass transport
        transport_costs = pd.read_csv(
            snakemake.input.biomass_transport_costs, index_col=0
        )
        transport_costs = transport_costs.squeeze()
        biomass_transport = create_network_topology(
            n, "biomass transport ", bidirectional=False
        )

        # costs
        bus0_costs = biomass_transport.bus0.apply(lambda x: transport_costs[x[:2]])
        bus1_costs = biomass_transport.bus1.apply(lambda x: transport_costs[x[:2]])
        biomass_transport["costs"] = pd.concat([bus0_costs, bus1_costs], axis=1).mean(
            axis=1
        )

        n.madd(
            "Link",
            biomass_transport.index,
            bus0=biomass_transport.bus0 + " solid biomass",
            bus1=biomass_transport.bus1 + " solid biomass",
            p_nom_extendable=False,
            p_nom=5e4,
            length=biomass_transport.length.values,
            marginal_cost=biomass_transport.costs * biomass_transport.length.values,
            carrier="solid biomass transport",
        )

        if options["municipal_solid_waste"]:
            n.madd(
                "Link",
                biomass_transport.index + " municipal solid waste",
                bus0=biomass_transport.bus0.values + " municipal solid waste",
                bus1=biomass_transport.bus1.values + " municipal solid waste",
                p_nom_extendable=False,
                p_nom=5e4,
                length=biomass_transport.length.values,
                marginal_cost=(
                    biomass_transport.costs * biomass_transport.length
                ).values,
                carrier="municipal solid waste transport",
            )

    elif options["biomass_spatial"]:
        # add artificial biomass generators at nodes which include transport costs
        transport_costs = pd.read_csv(
            snakemake.input.biomass_transport_costs, index_col=0
        )
        transport_costs = transport_costs.squeeze()
        bus_transport_costs = spatial.biomass.nodes.to_series().apply(
            lambda x: transport_costs[x[:2]]
        )
        average_distance = 200  # km #TODO: validate this assumption

        n.madd(
            "Generator",
            spatial.biomass.nodes,
            bus=spatial.biomass.nodes,
            carrier="solid biomass",
            p_nom=10000,
            marginal_cost=costs.at["solid biomass", "fuel"]
            + bus_transport_costs * average_distance,
        )
        n.add(
            "GlobalConstraint",
            "biomass limit",
            carrier_attribute="solid biomass",
            sense="<=",
            constant=biomass_potentials["solid biomass"].sum(),
            type="operational_limit",
        )
        if biomass_potentials["unsustainable solid biomass"].sum() > 0:
            n.madd(
                "Generator",
                spatial.biomass.nodes_unsustainable,
                bus=spatial.biomass.nodes,
                carrier="unsustainable solid biomass",
                p_nom=10000,
                marginal_cost=costs.at["fuelwood", "fuel"]
                + bus_transport_costs.rename(
                    dict(
                        zip(spatial.biomass.nodes, spatial.biomass.nodes_unsustainable)
                    )
                )
                * average_distance,
            )
            # Set last snapshot of e_max_pu for unsustainable solid biomass to 1 to make operational limit work
            unsus_stores_idx = n.stores.query(
                "carrier == 'unsustainable solid biomass'"
            ).index
            unsus_stores_idx = unsus_stores_idx.intersection(
                n.stores_t.e_max_pu.columns
            )
            n.stores_t.e_max_pu.loc[n.snapshots[-1], unsus_stores_idx] = 1
            n.add(
                "GlobalConstraint",
                "unsustainable biomass limit",
                carrier_attribute="unsustainable solid biomass",
                sense="==",
                constant=biomass_potentials["unsustainable solid biomass"].sum(),
                type="operational_limit",
            )

        if options["municipal_solid_waste"]:
            # Add municipal solid waste
            n.madd(
                "Generator",
                spatial.msw.nodes,
                bus=spatial.msw.nodes,
                carrier="municipal solid waste",
                p_nom=10000,
                marginal_cost=0  # costs.at["municipal solid waste", "fuel"]
                + bus_transport_costs * average_distance,
            )
            n.add(
                "GlobalConstraint",
                "msw limit",
                carrier_attribute="municipal solid waste",
                sense="<=",
                constant=biomass_potentials["municipal solid waste"].sum(),
                type="operational_limit",
            )

    # AC buses with district heating
    urban_central = n.buses.index[n.buses.carrier == "urban central heat"]
    if not urban_central.empty and options["chp"]:
        urban_central = urban_central.str[: -len(" urban central heat")]

        key = "central solid biomass CHP"

        n.madd(
            "Link",
            urban_central + " urban central solid biomass CHP",
            bus0=spatial.biomass.df.loc[urban_central, "nodes"].values,
            bus1=urban_central,
            bus2=urban_central + " urban central heat",
            carrier="urban central solid biomass CHP",
            p_nom_extendable=True,
            capital_cost=costs.at[key, "fixed"] * costs.at[key, "efficiency"],
            marginal_cost=costs.at[key, "VOM"],
            efficiency=costs.at[key, "efficiency"],
            efficiency2=costs.at[key, "efficiency-heat"],
            lifetime=costs.at[key, "lifetime"],
        )

        n.madd(
            "Link",
            urban_central + " urban central solid biomass CHP CC",
            bus0=spatial.biomass.df.loc[urban_central, "nodes"].values,
            bus1=urban_central,
            bus2=urban_central + " urban central heat",
            bus3="co2 atmosphere",
            bus4=spatial.co2.df.loc[urban_central, "nodes"].values,
            carrier="urban central solid biomass CHP CC",
            p_nom_extendable=True,
            capital_cost=costs.at[key + " CC", "fixed"]
            * costs.at[key + " CC", "efficiency"]
            + costs.at["biomass CHP capture", "fixed"]
            * costs.at["solid biomass", "CO2 intensity"],
            marginal_cost=costs.at[key + " CC", "VOM"],
            efficiency=costs.at[key + " CC", "efficiency"]
            - costs.at["solid biomass", "CO2 intensity"]
            * (
                costs.at["biomass CHP capture", "electricity-input"]
                + costs.at["biomass CHP capture", "compression-electricity-input"]
            ),
            efficiency2=costs.at[key + " CC", "efficiency-heat"],
            efficiency3=-costs.at["solid biomass", "CO2 intensity"]
            * costs.at["biomass CHP capture", "capture_rate"],
            efficiency4=costs.at["solid biomass", "CO2 intensity"]
            * costs.at["biomass CHP capture", "capture_rate"],
            lifetime=costs.at[key + " CC", "lifetime"],
        )

    if options["biomass_boiler"]:
        # TODO: Add surcharge for pellets
        nodes = pop_layout.index
        for name in [
            "residential rural",
            "services rural",
            "residential urban decentral",
            "services urban decentral",
        ]:
            n.madd(
                "Link",
                nodes + f" {name} biomass boiler",
                p_nom_extendable=True,
                bus0=spatial.biomass.df.loc[nodes, "nodes"].values,
                bus1=nodes + f" {name} heat",
                carrier=name + " biomass boiler",
                efficiency=costs.at["biomass boiler", "efficiency"],
                capital_cost=costs.at["biomass boiler", "efficiency"]
                * costs.at["biomass boiler", "fixed"]
                * options["overdimension_heat_generators"][
                    HeatSystem(name).central_or_decentral
                ],
                marginal_cost=costs.at["biomass boiler", "pelletizing cost"],
                lifetime=costs.at["biomass boiler", "lifetime"],
            )

    # Solid biomass to liquid fuel
    if options["biomass_to_liquid"]:
        add_carrier_buses(n, "oil")
        n.madd(
            "Link",
            spatial.biomass.nodes,
            suffix=" biomass to liquid",
            bus0=spatial.biomass.nodes,
            bus1=spatial.oil.nodes,
            bus2="co2 atmosphere",
            carrier="biomass to liquid",
            lifetime=costs.at["BtL", "lifetime"],
            efficiency=costs.at["BtL", "efficiency"],
            efficiency2=-costs.at["solid biomass", "CO2 intensity"]
            + costs.at["BtL", "CO2 stored"],
            p_nom_extendable=True,
            capital_cost=costs.at["BtL", "fixed"] * costs.at["BtL", "efficiency"],
            marginal_cost=costs.at["BtL", "VOM"] * costs.at["BtL", "efficiency"],
        )

    # Solid biomass to liquid fuel with carbon capture
    if options["biomass_to_liquid_cc"]:
        # Assuming that acid gas removal (incl. CO2) from syngas i performed with Rectisol
        # process (Methanol) and that electricity demand for this is included in the base process
        n.madd(
            "Link",
            spatial.biomass.nodes,
            suffix=" biomass to liquid CC",
            bus0=spatial.biomass.nodes,
            bus1=spatial.oil.nodes,
            bus2="co2 atmosphere",
            bus3=spatial.co2.nodes,
            carrier="biomass to liquid CC",
            lifetime=costs.at["BtL", "lifetime"],
            efficiency=costs.at["BtL", "efficiency"],
            efficiency2=-costs.at["solid biomass", "CO2 intensity"]
            + costs.at["BtL", "CO2 stored"] * (1 - costs.at["BtL", "capture rate"]),
            efficiency3=costs.at["BtL", "CO2 stored"] * costs.at["BtL", "capture rate"],
            p_nom_extendable=True,
            capital_cost=costs.at["BtL", "fixed"] * costs.at["BtL", "efficiency"]
            + costs.at["biomass CHP capture", "fixed"] * costs.at["BtL", "CO2 stored"],
            marginal_cost=costs.at["BtL", "VOM"] * costs.at["BtL", "efficiency"],
        )

    # Electrobiofuels (BtL with hydrogen addition to make more use of biogenic carbon).
    # Combination of efuels and biomass to liquid, both based on Fischer-Tropsch.
    # Experimental version - use with caution
    if options["electrobiofuels"]:
        add_carrier_buses(n, "oil")
        efuel_scale_factor = costs.at["BtL", "C stored"]
        name = (
            pd.Index(spatial.biomass.nodes)
            + " "
            + pd.Index(spatial.h2.nodes.str.replace(" H2", ""))
        )
        n.madd(
            "Link",
            name,
            suffix=" electrobiofuels",
            bus0=spatial.biomass.nodes,
            bus1=spatial.oil.nodes,
            bus2=spatial.h2.nodes,
            bus3="co2 atmosphere",
            carrier="electrobiofuels",
            lifetime=costs.at["electrobiofuels", "lifetime"],
            efficiency=costs.at["electrobiofuels", "efficiency-biomass"],
            efficiency2=-costs.at["electrobiofuels", "efficiency-hydrogen"],
            efficiency3=-costs.at["solid biomass", "CO2 intensity"]
            + costs.at["BtL", "CO2 stored"]
            * (1 - costs.at["Fischer-Tropsch", "capture rate"]),
            p_nom_extendable=True,
            capital_cost=costs.at["BtL", "fixed"] * costs.at["BtL", "efficiency"]
            + efuel_scale_factor
            * costs.at["Fischer-Tropsch", "fixed"]
            * costs.at["Fischer-Tropsch", "efficiency"],
            marginal_cost=costs.at["BtL", "VOM"] * costs.at["BtL", "efficiency"]
            + efuel_scale_factor
            * costs.at["Fischer-Tropsch", "VOM"]
            * costs.at["Fischer-Tropsch", "efficiency"],
        )

    # BioSNG from solid biomass
    if options["biosng"]:
        n.madd(
            "Link",
            spatial.gas.locations,  # first carrier to be spatially resolved
            suffix=" solid biomass to gas",
            bus0=spatial.biomass.nodes,
            bus1=spatial.gas.nodes,
            bus3="co2 atmosphere",
            carrier="BioSNG",
            lifetime=costs.at["BioSNG", "lifetime"],
            efficiency=costs.at["BioSNG", "efficiency"],
            efficiency3=-costs.at["solid biomass", "CO2 intensity"]
            + costs.at["BioSNG", "CO2 stored"],
            p_nom_extendable=True,
            capital_cost=costs.at["BioSNG", "fixed"] * costs.at["BioSNG", "efficiency"],
            marginal_cost=costs.at["BioSNG", "VOM"] * costs.at["BioSNG", "efficiency"],
        )

    # BioSNG from solid biomass with carbon capture
    if options["biosng_cc"]:
        # Assuming that acid gas removal (incl. CO2) from syngas i performed with Rectisol
        # process (Methanol) and that electricity demand for this is included in the base process
        n.madd(
            "Link",
            spatial.gas.locations,  # first carrier to be spatially resolved
            suffix=" solid biomass to gas CC",
            bus0=spatial.biomass.nodes,
            bus1=spatial.gas.nodes,
            bus2=spatial.co2.nodes,
            bus3="co2 atmosphere",
            carrier="BioSNG CC",
            lifetime=costs.at["BioSNG", "lifetime"],
            efficiency=costs.at["BioSNG", "efficiency"],
            efficiency2=costs.at["BioSNG", "CO2 stored"]
            * costs.at["BioSNG", "capture rate"],
            efficiency3=-costs.at["solid biomass", "CO2 intensity"]
            + costs.at["BioSNG", "CO2 stored"]
            * (1 - costs.at["BioSNG", "capture rate"]),
            p_nom_extendable=True,
            capital_cost=costs.at["BioSNG", "fixed"] * costs.at["BioSNG", "efficiency"]
            + costs.at["biomass CHP capture", "fixed"]
            * costs.at["BioSNG", "CO2 stored"],
            marginal_cost=costs.at["BioSNG", "VOM"] * costs.at["BioSNG", "efficiency"],
        )

    if options["bioH2"]:
        name = (
            pd.Index(spatial.biomass.nodes)
            + " "
            + pd.Index(spatial.h2.nodes.str.replace(" H2", ""))
        )
        n.madd(
            "Link",
            name,
            suffix=" solid biomass to hydrogen CC",
            bus0=spatial.biomass.nodes,
            bus1=spatial.h2.nodes,
            bus2=spatial.co2.nodes,
            bus3="co2 atmosphere",
            carrier="solid biomass to hydrogen",
            efficiency=costs.at["solid biomass to hydrogen", "efficiency"],
            efficiency2=costs.at["solid biomass", "CO2 intensity"]
            * options["cc_fraction"],
            efficiency3=-costs.at["solid biomass", "CO2 intensity"]
            * options["cc_fraction"],
            p_nom_extendable=True,
            capital_cost=costs.at["solid biomass to hydrogen", "fixed"]
            * costs.at["solid biomass to hydrogen", "efficiency"]
            + costs.at["biomass CHP capture", "fixed"]
            * costs.at["solid biomass", "CO2 intensity"],
            marginal_cost=0.0,
            lifetime=25,  # TODO: add value to technology-data
        )


def add_industry(n, costs):
    logger.info("Add industrial demand")
    # add oil buses for shipping, aviation and naptha for industry
    add_carrier_buses(n, "oil")
    # add methanol buses for industry
    add_carrier_buses(n, "methanol")

    nodes = pop_layout.index
    nhours = n.snapshot_weightings.generators.sum()

    endogenous_sectors = []
    if options["endogenous_steel"]:
        endogenous_sectors += ["DRI + Electric arc"]
    sectors_b = ~industrial_demand.index.get_level_values("sector").isin(
        endogenous_sectors
    )

    if options["endogenous_steel"]:
        logger.info("Adding endogenous primary steel demand in tonnes.")

        sector = "DRI + Electric arc"

        no_relocation = not options["relocation_steel"]

        s = " not" if no_relocation else ""
        logger.info(f"Steel industry relocation{s} activated.")

        n.add(
            "Bus",
            "EU steel",
            location="EU",
            carrier="steel",
            unit="t",
        )

        n.add(
            "Bus",
            "EU HBI",
            location="EU",
            carrier="HBI",
            unit="t",
        )

        n.add(
            "Load",
            "EU steel",
            bus="EU steel",
            carrier="steel",
            p_set=industrial_production[sector].sum() / nhours,
        )

        if not no_relocation:
            n.add(
                "Store",
                "EU steel Store",
                bus="EU steel",
                e_nom_extendable=True,
                e_cyclic=True,
                carrier="steel",
            )

            n.add(
                "Store",
                "EU HBI Store",
                bus="EU HBI",
                e_nom_extendable=True,
                e_cyclic=True,
                carrier="HBI",
            )

        electricity_input = costs.at[
            "direct iron reduction furnace", "electricity-input"
        ]

        hydrogen_input = costs.at["direct iron reduction furnace", "hydrogen-input"]

        # so that for each region supply matches consumption
        p_nom = (
            industrial_production[sector]
            * costs.at["electric arc furnace", "hbi-input"]
            * electricity_input
            / nhours
        )

        marginal_cost = (
            costs.at["iron ore DRI-ready", "commodity"]
            * costs.at["direct iron reduction furnace", "ore-input"]
            / electricity_input
        )

        n.madd(
            "Link",
            nodes,
            suffix=" DRI",
            carrier="DRI",
            capital_cost=costs.at["direct iron reduction furnace", "fixed"]
            / electricity_input,
            marginal_cost=marginal_cost,
            p_nom=p_nom if no_relocation else 0,
            p_nom_extendable=False if no_relocation else True,
            bus0=nodes,
            bus1="EU HBI",
            bus2=nodes + " H2",
            efficiency=1 / electricity_input,
            efficiency2=-hydrogen_input / electricity_input,
        )

        electricity_input = costs.at["electric arc furnace", "electricity-input"]

        p_nom = industrial_production[sector] * electricity_input / nhours

        n.madd(
            "Link",
            nodes,
            suffix=" EAF",
            carrier="EAF",
            capital_cost=costs.at["electric arc furnace", "fixed"] / electricity_input,
            p_nom=p_nom if no_relocation else 0,
            p_nom_extendable=False if no_relocation else True,
            bus0=nodes,
            bus1="EU steel",
            bus2="EU HBI",
            efficiency=1 / electricity_input,
            efficiency2=-costs.at["electric arc furnace", "hbi-input"]
            / electricity_input,
        )

    n.madd(
        "Bus",
        spatial.biomass.industry,
        location=spatial.biomass.locations,
        carrier="solid biomass for industry",
        unit="MWh_LHV",
    )

    if options.get("biomass_spatial", options["biomass_transport"]):
        p_set = (
            industrial_demand.loc[
                (spatial.biomass.locations, sectors_b), "solid biomass"
            ]
            .groupby(level="nodes")
            .sum()
            .rename(index=lambda x: x + " solid biomass for industry")
            / nhours
        )
    else:
        p_set = industrial_demand.loc[sectors_b, "solid biomass"].sum() / nhours

    n.madd(
        "Load",
        spatial.biomass.industry,
        bus=spatial.biomass.industry,
        carrier="solid biomass for industry",
        p_set=p_set,
    )

    n.madd(
        "Link",
        spatial.biomass.industry,
        bus0=spatial.biomass.nodes,
        bus1=spatial.biomass.industry,
        carrier="solid biomass for industry",
        p_nom_extendable=True,
        efficiency=1.0,
    )

    if len(spatial.biomass.industry_cc) <= 1 and len(spatial.co2.nodes) > 1:
        link_names = nodes + " " + spatial.biomass.industry_cc
    else:
        link_names = spatial.biomass.industry_cc

    n.madd(
        "Link",
        link_names,
        bus0=spatial.biomass.nodes,
        bus1=spatial.biomass.industry,
        bus2="co2 atmosphere",
        bus3=spatial.co2.nodes,
        carrier="solid biomass for industry CC",
        p_nom_extendable=True,
        capital_cost=costs.at["cement capture", "fixed"]
        * costs.at["solid biomass", "CO2 intensity"],
        efficiency=0.9,  # TODO: make config option
        efficiency2=-costs.at["solid biomass", "CO2 intensity"]
        * costs.at["cement capture", "capture_rate"],
        efficiency3=costs.at["solid biomass", "CO2 intensity"]
        * costs.at["cement capture", "capture_rate"],
        lifetime=costs.at["cement capture", "lifetime"],
    )

    n.madd(
        "Bus",
        spatial.gas.industry,
        location=spatial.gas.locations,
        carrier="gas for industry",
        unit="MWh_LHV",
    )

    gas_demand = (
        industrial_demand.loc[(nodes, sectors_b), "methane"].groupby(level="node").sum()
        / nhours
    )

    if options["gas_network"]:
        spatial_gas_demand = gas_demand.rename(index=lambda x: x + " gas for industry")
    else:
        spatial_gas_demand = gas_demand.sum()

    n.madd(
        "Load",
        spatial.gas.industry,
        bus=spatial.gas.industry,
        carrier="gas for industry",
        p_set=spatial_gas_demand,
    )

    n.madd(
        "Link",
        spatial.gas.industry,
        bus0=spatial.gas.nodes,
        bus1=spatial.gas.industry,
        bus2="co2 atmosphere",
        carrier="gas for industry",
        p_nom_extendable=True,
        efficiency=1.0,
        efficiency2=costs.at["gas", "CO2 intensity"],
    )

    n.madd(
        "Link",
        spatial.gas.industry_cc,
        bus0=spatial.gas.nodes,
        bus1=spatial.gas.industry,
        bus2="co2 atmosphere",
        bus3=spatial.co2.nodes,
        carrier="gas for industry CC",
        p_nom_extendable=True,
        capital_cost=costs.at["cement capture", "fixed"]
        * costs.at["gas", "CO2 intensity"],
        efficiency=0.9,
        efficiency2=costs.at["gas", "CO2 intensity"]
        * (1 - costs.at["cement capture", "capture_rate"]),
        efficiency3=costs.at["gas", "CO2 intensity"]
        * costs.at["cement capture", "capture_rate"],
        lifetime=costs.at["cement capture", "lifetime"],
    )

    n.madd(
        "Load",
        nodes,
        suffix=" H2 for industry",
        bus=nodes + " H2",
        carrier="H2 for industry",
        p_set=industrial_demand.loc[(nodes, sectors_b), "hydrogen"]
        .groupby(level="node")
        .sum()
        / nhours,
    )

    # methanol for industry

    n.madd(
        "Bus",
        spatial.methanol.industry,
        carrier="industry methanol",
        location=spatial.methanol.demand_locations,
        unit="MWh_LHV",
    )

    p_set_methanol = (
        industrial_demand.loc[(nodes, sectors_b), "methanol"].rename(
            lambda x: x + " industry methanol"
        )
        / nhours
    )

    if not options["methanol"]["regional_methanol_demand"]:
        p_set_methanol = p_set_methanol.sum()

    n.madd(
        "Load",
        spatial.methanol.industry,
        bus=spatial.methanol.industry,
        carrier="industry methanol",
        p_set=p_set_methanol,
    )

    n.madd(
        "Link",
        spatial.methanol.industry,
        bus0=spatial.methanol.nodes,
        bus1=spatial.methanol.industry,
        bus2="co2 atmosphere",
        carrier="industry methanol",
        p_nom_extendable=True,
        efficiency2=1 / options["MWh_MeOH_per_tCO2"],
        # CO2 intensity methanol based on stoichiometric calculation with 22.7 GJ/t methanol (32 g/mol), CO2 (44 g/mol), 277.78 MWh/TJ = 0.218 t/MWh
    )

    n.madd(
        "Link",
        spatial.h2.locations + " methanolisation",
        bus0=spatial.h2.nodes,
        bus1=spatial.methanol.nodes,
        bus2=nodes,
        bus3=spatial.co2.nodes,
        carrier="methanolisation",
        p_nom_extendable=True,
        p_min_pu=options["min_part_load_methanolisation"],
        capital_cost=costs.at["methanolisation", "fixed"]
        * options["MWh_MeOH_per_MWh_H2"],  # EUR/MW_H2/a
        marginal_cost=options["MWh_MeOH_per_MWh_H2"]
        * costs.at["methanolisation", "VOM"],
        lifetime=costs.at["methanolisation", "lifetime"],
        efficiency=options["MWh_MeOH_per_MWh_H2"],
        efficiency2=-options["MWh_MeOH_per_MWh_H2"] / options["MWh_MeOH_per_MWh_e"],
        efficiency3=-options["MWh_MeOH_per_MWh_H2"] / options["MWh_MeOH_per_tCO2"],
    )

    shipping_hydrogen_share = get(options["shipping_hydrogen_share"], investment_year)
    shipping_methanol_share = get(options["shipping_methanol_share"], investment_year)
    shipping_oil_share = get(options["shipping_oil_share"], investment_year)

    total_share = shipping_hydrogen_share + shipping_methanol_share + shipping_oil_share
    if total_share != 1:
        logger.warning(
            f"Total shipping shares sum up to {total_share:.2%}, corresponding to increased or decreased demand assumptions."
        )

    domestic_navigation = pop_weighted_energy_totals.loc[
        nodes, ["total domestic navigation"]
    ].squeeze()
    international_navigation = (
        pd.read_csv(snakemake.input.shipping_demand, index_col=0).squeeze(axis=1)
        * nyears
    )
    all_navigation = domestic_navigation + international_navigation
    p_set = all_navigation * 1e6 / nhours

    if shipping_hydrogen_share:
        oil_efficiency = options.get(
            "shipping_oil_efficiency", options.get("shipping_average_efficiency", 0.4)
        )
        efficiency = oil_efficiency / costs.at["fuel cell", "efficiency"]
        shipping_hydrogen_share = get(
            options["shipping_hydrogen_share"], investment_year
        )

        if options["shipping_hydrogen_liquefaction"]:
            n.madd(
                "Bus",
                nodes,
                suffix=" H2 liquid",
                carrier="H2 liquid",
                location=nodes,
                unit="MWh_LHV",
            )

            n.madd(
                "Link",
                nodes + " H2 liquefaction",
                bus0=nodes + " H2",
                bus1=nodes + " H2 liquid",
                carrier="H2 liquefaction",
                efficiency=costs.at["H2 liquefaction", "efficiency"],
                capital_cost=costs.at["H2 liquefaction", "fixed"],
                p_nom_extendable=True,
                lifetime=costs.at["H2 liquefaction", "lifetime"],
            )

            shipping_bus = nodes + " H2 liquid"
        else:
            shipping_bus = nodes + " H2"

        efficiency = (
            options["shipping_oil_efficiency"] / costs.at["fuel cell", "efficiency"]
        )
        p_set_hydrogen = shipping_hydrogen_share * p_set * efficiency

        n.madd(
            "Load",
            nodes,
            suffix=" H2 for shipping",
            bus=shipping_bus,
            carrier="H2 for shipping",
            p_set=p_set_hydrogen,
        )

    if shipping_methanol_share:
        efficiency = (
            options["shipping_oil_efficiency"] / options["shipping_methanol_efficiency"]
        )

        p_set_methanol_shipping = (
            shipping_methanol_share
            * p_set.rename(lambda x: x + " shipping methanol")
            * efficiency
        )

        if not options["methanol"]["regional_methanol_demand"]:
            p_set_methanol_shipping = p_set_methanol_shipping.sum()

        n.madd(
            "Bus",
            spatial.methanol.shipping,
            location=spatial.methanol.demand_locations,
            carrier="shipping methanol",
            unit="MWh_LHV",
        )

        n.madd(
            "Load",
            spatial.methanol.shipping,
            bus=spatial.methanol.shipping,
            carrier="shipping methanol",
            p_set=p_set_methanol_shipping,
        )

        n.madd(
            "Link",
            spatial.methanol.shipping,
            bus0=spatial.methanol.nodes,
            bus1=spatial.methanol.shipping,
            bus2="co2 atmosphere",
            carrier="shipping methanol",
            p_nom_extendable=True,
            efficiency2=1
            / options[
                "MWh_MeOH_per_tCO2"
            ],  # CO2 intensity methanol based on stoichiometric calculation with 22.7 GJ/t methanol (32 g/mol), CO2 (44 g/mol), 277.78 MWh/TJ = 0.218 t/MWh
        )

    if shipping_oil_share:

        p_set_oil = shipping_oil_share * p_set.rename(lambda x: x + " shipping oil")

        if not options["regional_oil_demand"]:
            p_set_oil = p_set_oil.sum()

        n.madd(
            "Bus",
            spatial.oil.shipping,
            location=spatial.oil.demand_locations,
            carrier="shipping oil",
            unit="MWh_LHV",
        )

        n.madd(
            "Load",
            spatial.oil.shipping,
            bus=spatial.oil.shipping,
            carrier="shipping oil",
            p_set=p_set_oil,
        )

        n.madd(
            "Link",
            spatial.oil.shipping,
            bus0=spatial.oil.nodes,
            bus1=spatial.oil.shipping,
            bus2="co2 atmosphere",
            carrier="shipping oil",
            p_nom_extendable=True,
            efficiency2=costs.at["oil", "CO2 intensity"],
        )

    if options["oil_boilers"]:
        nodes = pop_layout.index

        for heat_system in HeatSystem:
            if not heat_system == HeatSystem.URBAN_CENTRAL:
                n.madd(
                    "Link",
                    nodes + f" {heat_system} oil boiler",
                    p_nom_extendable=True,
                    bus0=spatial.oil.nodes,
                    bus1=nodes + f" {heat_system} heat",
                    bus2="co2 atmosphere",
                    carrier=f"{heat_system} oil boiler",
                    efficiency=costs.at["decentral oil boiler", "efficiency"],
                    efficiency2=costs.at["oil", "CO2 intensity"],
                    capital_cost=costs.at["decentral oil boiler", "efficiency"]
                    * costs.at["decentral oil boiler", "fixed"]
                    * options["overdimension_heat_generators"][
                        heat_system.central_or_decentral
                    ],
                    lifetime=costs.at["decentral oil boiler", "lifetime"],
                )

    n.madd(
        "Link",
        nodes + " Fischer-Tropsch",
        bus0=nodes + " H2",
        bus1=spatial.oil.nodes,
        bus2=spatial.co2.nodes,
        carrier="Fischer-Tropsch",
        efficiency=costs.at["Fischer-Tropsch", "efficiency"],
        capital_cost=costs.at["Fischer-Tropsch", "fixed"]
        * costs.at["Fischer-Tropsch", "efficiency"],  # EUR/MW_H2/a
        marginal_cost=costs.at["Fischer-Tropsch", "efficiency"]
        * costs.at["Fischer-Tropsch", "VOM"],
        efficiency2=-costs.at["oil", "CO2 intensity"]
        * costs.at["Fischer-Tropsch", "efficiency"],
        p_nom_extendable=True,
        p_min_pu=options["min_part_load_fischer_tropsch"],
        lifetime=costs.at["Fischer-Tropsch", "lifetime"],
    )

    # naphtha
    demand_factor = options["HVC_demand_factor"]
    if demand_factor != 1:
        logger.warning(f"Changing HVC demand by {demand_factor*100-100:+.2f}%.")

    p_set_naphtha = (
        demand_factor
        * industrial_demand.loc[(nodes, sectors_b), "naphtha"].rename(
            lambda x: x + " naphtha for industry"
        )
        / nhours
    )

    if not options["regional_oil_demand"]:
        p_set_naphtha = p_set_naphtha.sum()

    n.madd(
        "Bus",
        spatial.oil.naphtha,
        location=spatial.oil.demand_locations,
        carrier="naphtha for industry",
        unit="MWh_LHV",
    )

    n.madd(
        "Load",
        spatial.oil.naphtha,
        bus=spatial.oil.naphtha,
        carrier="naphtha for industry",
        p_set=p_set_naphtha,
    )

    # some CO2 from naphtha are process emissions from steam cracker
    # rest of CO2 released to atmosphere either in waste-to-energy or decay
    process_co2_per_naphtha = (
        industrial_demand.loc[
            (nodes, sectors_b), "process emission from feedstock"
        ].sum()
        / industrial_demand.loc[(nodes, sectors_b), "naphtha"].sum()
    )
    emitted_co2_per_naphtha = costs.at["oil", "CO2 intensity"] - process_co2_per_naphtha

    non_sequestered = 1 - get(
        cf_industry["HVC_environment_sequestration_fraction"],
        investment_year,
    )

    if cf_industry["waste_to_energy"] or cf_industry["waste_to_energy_cc"]:

        non_sequestered_hvc_locations = (
            pd.Index(spatial.oil.demand_locations) + " non-sequestered HVC"
        )

        n.madd(
            "Bus",
            non_sequestered_hvc_locations,
            location=spatial.oil.demand_locations,
            carrier="non-sequestered HVC",
            unit="MWh_LHV",
        )

        n.madd(
            "Link",
            spatial.oil.naphtha,
            bus0=spatial.oil.nodes,
            bus1=spatial.oil.naphtha,
            bus2=non_sequestered_hvc_locations,
            bus3=spatial.co2.process_emissions,
            carrier="naphtha for industry",
            p_nom_extendable=True,
            efficiency2=non_sequestered
            * emitted_co2_per_naphtha
            / costs.at["oil", "CO2 intensity"],
            efficiency3=process_co2_per_naphtha,
        )

        if options["biomass"] and options["municipal_solid_waste"]:
            n.madd(
                "Link",
                spatial.msw.locations,
                bus0=spatial.msw.nodes,
                bus1=non_sequestered_hvc_locations,
                bus2="co2 atmosphere",
                carrier="municipal solid waste",
                p_nom_extendable=True,
                efficiency=1.0,
                efficiency2=-costs.at[
                    "oil", "CO2 intensity"
                ],  # because msw is co2 neutral and will be burned in waste CHP or decomposed as oil
            )

        n.madd(
            "Link",
            spatial.oil.demand_locations,
            suffix=" HVC to air",
            bus0=non_sequestered_hvc_locations,
            bus1="co2 atmosphere",
            carrier="HVC to air",
            p_nom_extendable=True,
            efficiency=costs.at["oil", "CO2 intensity"],
        )

        if len(non_sequestered_hvc_locations) == 1:
            waste_source = non_sequestered_hvc_locations[0]
        else:
            waste_source = non_sequestered_hvc_locations

        if cf_industry["waste_to_energy"]:

            n.madd(
                "Link",
                spatial.nodes + " waste CHP",
                bus0=waste_source,
                bus1=spatial.nodes,
                bus2=spatial.nodes + " urban central heat",
                bus3="co2 atmosphere",
                carrier="waste CHP",
                p_nom_extendable=True,
                capital_cost=costs.at["waste CHP", "fixed"]
                * costs.at["waste CHP", "efficiency"],
                marginal_cost=costs.at["waste CHP", "VOM"],
                efficiency=costs.at["waste CHP", "efficiency"],
                efficiency2=costs.at["waste CHP", "efficiency-heat"],
                efficiency3=costs.at["oil", "CO2 intensity"],
                lifetime=costs.at["waste CHP", "lifetime"],
            )

        if cf_industry["waste_to_energy_cc"]:

            n.madd(
                "Link",
                spatial.nodes + " waste CHP CC",
                bus0=waste_source,
                bus1=spatial.nodes,
                bus2=spatial.nodes + " urban central heat",
                bus3="co2 atmosphere",
                bus4=spatial.co2.nodes,
                carrier="waste CHP CC",
                p_nom_extendable=True,
                capital_cost=costs.at["waste CHP CC", "fixed"]
                * costs.at["waste CHP CC", "efficiency"]
                + costs.at["biomass CHP capture", "fixed"]
                * costs.at["oil", "CO2 intensity"],
                marginal_cost=costs.at["waste CHP CC", "VOM"],
                efficiency=costs.at["waste CHP CC", "efficiency"],
                efficiency2=costs.at["waste CHP CC", "efficiency-heat"],
                efficiency3=costs.at["oil", "CO2 intensity"]
                * (1 - options["cc_fraction"]),
                efficiency4=costs.at["oil", "CO2 intensity"] * options["cc_fraction"],
                lifetime=costs.at["waste CHP CC", "lifetime"],
            )

    else:

        n.madd(
            "Link",
            spatial.oil.naphtha,
            bus0=spatial.oil.nodes,
            bus1=spatial.oil.naphtha,
            bus2="co2 atmosphere",
            bus3=spatial.co2.process_emissions,
            carrier="naphtha for industry",
            p_nom_extendable=True,
            efficiency2=emitted_co2_per_naphtha * non_sequestered,
            efficiency3=process_co2_per_naphtha,
        )

    # aviation
    demand_factor = options["aviation_demand_factor"]
    if demand_factor != 1:
        logger.warning(f"Changing aviation demand by {demand_factor*100-100:+.2f}%.")

    all_aviation = ["total international aviation", "total domestic aviation"]

    p_set = (
        demand_factor
        * pop_weighted_energy_totals.loc[nodes, all_aviation].sum(axis=1)
        * 1e6
        / nhours
    ).rename(lambda x: x + " kerosene for aviation")

    if not options["regional_oil_demand"]:
        p_set = p_set.sum()

    n.madd(
        "Bus",
        spatial.oil.kerosene,
        location=spatial.oil.demand_locations,
        carrier="kerosene for aviation",
        unit="MWh_LHV",
    )

    n.madd(
        "Load",
        spatial.oil.kerosene,
        bus=spatial.oil.kerosene,
        carrier="kerosene for aviation",
        p_set=p_set,
    )

    n.madd(
        "Link",
        spatial.oil.kerosene,
        bus0=spatial.oil.nodes,
        bus1=spatial.oil.kerosene,
        bus2="co2 atmosphere",
        carrier="kerosene for aviation",
        p_nom_extendable=True,
        efficiency2=costs.at["oil", "CO2 intensity"],
    )

    if options["methanol"]["methanol_to_kerosene"]:
        add_methanol_to_kerosene(n, costs)

    # TODO simplify bus expression
    n.madd(
        "Load",
        nodes,
        suffix=" low-temperature heat for industry",
        bus=[
            (
                node + " urban central heat"
                if node + " urban central heat" in n.buses.index
                else node + " services urban decentral heat"
            )
            for node in nodes
        ],
        carrier="low-temperature heat for industry",
        p_set=industrial_demand.loc[(nodes, sectors_b), "low-temperature heat"]
        .groupby(level="node")
        .sum()
        / nhours,
    )

    # remove today's industrial electricity demand by scaling down total electricity demand
    for ct in n.buses.country.dropna().unique():
        # TODO map onto n.bus.country

        loads_i = n.loads.index[
            (n.loads.index.str[:2] == ct) & (n.loads.carrier == "electricity")
        ]
        if n.loads_t.p_set[loads_i].empty:
            continue
        factor = (
            1
            - industrial_demand_today.loc[loads_i, "electricity"].sum()
            / n.loads_t.p_set[loads_i].sum().sum()
        )
        n.loads_t.p_set[loads_i] *= factor

    n.madd(
        "Load",
        nodes,
        suffix=" industry electricity",
        bus=nodes,
        carrier="industry electricity",
        p_set=industrial_demand.loc[(nodes, sectors_b), "electricity"]
        .groupby(level="node")
        .sum()
        / nhours,
    )

    n.madd(
        "Bus",
        spatial.co2.process_emissions,
        location=spatial.co2.locations,
        carrier="process emissions",
        unit="t_co2",
    )

    if options["co2_spatial"] or options["co2network"]:
        p_set = (
            -industrial_demand.loc[(nodes, sectors_b), "process emission"]
            .groupby(level="node")
            .sum()
            .rename(index=lambda x: x + " process emissions")
            / nhours
        )
    else:
        p_set = (
            -industrial_demand.loc[(nodes, sectors_b), "process emission"].sum()
            / nhours
        )

    n.madd(
        "Load",
        spatial.co2.process_emissions,
        bus=spatial.co2.process_emissions,
        carrier="process emissions",
        p_set=p_set,
    )

    n.madd(
        "Link",
        spatial.co2.process_emissions,
        bus0=spatial.co2.process_emissions,
        bus1="co2 atmosphere",
        carrier="process emissions",
        p_nom_extendable=True,
        efficiency=1.0,
    )

    # assume enough local waste heat for CC
    n.madd(
        "Link",
        spatial.co2.locations,
        suffix=" process emissions CC",
        bus0=spatial.co2.process_emissions,
        bus1="co2 atmosphere",
        bus2=spatial.co2.nodes,
        carrier="process emissions CC",
        p_nom_extendable=True,
        capital_cost=costs.at["cement capture", "fixed"],
        efficiency=1 - costs.at["cement capture", "capture_rate"],
        efficiency2=costs.at["cement capture", "capture_rate"],
        lifetime=costs.at["cement capture", "lifetime"],
    )

    if options["ammonia"]:
        if options["ammonia"] == "regional":
            p_set = (
                industrial_demand.loc[(spatial.ammonia.locations, sectors_b), "ammonia"]
                .groupby(level="node")
                .sum()
                .rename(index=lambda x: x + " NH3")
                / nhours
            )
        else:
            p_set = industrial_demand.loc[sectors_b, "ammonia"].sum() / nhours

        n.madd(
            "Load",
            spatial.ammonia.nodes,
            bus=spatial.ammonia.nodes,
            carrier="NH3",
            p_set=p_set,
        )

    if industrial_demand[["coke", "coal"]].sum().sum() > 0:
        add_carrier_buses(n, "coal")

        mwh_coal_per_mwh_coke = 1.366  # from eurostat energy balance
        p_set = (
            industrial_demand["coal"]
            + mwh_coal_per_mwh_coke * industrial_demand["coke"]
        ) / nhours

        p_set.rename(lambda x: x + " coal for industry", inplace=True)

        if not options["regional_coal_demand"]:
            p_set = p_set.sum()

        n.madd(
            "Bus",
            spatial.coal.industry,
            location=spatial.coal.demand_locations,
            carrier="coal for industry",
            unit="MWh_LHV",
        )

        n.madd(
            "Load",
            spatial.coal.industry,
            bus=spatial.coal.industry,
            carrier="coal for industry",
            p_set=p_set,
        )

        n.madd(
            "Link",
            spatial.coal.industry,
            bus0=spatial.coal.nodes,
            bus1=spatial.coal.industry,
            bus2="co2 atmosphere",
            carrier="coal for industry",
            p_nom_extendable=True,
            efficiency2=costs.at["coal", "CO2 intensity"],
        )


def add_waste_heat(n):
    # TODO options?

    logger.info("Add possibility to use industrial waste heat in district heating")

    cf_industry = snakemake.params.industry

    # AC buses with district heating
    urban_central = n.buses.index[n.buses.carrier == "urban central heat"]
    if not urban_central.empty:
        urban_central = urban_central.str[: -len(" urban central heat")]

        link_carriers = n.links.carrier.unique()

        # TODO what is the 0.95 and should it be a config option?
        if (
            options["use_fischer_tropsch_waste_heat"]
            and "Fischer-Tropsch" in link_carriers
        ):
            n.links.loc[urban_central + " Fischer-Tropsch", "bus3"] = (
                urban_central + " urban central heat"
            )
            n.links.loc[urban_central + " Fischer-Tropsch", "efficiency3"] = (
                0.95 - n.links.loc[urban_central + " Fischer-Tropsch", "efficiency"]
            ) * options["use_fischer_tropsch_waste_heat"]

        if options["use_methanation_waste_heat"] and "Sabatier" in link_carriers:
            n.links.loc[urban_central + " Sabatier", "bus3"] = (
                urban_central + " urban central heat"
            )
            n.links.loc[urban_central + " Sabatier", "efficiency3"] = (
                0.95 - n.links.loc[urban_central + " Sabatier", "efficiency"]
            ) * options["use_methanation_waste_heat"]

        # DEA quotes 15% of total input (11% of which are high-value heat)
        if options["use_haber_bosch_waste_heat"] and "Haber-Bosch" in link_carriers:
            n.links.loc[urban_central + " Haber-Bosch", "bus3"] = (
                urban_central + " urban central heat"
            )
            total_energy_input = (
                cf_industry["MWh_H2_per_tNH3_electrolysis"]
                + cf_industry["MWh_elec_per_tNH3_electrolysis"]
            ) / cf_industry["MWh_NH3_per_tNH3"]
            electricity_input = (
                cf_industry["MWh_elec_per_tNH3_electrolysis"]
                / cf_industry["MWh_NH3_per_tNH3"]
            )
            n.links.loc[urban_central + " Haber-Bosch", "efficiency3"] = (
                0.15 * total_energy_input / electricity_input
            ) * options["use_haber_bosch_waste_heat"]

        if (
            options["use_methanolisation_waste_heat"]
            and "methanolisation" in link_carriers
        ):
            n.links.loc[urban_central + " methanolisation", "bus4"] = (
                urban_central + " urban central heat"
            )
            n.links.loc[urban_central + " methanolisation", "efficiency4"] = (
                costs.at["methanolisation", "heat-output"]
                / costs.at["methanolisation", "hydrogen-input"]
            ) * options["use_methanolisation_waste_heat"]

        # TODO integrate usable waste heat efficiency into technology-data from DEA
        if (
            options["use_electrolysis_waste_heat"]
            and "H2 Electrolysis" in link_carriers
        ):
            n.links.loc[urban_central + " H2 Electrolysis", "bus2"] = (
                urban_central + " urban central heat"
            )
            n.links.loc[urban_central + " H2 Electrolysis", "efficiency2"] = (
                0.84 - n.links.loc[urban_central + " H2 Electrolysis", "efficiency"]
            ) * options["use_electrolysis_waste_heat"]

        if options["use_fuel_cell_waste_heat"] and "H2 Fuel Cell" in link_carriers:
            n.links.loc[urban_central + " H2 Fuel Cell", "bus2"] = (
                urban_central + " urban central heat"
            )
            n.links.loc[urban_central + " H2 Fuel Cell", "efficiency2"] = (
                0.95 - n.links.loc[urban_central + " H2 Fuel Cell", "efficiency"]
            ) * options["use_fuel_cell_waste_heat"]


def add_agriculture(n, costs):
    logger.info("Add agriculture, forestry and fishing sector.")

    nodes = pop_layout.index
    nhours = n.snapshot_weightings.generators.sum()

    # electricity

    n.madd(
        "Load",
        nodes,
        suffix=" agriculture electricity",
        bus=nodes,
        carrier="agriculture electricity",
        p_set=pop_weighted_energy_totals.loc[nodes, "total agriculture electricity"]
        * 1e6
        / nhours,
    )

    # heat

    n.madd(
        "Load",
        nodes,
        suffix=" agriculture heat",
        bus=nodes + " services rural heat",
        carrier="agriculture heat",
        p_set=pop_weighted_energy_totals.loc[nodes, "total agriculture heat"]
        * 1e6
        / nhours,
    )

    # machinery

    electric_share = get(
        options["agriculture_machinery_electric_share"], investment_year
    )
    oil_share = get(options["agriculture_machinery_oil_share"], investment_year)

    total_share = electric_share + oil_share
    if total_share != 1:
        logger.warning(
            f"Total agriculture machinery shares sum up to {total_share:.2%}, corresponding to increased or decreased demand assumptions."
        )

    machinery_nodal_energy = (
        pop_weighted_energy_totals.loc[nodes, "total agriculture machinery"] * 1e6
    )

    if electric_share > 0:
        efficiency_gain = (
            options["agriculture_machinery_fuel_efficiency"]
            / options["agriculture_machinery_electric_efficiency"]
        )

        n.madd(
            "Load",
            nodes,
            suffix=" agriculture machinery electric",
            bus=nodes,
            carrier="agriculture machinery electric",
            p_set=electric_share / efficiency_gain * machinery_nodal_energy / nhours,
        )

    if oil_share > 0:
        p_set = (
            oil_share
            * machinery_nodal_energy.rename(lambda x: x + " agriculture machinery oil")
            / nhours
        )

        if not options["regional_oil_demand"]:
            p_set = p_set.sum()

        n.madd(
            "Bus",
            spatial.oil.agriculture_machinery,
            location=spatial.oil.demand_locations,
            carrier="agriculture machinery oil",
            unit="MWh_LHV",
        )

        n.madd(
            "Load",
            spatial.oil.agriculture_machinery,
            bus=spatial.oil.agriculture_machinery,
            carrier="agriculture machinery oil",
            p_set=p_set,
        )

        n.madd(
            "Link",
            spatial.oil.agriculture_machinery,
            bus0=spatial.oil.nodes,
            bus1=spatial.oil.agriculture_machinery,
            bus2="co2 atmosphere",
            carrier="agriculture machinery oil",
            p_nom_extendable=True,
            efficiency2=costs.at["oil", "CO2 intensity"],
        )


def decentral(n):
    """
    Removes the electricity transmission system.
    """
    n.lines.drop(n.lines.index, inplace=True)
    n.links.drop(n.links.index[n.links.carrier.isin(["DC", "B2B"])], inplace=True)


def remove_h2_network(n):
    n.links.drop(
        n.links.index[n.links.carrier.str.contains("H2 pipeline")], inplace=True
    )

    if "EU H2 Store" in n.stores.index:
        n.stores.drop("EU H2 Store", inplace=True)


def add_endogenous_hvdc_import_options(n, cost_factor=1.0):
    logger.info("Add import options: endogenous hvdc-to-elec")
    cf = snakemake.config["sector"]["import"].get("endogenous_hvdc_import", {})
    if not cf["enable"]:
        return

    regions = gpd.read_file(snakemake.input.regions_onshore).set_index("name")

    p_max_pu = xr.open_dataset(snakemake.input.import_p_max_pu).p_max_pu
    p_max_pu = p_max_pu.isel(importer=p_max_pu.notnull().argmax("importer"))

    p_nom_max = xr.open_dataset(snakemake.input.import_p_max_pu).p_nom_max
    p_nom_max = p_nom_max.isel(
        importer=p_nom_max.notnull().argmax("importer")
    ).to_pandas()

    exporters_iso2 = [e.split("-")[0] for e in cf["exporters"]]  # noqa
    exporters = (
        country_shapes.set_index("ISO_A2").loc[exporters_iso2].representative_point()
    )
    exporters.index = cf["exporters"]

    import_links = {}
    a = regions.representative_point().to_crs(DISTANCE_CRS)

    # Prohibit routes through Russia or Belarus
    forbidden_hvdc_importers = ["FI", "LV", "LT", "EE"]
    a = a.loc[~a.index.str[:2].isin(forbidden_hvdc_importers)]

    for ct in exporters.index:
        b = exporters.to_crs(DISTANCE_CRS)[ct]
        d = a.distance(b)
        import_links[ct] = (
            d.where(d < d.quantile(cf["distance_threshold"])).div(1e3).dropna()
        )  # km
    import_links = pd.concat(import_links)
    import_links.loc[
        import_links.index.get_level_values(0).str.contains("KZ|CN|MN|UZ")
    ] *= (
        1.2  # proxy for detour through Caucasus in addition to crow-fly distance factor
    )

    with warnings.catch_warnings():
        warnings.filterwarnings("ignore", category=DeprecationWarning)
        # xlinks
        xlinks = {}
        for bus0, links in cf["xlinks"].items():
            for link in links:
                landing_point = gpd.GeoSeries(
                    [Point(link["x"], link["y"])], crs=4326
                ).to_crs(DISTANCE_CRS)
                bus1 = (
                    regions.to_crs(DISTANCE_CRS)
                    .geometry.distance(landing_point[0])
                    .idxmin()
                )
                xlinks[(bus0, bus1)] = link["length"]

    import_links = pd.concat([import_links, pd.Series(xlinks)], axis=0)
    import_links = import_links.drop_duplicates(keep="first")
    duplicated = import_links.index.duplicated(keep="first")
    import_links = import_links.loc[~duplicated]

    hvdc_cost = (
        import_links.values * cf["length_factor"] * costs.at["HVDC submarine", "fixed"]
        + costs.at["HVDC inverter pair", "fixed"]
    )

    buses_i = exporters.index

    n.madd("Bus", buses_i, x=exporters.x, y=exporters.y)

    efficiency = cf["efficiency_static"] * cf["efficiency_per_1000km"] ** (
        import_links.values / 1e3
    )

    n.madd(
        "Link",
        ["import hvdc-to-elec " + " ".join(idx).strip() for idx in import_links.index],
        bus0=import_links.index.get_level_values(0),
        bus1=import_links.index.get_level_values(1),
        carrier="import hvdc-to-elec",
        p_nom_extendable=True,
        length=import_links.values,
        capital_cost=hvdc_cost * cost_factor,
        efficiency=efficiency,
        p_nom_max=cf["p_nom_max"],
        bus2=import_links.index.get_level_values(0) + " export",
        efficiency2=-efficiency,
    )

    for tech in ["solar-utility", "onwind"]:
        p_max_pu_tech = p_max_pu.sel(technology=tech).to_pandas().dropna().T

        exporters_tech_i = exporters.index.intersection(p_max_pu_tech.columns)

        grid_connection = costs.at["electricity grid connection", "fixed"]

        n.madd(
            "Generator",
            exporters_tech_i,
            suffix=" " + tech,
            bus=exporters_tech_i,
            carrier="external " + tech,
            p_nom_extendable=True,
            capital_cost=(costs.at[tech, "fixed"] + grid_connection) * cost_factor,
            lifetime=costs.at[tech, "lifetime"],
            p_max_pu=p_max_pu_tech.reindex(columns=exporters_tech_i).values,
            p_nom_max=p_nom_max[tech].reindex(index=exporters_tech_i).values
            * cf["share_of_p_nom_max_available"],
        )

    # hydrogen storage

    h2_buses_i = n.madd(
        "Bus", buses_i, suffix=" H2", carrier="external H2", location=buses_i
    )

    n.madd(
        "Store",
        h2_buses_i,
        bus=h2_buses_i,
        carrier="external H2",
        e_nom_extendable=True,
        e_cyclic=True,
        capital_cost=costs.at[
            "hydrogen storage tank type 1 including compressor", "fixed"
        ]
        * cost_factor,
    )

    n.madd(
        "Link",
        h2_buses_i + " Electrolysis",
        bus0=buses_i,
        bus1=h2_buses_i,
        carrier="external H2 Electrolysis",
        p_nom_extendable=True,
        efficiency=costs.at["electrolysis", "efficiency"],
        capital_cost=costs.at["electrolysis", "fixed"] * cost_factor,
        lifetime=costs.at["electrolysis", "lifetime"],
    )

    n.madd(
        "Link",
        h2_buses_i + " H2 Turbine",
        bus0=h2_buses_i,
        bus1=buses_i,
        carrier="external H2 Turbine",
        p_nom_extendable=True,
        efficiency=costs.at["OCGT", "efficiency"],
        capital_cost=costs.at["OCGT", "fixed"]
        * costs.at["OCGT", "efficiency"]
        * cost_factor,
        lifetime=costs.at["OCGT", "lifetime"],
    )

    # battery storage

    b_buses_i = n.madd(
        "Bus", buses_i, suffix=" battery", carrier="external battery", location=buses_i
    )

    n.madd(
        "Store",
        b_buses_i,
        bus=b_buses_i,
        carrier="external battery",
        e_cyclic=True,
        e_nom_extendable=True,
        capital_cost=costs.at["battery storage", "fixed"] * cost_factor,
        lifetime=costs.at["battery storage", "lifetime"],
    )

    n.madd(
        "Link",
        b_buses_i + " charger",
        bus0=buses_i,
        bus1=b_buses_i,
        carrier="external battery charger",
        efficiency=costs.at["battery inverter", "efficiency"] ** 0.5,
        capital_cost=costs.at["battery inverter", "fixed"] * cost_factor,
        p_nom_extendable=True,
        lifetime=costs.at["battery inverter", "lifetime"],
    )

    n.madd(
        "Link",
        b_buses_i + " discharger",
        bus0=b_buses_i,
        bus1=buses_i,
        carrier="external battery discharger",
        efficiency=costs.at["battery inverter", "efficiency"] ** 0.5,
        p_nom_extendable=True,
        lifetime=costs.at["battery inverter", "lifetime"],
    )

    # add extra HVDC connections between MENA countries

    for bus0_bus1 in cf.get("extra_connections", []):
        bus0, bus1 = bus0_bus1.split("-")

        a = exporters.to_crs(DISTANCE_CRS).at[bus0, "geometry"]
        b = exporters.to_crs(DISTANCE_CRS).at[bus1, "geometry"]
        d = a.distance(b) / 1e3  # km

        capital_cost = (
            d * cf["length_factor"] * costs.at["HVDC overhead", "fixed"]
            + costs.at["HVDC inverter pair", "fixed"]
        )

        n.add(
            "Link",
            f"external HVDC {bus0_bus1}",
            bus0=bus0,
            bus1=bus1,
            carrier="external HVDC",
            p_min_pu=-1,
            p_nom_extendable=True,
            capital_cost=capital_cost * cost_factor,
            length=d,
        )


def add_import_options(
    n,
    capacity_boost=3.0,
    import_options=[
        "hvdc-to-elec",
        "pipeline-h2",
        "shipping-lh2",
        "shipping-lch4",
        "shipping-meoh",
        "shipping-ftfuel",
        "shipping-lnh3",
        "shipping-steel",
        "shipping-hbi",
    ],
    endogenous_hvdc=False,
):
    if not import_options:
        return
    elif not isinstance(import_options, dict):
        import_options = {k: 1.0 for k in import_options}

    logger.info("Add import options: " + " ".join(import_options.keys()))
    fn = snakemake.input.gas_input_nodes_simplified
    import_nodes = pd.read_csv(fn, index_col=0)
    import_nodes["hvdc-to-elec"] = 15000

    import_config = snakemake.params["sector"]["import"]
    cost_year = snakemake.params["costs"]["year"]  # noqa: F841
    exporters = import_config["exporters"]  # noqa: F841

    ports = pd.read_csv(snakemake.input.ports, index_col=0)

    translate = {
        "pipeline-h2": "pipeline",
        "hvdc-to-elec": "hvdc-to-elec",
        "shipping-lh2": "lng",
        "shipping-lch4": "lng",
        "shipping-lnh3": "lng",
    }

    bus_suffix = {
        "pipeline-h2": " H2",
        "hvdc-to-elec": "",
        "shipping-lh2": " H2",
        "shipping-lch4": " gas",
        "shipping-lnh3": " NH3",
        "shipping-ftfuel": " oil",
        "shipping-meoh": " methanol",
        "shipping-steel": " steel",
        "shipping-hbi": " HBI",
    }

    co2_intensity = {
        "shipping-lch4": ("gas", "CO2 intensity"),
        "shipping-ftfuel": ("oil", "CO2 intensity"),
        "shipping-meoh": ("methanolisation", "carbondioxide-input"),
    }

    terminal_capital_cost = {
        "shipping-lch4": 7018,  # €/MW/a
        "shipping-lh2": 7018 * 1.2,  # +20% compared to LNG
    }

    import_costs = (
        pd.read_parquet(snakemake.input.import_costs)
        .reset_index()
        .query(
            "year == @cost_year and scenario == 'default' and exporter in @exporters"
        )
    )

    cols = ["esc", "exporter", "importer", "value"]
    fields = ["Cost per MWh delivered", "Cost per t delivered"]  # noqa: F841
    import_costs = import_costs.query("subcategory in @fields")[cols]
    import_costs.rename(columns={"value": "marginal_cost"}, inplace=True)

    for k, v in translate.items():
        import_nodes[k] = import_nodes[v]
        ports[k] = ports.get(v)

    export_buses = (
        import_costs.query("esc in @import_options").exporter.unique() + " export"
    )
    n.madd("Bus", export_buses, carrier="export")
    n.madd(
        "Store",
        export_buses + " budget",
        bus=export_buses,
        e_nom=import_config["exporter_energy_limit"],
        e_initial=import_config["exporter_energy_limit"],
    )

    if endogenous_hvdc and "hvdc-to-elec" in import_options:
        cost_factor = import_options.pop("hvdc-to-elec")
        add_endogenous_hvdc_import_options(n, cost_factor)

    regionalised_options = {
        "hvdc-to-elec",
        "pipeline-h2",
        "shipping-lh2",
        "shipping-lch4",
    }

    for tech in set(import_options).intersection(regionalised_options):

        import_nodes_tech = import_nodes[tech].dropna()
        forbidden_importers = []
        if "pipeline" in tech:
            forbidden_importers.extend(["DE", "BE", "FR", "GB"])  # internal entrypoints
            forbidden_importers.extend(
                ["EE", "LT", "LV", "FI"]
            )  # entrypoints via RU_BY
            sel = ~import_nodes_tech.index.str.contains("|".join(forbidden_importers))
            import_nodes_tech = import_nodes_tech.loc[sel]

        groupers = ["exporter", "importer"]
        df = (
            import_costs.query("esc == @tech")
            .groupby(groupers)
            .marginal_cost.min()
            .mul(import_options[tech])
            .reset_index()
        )

        bus_ports = ports[tech].dropna()

        df["importer"] = df["importer"].map(bus_ports.groupby(bus_ports).groups)
        df = df.explode("importer").query("importer in @import_nodes_tech.index")
        df["p_nom"] = df["importer"].map(import_nodes_tech)

        suffix = bus_suffix[tech]

        import_buses = df.importer.unique() + " import " + tech
        if tech == "shipping-lch4" and len(spatial.gas.nodes) == 1:
            domestic_buses = "EU gas"
        else:
            domestic_buses = df.importer.unique() + suffix

        # pipeline imports require high minimum loading
        if "pipeline" in tech:
            p_min_pu = import_config["min_part_load_pipeline_imports"]
        elif "shipping" in tech:
            p_min_pu = import_config["min_part_load_shipping_imports"]
        else:
            p_min_pu = 0

        upper_p_nom_max = import_config["p_nom_max"].get(tech, np.inf)
        import_nodes_p_nom = import_nodes_tech.loc[df.importer.unique()]
        p_nom_max = (
            import_nodes_p_nom.mul(capacity_boost).clip(upper=upper_p_nom_max).values
        )
        p_nom_min = (
            import_nodes_p_nom.clip(upper=upper_p_nom_max).values
            if tech == "shipping-lch4"
            else 0
        )

        bus2 = "co2 atmosphere" if tech in co2_intensity else ""
        efficiency2 = (
            -costs.at[co2_intensity[tech][0], co2_intensity[tech][1]]
            if tech in co2_intensity
            else np.nan
        )

        n.madd("Bus", import_buses, carrier="import " + tech)

        n.madd(
            "Link",
            pd.Index(df.exporter + " " + df.importer + " import " + tech),
            bus0=df.exporter.values + " export",
            bus1=df.importer.values + " import " + tech,
            carrier="import " + tech,
            marginal_cost=df.marginal_cost.values,
            p_nom=import_config["exporter_energy_limit"] / 1e3,
            # in one hour at most 0.1% of total annual energy
        )

        n.madd(
            "Link",
            pd.Index(df.importer.unique() + " import infrastructure " + tech),
            bus0=import_buses,
            bus1=domestic_buses,
            carrier="import infrastructure " + tech,
            capital_cost=terminal_capital_cost.get(tech, 0),
            p_nom_extendable=True,
            p_nom_max=p_nom_max,
            p_nom_min=p_nom_min,
            p_min_pu=p_min_pu,
            bus2=bus2,
            efficiency2=efficiency2,
        )

    # need special handling for copperplated imports
    copperplated_options = {
        "shipping-ftfuel",
        "shipping-meoh",
        "shipping-steel",
        "shipping-hbi",
        "shipping-lnh3",
    }

    for tech in set(import_options).intersection(copperplated_options):
        marginal_costs = (
            import_costs.query("esc == @tech")
            .groupby("exporter")
            .marginal_cost.min()
            .mul(import_options[tech])
        )

        bus2 = "co2 atmosphere" if tech in co2_intensity else ""
        efficiency2 = (
            -costs.at[co2_intensity[tech][0], co2_intensity[tech][1]]
            if tech in co2_intensity
            else np.nan
        )

        # using energy content of iron as proxy: 2.1 MWh/t
        unit_to_mwh = 2.1 if tech in ["shipping-steel", "shipping-hbi"] else 1.0

        suffix = bus_suffix[tech]

        n.madd(
            "Link",
            marginal_costs.index + " import " + tech,
            bus0=marginal_costs.index + " export",
            bus1="EU" + suffix,
            carrier="import " + tech,
            p_nom=import_config["exporter_energy_limit"] / 1e3,
            # in one hour at most 0.1% of total annual energy
            marginal_cost=marginal_costs.values / unit_to_mwh,
            efficiency=1 / unit_to_mwh,
            p_min_pu=import_config["min_part_load_shipping_imports"],
            bus2=bus2,
            efficiency2=efficiency2,
        )


def limit_individual_line_extension(n, maxext):
    logger.info(f"Limiting new HVAC and HVDC extensions to {maxext} MW")
    n.lines["s_nom_max"] = n.lines["s_nom"] + maxext
    hvdc = n.links.index[n.links.carrier == "DC"]
    n.links.loc[hvdc, "p_nom_max"] = n.links.loc[hvdc, "p_nom"] + maxext


aggregate_dict = {
    "p_nom": pd.Series.sum,
    "s_nom": pd.Series.sum,
    "v_nom": "max",
    "v_mag_pu_max": "min",
    "v_mag_pu_min": "max",
    "p_nom_max": pd.Series.sum,
    "s_nom_max": pd.Series.sum,
    "p_nom_min": pd.Series.sum,
    "s_nom_min": pd.Series.sum,
    "v_ang_min": "max",
    "v_ang_max": "min",
    "terrain_factor": "mean",
    "num_parallel": "sum",
    "p_set": "sum",
    "e_initial": "sum",
    "e_nom": pd.Series.sum,
    "e_nom_max": pd.Series.sum,
    "e_nom_min": pd.Series.sum,
    "state_of_charge_initial": "sum",
    "state_of_charge_set": "sum",
    "inflow": "sum",
    "p_max_pu": "first",
    "x": "mean",
    "y": "mean",
}


def cluster_heat_buses(n):
    """
    Cluster residential and service heat buses to one representative bus.

    This can be done to save memory and speed up optimisation
    """

    def define_clustering(attributes, aggregate_dict):
        """Define how attributes should be clustered.
        Input:
            attributes    : pd.Index()
            aggregate_dict: dictionary (key: name of attribute, value
                                        clustering method)

        Returns:
            agg           : clustering dictionary
        """
        keys = attributes.intersection(aggregate_dict.keys())
        agg = dict(
            zip(
                attributes.difference(keys),
                ["first"] * len(df.columns.difference(keys)),
            )
        )
        for key in keys:
            agg[key] = aggregate_dict[key]
        return agg

    logger.info("Cluster residential and service heat buses.")
    components = ["Bus", "Carrier", "Generator", "Link", "Load", "Store"]

    for c in n.iterate_components(components):
        df = c.df
        cols = df.columns[df.columns.str.contains("bus") | (df.columns == "carrier")]

        # rename columns and index
        df[cols] = df[cols].apply(
            lambda x: x.str.replace("residential ", "").str.replace("services ", ""),
            axis=1,
        )
        df = df.rename(
            index=lambda x: x.replace("residential ", "").replace("services ", "")
        )

        # cluster heat nodes
        # static dataframe
        agg = define_clustering(df.columns, aggregate_dict)
        df = df.groupby(level=0).agg(agg, numeric_only=False)
        # time-varying data
        pnl = c.pnl
        agg = define_clustering(pd.Index(pnl.keys()), aggregate_dict)
        for k in pnl.keys():

            def renamer(s):
                return s.replace("residential ", "").replace("services ", "")

            pnl[k] = pnl[k].T.groupby(renamer).agg(agg[k], numeric_only=False).T

        # remove unclustered assets of service/residential
        to_drop = c.df.index.difference(df.index)
        n.mremove(c.name, to_drop)
        # add clustered assets
        to_add = df.index.difference(c.df.index)
        import_components_from_dataframe(n, df.loc[to_add], c.name)


def set_temporal_aggregation(n, resolution, snapshot_weightings):
    """
    Aggregate time-varying data to the given snapshots.
    """
    if not resolution:
        logger.info("No temporal aggregation. Using native resolution.")
        return n
    elif "sn" in resolution.lower():
        # Representative snapshots are dealt with directly
        sn = int(resolution[:-2])
        logger.info("Use every %s snapshot as representative", sn)
        n.set_snapshots(n.snapshots[::sn])
        n.snapshot_weightings *= sn
        return n
    else:
        # Otherwise, use the provided snapshots
        snapshot_weightings = pd.read_csv(
            snapshot_weightings, index_col=0, parse_dates=True
        )

        # Define a series used for aggregation, mapping each hour in
        # n.snapshots to the closest previous timestep in
        # snapshot_weightings.index
        aggregation_map = (
            pd.Series(
                snapshot_weightings.index.get_indexer(n.snapshots), index=n.snapshots
            )
            .replace(-1, np.nan)
            .ffill()
            .astype(int)
            .map(lambda i: snapshot_weightings.index[i])
        )

        m = n.copy(with_time=False)
        m.set_snapshots(snapshot_weightings.index)
        m.snapshot_weightings = snapshot_weightings

        # Aggregation all time-varying data.
        for c in n.iterate_components():
            pnl = getattr(m, c.list_name + "_t")
            for k, df in c.pnl.items():
                if not df.empty:
                    if c.list_name == "stores" and k == "e_max_pu":
                        pnl[k] = df.groupby(aggregation_map).min()
                    elif c.list_name == "stores" and k == "e_min_pu":
                        pnl[k] = df.groupby(aggregation_map).max()
                    else:
                        pnl[k] = df.groupby(aggregation_map).mean()

        return m


def lossy_bidirectional_links(n, carrier, efficiencies={}):
    "Split bidirectional links into two unidirectional links to include transmission losses."

    carrier_i = n.links.query("carrier == @carrier").index

    if (
        not any((v != 1.0) or (v >= 0) for v in efficiencies.values())
        or carrier_i.empty
    ):
        return

    efficiency_static = efficiencies.get("efficiency_static", 1)
    efficiency_per_1000km = efficiencies.get("efficiency_per_1000km", 1)
    compression_per_1000km = efficiencies.get("compression_per_1000km", 0)

    logger.info(
        f"Specified losses for {carrier} transmission "
        f"(static: {efficiency_static}, per 1000km: {efficiency_per_1000km}, compression per 1000km: {compression_per_1000km}). "
        "Splitting bidirectional links."
    )

    n.links.loc[carrier_i, "p_min_pu"] = 0
    n.links.loc[carrier_i, "efficiency"] = (
        efficiency_static
        * efficiency_per_1000km ** (n.links.loc[carrier_i, "length"] / 1e3)
    )
    rev_links = (
        n.links.loc[carrier_i].copy().rename({"bus0": "bus1", "bus1": "bus0"}, axis=1)
    )
    rev_links["length_original"] = rev_links["length"]
    rev_links["capital_cost"] = 0
    rev_links["length"] = 0
    rev_links["reversed"] = True
    rev_links.index = rev_links.index.map(lambda x: x + "-reversed")

    n.links = pd.concat([n.links, rev_links], sort=False)
    n.links["reversed"] = n.links["reversed"].fillna(False).infer_objects(copy=False)
    n.links["length_original"] = n.links["length_original"].fillna(n.links.length)

    # do compression losses after concatenation to take electricity consumption at bus0 in either direction
    carrier_i = n.links.query("carrier == @carrier").index
    if compression_per_1000km > 0:
        n.links.loc[carrier_i, "bus2"] = n.links.loc[carrier_i, "bus0"].map(
            n.buses.location
        )  # electricity
        n.links.loc[carrier_i, "efficiency2"] = (
            -compression_per_1000km * n.links.loc[carrier_i, "length_original"] / 1e3
        )


def add_enhanced_geothermal(n, egs_potentials, egs_overlap, costs):
    """
    Adds EGS potential to model.

    Built in scripts/build_egs_potentials.py
    """

    if len(spatial.geothermal_heat.nodes) > 1:
        logger.warning(
            "'add_enhanced_geothermal' not implemented for multiple geothermal nodes."
        )
    logger.info(
        "[EGS] implemented with 2020 CAPEX from Aghahosseini et al 2021: 'From hot rock to...'."
    )
    logger.info(
        "[EGS] Recommended usage scales CAPEX to future cost expectations using config 'adjustments'."
    )
    logger.info("[EGS] During this the relevant carriers are:")
    logger.info("[EGS] drilling part -> 'geothermal heat'")
    logger.info(
        "[EGS] electricity generation part -> 'geothermal organic rankine cycle'"
    )
    logger.info("[EGS] district heat distribution part -> 'geothermal district heat'")

    egs_config = snakemake.params["sector"]["enhanced_geothermal"]
    costs_config = snakemake.config["costs"]

    # matrix defining the overlap between gridded geothermal potential estimation, and bus regions
    overlap = pd.read_csv(egs_overlap, index_col=0)
    overlap.columns = overlap.columns.astype(int)
    egs_potentials = pd.read_csv(egs_potentials, index_col=0)

    Nyears = n.snapshot_weightings.generators.sum() / 8760
    dr = costs_config["fill_values"]["discount rate"]
    lt = costs.at["geothermal", "lifetime"]
    FOM = costs.at["geothermal", "FOM"]

    egs_annuity = calculate_annuity(lt, dr)

    # under egs optimism, the expected cost reductions also cover costs for ORC
    # hence, the ORC costs are no longer taken from technology-data
    orc_capex = costs.at["organic rankine cycle", "investment"]

    # cost for ORC is subtracted, as it is already included in the geothermal cost.
    # The orc cost are attributed to a separate link representing the ORC.
    # also capital_cost conversion Euro/kW -> Euro/MW

    egs_potentials["capital_cost"] = (
        (egs_annuity + FOM / (1.0 + FOM))
        * (egs_potentials["CAPEX"] * 1e3 - orc_capex)
        * Nyears
    )

    assert (
        egs_potentials["capital_cost"] > 0
    ).all(), "Error in EGS cost, negative values found."

    orc_annuity = calculate_annuity(costs.at["organic rankine cycle", "lifetime"], dr)
    orc_capital_cost = (orc_annuity + FOM / (1 + FOM)) * orc_capex * Nyears

    efficiency_orc = costs.at["organic rankine cycle", "efficiency"]
    efficiency_dh = costs.at["geothermal", "district heat-input"]

    # p_nom_max conversion GW -> MW
    egs_potentials["p_nom_max"] = egs_potentials["p_nom_max"] * 1000.0

    # not using add_carrier_buses, as we are not interested in a Store
    n.add("Carrier", "geothermal heat")

    n.madd(
        "Bus",
        spatial.geothermal_heat.nodes,
        carrier="geothermal heat",
        unit="MWh_th",
    )

    n.madd(
        "Generator",
        spatial.geothermal_heat.nodes,
        bus=spatial.geothermal_heat.nodes,
        carrier="geothermal heat",
        p_nom_extendable=True,
    )

    if egs_config["var_cf"]:
        efficiency = pd.read_csv(
            snakemake.input.egs_capacity_factors, parse_dates=True, index_col=0
        )
        logger.info("Adding Enhanced Geothermal with time-varying capacity factors.")
    else:
        efficiency = 1.0

    # if urban central heat exists, adds geothermal as CHP
    as_chp = "urban central heat" in n.loads.carrier.unique()

    if as_chp:
        logger.info("Adding EGS as Combined Heat and Power.")

    else:
        logger.info("Adding EGS for Electricity Only.")

    for bus, bus_overlap in overlap.iterrows():
        if not bus_overlap.sum():
            continue

        overlap = bus_overlap.loc[bus_overlap > 0.0]
        bus_egs = egs_potentials.loc[overlap.index]

        if not len(bus_egs):
            continue

        bus_egs["p_nom_max"] = bus_egs["p_nom_max"].multiply(bus_overlap)
        bus_egs = bus_egs.loc[bus_egs.p_nom_max > 0.0]

        appendix = " " + pd.Index(np.arange(len(bus_egs)).astype(str))

        # add surface bus
        n.madd(
            "Bus",
            pd.Index([f"{bus} geothermal heat surface"]),
            location=bus,
            unit="MWh_th",
            carrier="geothermal heat",
        )

        bus_egs.index = np.arange(len(bus_egs)).astype(str)
        well_name = f"{bus} enhanced geothermal" + appendix

        if egs_config["var_cf"]:
            bus_eta = pd.concat(
                (efficiency[bus].rename(idx) for idx in well_name),
                axis=1,
            )
        else:
            bus_eta = efficiency

        p_nom_max = bus_egs["p_nom_max"]
        capital_cost = bus_egs["capital_cost"]
        bus1 = pd.Series(f"{bus} geothermal heat surface", well_name)

        # adding geothermal wells as multiple generators to represent supply curve
        n.madd(
            "Link",
            well_name,
            bus0=spatial.geothermal_heat.nodes,
            bus1=bus1,
            carrier="geothermal heat",
            p_nom_extendable=True,
            p_nom_max=p_nom_max.set_axis(well_name) / efficiency_orc,
            capital_cost=capital_cost.set_axis(well_name) * efficiency_orc,
            efficiency=bus_eta,
            lifetime=costs.at["geothermal", "lifetime"],
        )

        # adding Organic Rankine Cycle as a single link
        n.add(
            "Link",
            bus + " geothermal organic rankine cycle",
            bus0=f"{bus} geothermal heat surface",
            bus1=bus,
            p_nom_extendable=True,
            carrier="geothermal organic rankine cycle",
            capital_cost=orc_capital_cost * efficiency_orc,
            efficiency=efficiency_orc,
            lifetime=costs.at["organic rankine cycle", "lifetime"],
        )

        if as_chp and bus + " urban central heat" in n.buses.index:
            n.add(
                "Link",
                bus + " geothermal heat district heat",
                bus0=f"{bus} geothermal heat surface",
                bus1=bus + " urban central heat",
                carrier="geothermal district heat",
                capital_cost=orc_capital_cost
                * efficiency_orc
                * costs.at["geothermal", "district heat surcharge"]
                / 100.0,
                efficiency=efficiency_dh,
                p_nom_extendable=True,
                lifetime=costs.at["geothermal", "lifetime"],
            )
        elif as_chp and not bus + " urban central heat" in n.buses.index:
            n.links.at[bus + " geothermal organic rankine cycle", "efficiency"] = (
                efficiency_orc
            )

        if egs_config["flexible"]:
            # this StorageUnit represents flexible operation using the geothermal reservoir.
            # Hence, it is counter-intuitive to install it at the surface bus,
            # this is however the more lean and computationally efficient solution.

            max_hours = egs_config["max_hours"]
            boost = egs_config["max_boost"]

            n.add(
                "StorageUnit",
                bus + " geothermal reservoir",
                bus=f"{bus} geothermal heat surface",
                carrier="geothermal heat",
                p_nom_extendable=True,
                p_min_pu=-boost,
                max_hours=max_hours,
                cyclic_state_of_charge=True,
            )


if __name__ == "__main__":
    if "snakemake" not in globals():

        from _helpers import mock_snakemake

        snakemake = mock_snakemake(
            "prepare_sector_network",
            opts="",
            clusters="38",
            ll="vopt",
            sector_opts="",
            planning_horizons="2030",
        )

    configure_logging(snakemake)
    set_scenario_config(snakemake)
    update_config_from_wildcards(snakemake.config, snakemake.wildcards)

    options = snakemake.params.sector
    cf_industry = snakemake.params.industry

    investment_year = int(snakemake.wildcards.planning_horizons)

    n = pypsa.Network(snakemake.input.network)

    pop_layout = pd.read_csv(snakemake.input.clustered_pop_layout, index_col=0)
    nhours = n.snapshot_weightings.generators.sum()
    nyears = nhours / 8760

    # 1e6 to convert TWh to MWh
    industrial_demand = (
        pd.read_csv(snakemake.input.industrial_demand, index_col=[0, 1]) * 1e6 * nyears
    )
    industrial_demand_today = (
        pd.read_csv(snakemake.input.industrial_demand_today, index_col=0) * 1e6 * nyears
    )

    industrial_production = (
        pd.read_csv(snakemake.input.industrial_production, index_col=0)
        * 1e3
        * nyears  # kt/a -> t/a
    )

    costs = prepare_costs(
        snakemake.input.costs,
        snakemake.params.costs,
        nyears,
    )

    pop_weighted_energy_totals = (
        pd.read_csv(snakemake.input.pop_weighted_energy_totals, index_col=0) * nyears
    )
    pop_weighted_heat_totals = (
        pd.read_csv(snakemake.input.pop_weighted_heat_totals, index_col=0) * nyears
    )
    pop_weighted_energy_totals.update(pop_weighted_heat_totals)

    country_shapes = gpd.read_file(snakemake.input.country_shapes)

    landfall_lengths = {
        tech: settings["landfall_length"]
        for tech, settings in snakemake.params.renewable.items()
        if "landfall_length" in settings.keys()
    }
    patch_electricity_network(n, costs, landfall_lengths)

    fn = snakemake.input.heating_efficiencies
    year = int(snakemake.params["energy_totals_year"])
    heating_efficiencies = pd.read_csv(fn, index_col=[1, 0]).loc[year]

    spatial = define_spatial(pop_layout.index, options)

    if snakemake.params.foresight in ["myopic", "perfect"]:
        add_lifetime_wind_solar(n, costs)

        conventional = snakemake.params.conventional_carriers
        for carrier in conventional:
            add_carrier_buses(n, carrier)

    add_eu_bus(n)

    add_co2_tracking(n, costs, options)

    add_generation(n, costs)

    add_storage_and_grids(n, costs)

    if options["transport"]:
        add_land_transport(n, costs)

    if options["heating"]:
        add_heat(n=n, costs=costs, cop=xr.open_dataarray(snakemake.input.cop_profiles))

    if options["biomass"]:
        add_biomass(n, costs)

    if options["methanol"]:
        add_methanol(n, costs)

    if options["industry"]:
        add_industry(n, costs)

    if options["ammonia"]:
        add_ammonia(n, costs)

    if options["heating"]:
        add_waste_heat(n)

    if options["agriculture"]:  # requires H and I
        add_agriculture(n, costs)

    if options["dac"]:
        add_dac(n, costs)

    if not options["electricity_transmission_grid"]:
        decentral(n)

    if not options["H2_network"]:
        remove_h2_network(n)

    if options["co2network"]:
        add_co2_network(n, costs)

    def wildcard_to_import_options(sector_opts):

        translate = dict(
            H2=["pipeline-h2", "shipping-lh2"],
            AC=["hvdc-to-elec"],
            CH4=["shipping-lch4"],
            NH3=["shipping-lnh3"],
            FT=["shipping-ftfuel"],
            MeOH=["shipping-meoh"],
            St=["shipping-steel"],
            HBI=["shipping-hbi"],
        )

        def parse_carriers(s):
            prefixes = sorted(translate.keys(), key=len, reverse=True)
            pattern = rf'({"|".join(prefixes)})(\d+(\.\d+)?)?'
            match = re.search(pattern, s)
            prefix = match.group(1) if match else None
            number = float(match.group(2)) if match and match.group(2) else 1.0
            return {prefix: number}

        for o in sector_opts.split("-"):
            if o.startswith("imp"):
                subsets = o.split("+")[1:]
                if len(subsets):
                    return {
                        tk: v
                        for s in subsets
                        for k, v in parse_carriers(s).items()
                        for tk in translate.get(k, [])
                    }
                else:
                    return options["import"]["options"]

    import_options = wildcard_to_import_options(snakemake.wildcards.sector_opts)
    capacity_boost = options["import"]["capacity_boost"]
    endogenous_hvdc = options["import"]["endogenous_hvdc_import"]["enable"]

    add_import_options(
        n,
        capacity_boost=capacity_boost,
        import_options=import_options,
        endogenous_hvdc=endogenous_hvdc,
    )

    if options["allam_cycle_gas"]:
        add_allam_gas(n, costs)

    n = set_temporal_aggregation(
        n, snakemake.params.time_resolution, snakemake.input.snapshot_weightings
    )

    co2_budget = snakemake.params.co2_budget
    if isinstance(co2_budget, str) and co2_budget.startswith("cb"):
        fn = "results/" + snakemake.params.RDIR + "/csvs/carbon_budget_distribution.csv"
        if not os.path.exists(fn):
            emissions_scope = snakemake.params.emissions_scope
            input_co2 = snakemake.input.co2
            build_carbon_budget(
                co2_budget,
                snakemake.input.eurostat,
                fn,
                emissions_scope,
                input_co2,
                options,
            )
        co2_cap = pd.read_csv(fn, index_col=0).squeeze()
        limit = co2_cap.loc[investment_year]
    else:
        limit = get(co2_budget, investment_year)
    add_co2limit(n, options, nyears, limit)

    maxext = snakemake.params["lines"]["max_extension"]
    if maxext is not None:
        limit_individual_line_extension(n, maxext)

    if options["electricity_distribution_grid"]:
        insert_electricity_distribution_grid(n, costs)

    if options["enhanced_geothermal"].get("enable", False):
        logger.info("Adding Enhanced Geothermal Systems (EGS).")
        add_enhanced_geothermal(
            n, snakemake.input["egs_potentials"], snakemake.input["egs_overlap"], costs
        )

    if options["gas_distribution_grid"]:
        insert_gas_distribution_costs(n, costs)

    if options["electricity_grid_connection"]:
        add_electricity_grid_connection(n, costs)

    for k, v in options["transmission_efficiency"].items():
        lossy_bidirectional_links(n, k, v)

    # Workaround: Remove lines with conflicting (and unrealistic) properties
    # cf. https://github.com/PyPSA/pypsa-eur/issues/444
    if snakemake.config["solving"]["options"]["transmission_losses"]:
        idx = n.lines.query("num_parallel == 0").index
        logger.info(
            f"Removing {len(idx)} line(s) with properties conflicting with transmission losses functionality."
        )
        n.mremove("Line", idx)

    first_year_myopic = (snakemake.params.foresight in ["myopic", "perfect"]) and (
        snakemake.params.planning_horizons[0] == investment_year
    )

    if options["cluster_heat_buses"] and not first_year_myopic:
        cluster_heat_buses(n)

    maybe_adjust_costs_and_potentials(
        n, snakemake.params["adjustments"], investment_year
    )

    n.meta = dict(snakemake.config, **dict(wildcards=dict(snakemake.wildcards)))

    sanitize_carriers(n, snakemake.config)
    sanitize_locations(n)

    n.export_to_netcdf(snakemake.output[0])<|MERGE_RESOLUTION|>--- conflicted
+++ resolved
@@ -959,10 +959,7 @@
         / costs.at[tech, "methanol-input"],
         efficiency3=costs.at["oil", "CO2 intensity"] / costs.at[tech, "methanol-input"],
         p_nom_extendable=True,
-<<<<<<< HEAD
-=======
         lifetime=costs.at[tech, "lifetime"],
->>>>>>> 8ed76542
     )
 
 
