--- conflicted
+++ resolved
@@ -31,48 +31,28 @@
 Inputs
 ------
 
-<<<<<<< HEAD
 - ``resources/regions_onshore_elec{year}_s{simpl}.geojson``: confer :ref:`simplify`
 - ``resources/regions_offshore_elec{year}_s{simpl}.geojson``: confer :ref:`simplify`
-- ``resources/clustermaps_elec{year}_s{simpl}.h5``: confer :ref:`simplify`
 - ``networks/elec{year}_s{simpl}.nc``: confer :ref:`simplify`
-=======
-- ``resources/regions_onshore_elec_s{simpl}.geojson``: confer :ref:`simplify`
-- ``resources/regions_offshore_elec_s{simpl}.geojson``: confer :ref:`simplify`
-- ``resources/busmap_elec_s{simpl}.csv``: confer :ref:`simplify`
-- ``networks/elec_s{simpl}.nc``: confer :ref:`simplify`
-- ``data/custom_busmap_elec_s{simpl}_{clusters}.csv``: optional input
->>>>>>> c29d59b9
+- ``resources/busmap_elec{year}_s{simpl}.csv``: confer :ref:`simplify`
+- ``data/custom_busmap_elec{year}_s{simpl}_{clusters}.csv``: optional input
 
 Outputs
 -------
 
-<<<<<<< HEAD
 - ``resources/regions_onshore_elec{year}_s{simpl}_{clusters}.geojson``:
-=======
-- ``resources/regions_onshore_elec_s{simpl}_{clusters}.geojson``:
->>>>>>> c29d59b9
 
     .. image:: ../img/regions_onshore_elec_s_X.png
         :scale: 33 %
 
-<<<<<<< HEAD
 - ``resources/regions_offshore_elec{year}_s{simpl}_{clusters}.geojson``:
-=======
-- ``resources/regions_offshore_elec_s{simpl}_{clusters}.geojson``:
->>>>>>> c29d59b9
 
     .. image:: ../img/regions_offshore_elec_s_X.png
         :scale: 33 %
 
-<<<<<<< HEAD
-- ``resources/clustermaps_elec{year}_s{simpl}_{clusters}.h5``: Mapping of buses and lines from ``networks/elec{year}_s{simpl}.nc`` to ``networks/elec{year}_s{simpl}_{clusters}.nc``; has keys ['/busmap', '/busmap_s', '/linemap', '/linemap_negative', '/linemap_positive']
+- ``resources/busmap_elec{year}_s{simpl}_{clusters}.csv``: Mapping of buses from ``networks/elec_s{simpl}.nc`` to ``networks/elec_s{simpl}_{clusters}.nc``;
+- ``resources/linemap{year}_elec_s{simpl}_{clusters}.csv``: Mapping of lines from ``networks/elec_s{simpl}.nc`` to ``networks/elec_s{simpl}_{clusters}.nc``;
 - ``networks/elec{year}_s{simpl}_{clusters}.nc``:
-=======
-- ``resources/busmap_elec_s{simpl}_{clusters}.csv``: Mapping of buses from ``networks/elec_s{simpl}.nc`` to ``networks/elec_s{simpl}_{clusters}.nc``;
-- ``resources/linemap_elec_s{simpl}_{clusters}.csv``: Mapping of lines from ``networks/elec_s{simpl}.nc`` to ``networks/elec_s{simpl}_{clusters}.nc``;
-- ``networks/elec_s{simpl}_{clusters}.nc``:
->>>>>>> c29d59b9
 
     .. image:: ../img/elec_s_X.png
         :scale: 40  %
@@ -287,8 +267,6 @@
         p_nom_max_strategy = np.min
     else:
         raise AttributeError(f"potential_mode should be one of 'simple' or 'conservative' but is '{potential_mode}'")
-<<<<<<< HEAD
-=======
 
     if custom_busmap:
         busmap = pd.read_csv(snakemake.input.custom_busmap, index_col=0, squeeze=True)
@@ -296,7 +274,6 @@
         logger.info(f"Imported custom busmap from {snakemake.input.custom_busmap}")
     else:
         busmap = busmap_for_n_clusters(n, n_clusters, solver_name, focus_weights, algorithm)
->>>>>>> c29d59b9
 
     clustering = get_clustering_from_busmap(
         n, busmap,
