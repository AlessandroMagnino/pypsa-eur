# -*- coding: utf-8 -*-
# SPDX-FileCopyrightText: : 2020-2024 The PyPSA-Eur Authors
#
# SPDX-License-Identifier: MIT
"""
Build industrial energy demand per model region.
"""

import pandas as pd
from _helpers import set_scenario_config

if __name__ == "__main__":
    if "snakemake" not in globals():
        from _helpers import mock_snakemake

        snakemake = mock_snakemake(
            "build_industrial_energy_demand_per_node",
            simpl="",
            clusters=48,
            planning_horizons=2030,
        )
    set_scenario_config(snakemake)

    # import ratios
    fn = snakemake.input.industry_sector_ratios
    sector_ratios = pd.read_csv(fn, header=[0, 1], index_col=0)

    # material demand per node and industry (Mton/a)
    fn = snakemake.input.industrial_production_per_node
    nodal_production = pd.read_csv(fn, index_col=0) / 1e3

<<<<<<< HEAD
    # final energy consumption per node, sector and carrier
    nodal_dict = {k: s * industry_sector_ratios for k, s in nodal_production.iterrows()}
    nodal_df = pd.concat(nodal_dict, axis=1).T
=======
    # energy demand today to get current electricity
    fn = snakemake.input.industrial_energy_demand_per_node_today
    nodal_today = pd.read_csv(fn, index_col=0)

    nodal_sector_ratios = pd.concat(
        {node: sector_ratios[node[:2]] for node in nodal_production.index}, axis=1
    )

    nodal_production_stacked = nodal_production.stack()
    nodal_production_stacked.index.names = [None, None]
>>>>>>> a18edcc6

    # final energy consumption per node and industry (TWh/a)
    nodal_df = (
        (nodal_sector_ratios.multiply(nodal_production_stacked))
        .T.groupby(level=0)
        .sum()
    )

    rename_sectors = {
        "elec": "electricity",
        "biomass": "solid biomass",
        "heat": "low-temperature heat",
    }
    nodal_df.rename(columns=rename_sectors, inplace=True)

    nodal_df.index.set_names(["node", "sector"], inplace=True)
    nodal_df.index.name = "TWh/a (MtCO2/a)"

    fn = snakemake.output.industrial_energy_demand_per_node
    nodal_df.to_csv(fn, float_format="%.2f")<|MERGE_RESOLUTION|>--- conflicted
+++ resolved
@@ -29,11 +29,6 @@
     fn = snakemake.input.industrial_production_per_node
     nodal_production = pd.read_csv(fn, index_col=0) / 1e3
 
-<<<<<<< HEAD
-    # final energy consumption per node, sector and carrier
-    nodal_dict = {k: s * industry_sector_ratios for k, s in nodal_production.iterrows()}
-    nodal_df = pd.concat(nodal_dict, axis=1).T
-=======
     # energy demand today to get current electricity
     fn = snakemake.input.industrial_energy_demand_per_node_today
     nodal_today = pd.read_csv(fn, index_col=0)
@@ -44,14 +39,16 @@
 
     nodal_production_stacked = nodal_production.stack()
     nodal_production_stacked.index.names = [None, None]
->>>>>>> a18edcc6
 
-    # final energy consumption per node and industry (TWh/a)
-    nodal_df = (
-        (nodal_sector_ratios.multiply(nodal_production_stacked))
-        .T.groupby(level=0)
-        .sum()
-    )
+    # final energy consumption per node, sector and carrier
+    nodal_dict = {k: s * industry_sector_ratios for k, s in nodal_production.iterrows()}
+    nodal_df = pd.concat(nodal_dict, axis=1).T
+    # TODO: Merge conflict
+    # nodal_df = (
+    #     (nodal_sector_ratios.multiply(nodal_production_stacked))
+    #     .T.groupby(level=0)
+    #     .sum()
+    # )
 
     rename_sectors = {
         "elec": "electricity",
