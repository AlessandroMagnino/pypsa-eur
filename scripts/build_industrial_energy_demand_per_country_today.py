# -*- coding: utf-8 -*-
# SPDX-FileCopyrightText: : 2020-2023 The PyPSA-Eur Authors
#
# SPDX-License-Identifier: MIT
"""
Build industrial energy demand per country.
"""

import multiprocessing as mp
from functools import partial

import country_converter as coco
import pandas as pd
from _helpers import set_scenario_config
from tqdm import tqdm

cc = coco.CountryConverter()

ktoe_to_twh = 0.011630

# name in JRC-IDEES Energy Balances
sector_sheets = {
    "Integrated steelworks": "cisb",
    "Electric arc": "cise",
    "Alumina production": "cnfa",
    "Aluminium - primary production": "cnfp",
    "Aluminium - secondary production": "cnfs",
    "Other non-ferrous metals": "cnfo",
    "Basic chemicals": "cbch",
    "Other chemicals": "coch",
    "Pharmaceutical products etc.": "cpha",
    "Basic chemicals feedstock": "cpch",
    "Cement": "ccem",
    "Ceramics & other NMM": "ccer",
    "Glass production": "cgla",
    "Pulp production": "cpul",
    "Paper production": "cpap",
    "Printing and media reproduction": "cprp",
    "Food, beverages and tobacco": "cfbt",
    "Transport Equipment": "ctre",
    "Machinery Equipment": "cmae",
    "Textiles and leather": "ctel",
    "Wood and wood products": "cwwp",
    "Mining and quarrying": "cmiq",
    "Construction": "ccon",
    "Non-specified": "cnsi",
}


fuels = {
    "All Products": "all",
    "Solid Fuels": "solid",
    "Total petroleum products (without biofuels)": "liquid",
    "Gases": "gas",
    "Nuclear heat": "heat",
    "Derived heat": "heat",
    "Biomass and Renewable wastes": "biomass",
    "Wastes (non-renewable)": "waste",
    "Electricity": "electricity",
}

eu28 = cc.EU28as("ISO2").ISO2.tolist()

jrc_names = {"GR": "EL", "GB": "UK"}


def industrial_energy_demand_per_country(country, year, jrc_dir):
    jrc_country = jrc_names.get(country, country)
    fn = f"{jrc_dir}/JRC-IDEES-2015_EnergyBalance_{jrc_country}.xlsx"

    sheets = list(sector_sheets.values())
    df_dict = pd.read_excel(fn, sheet_name=sheets, index_col=0)

    def get_subsector_data(sheet):
        df = df_dict[sheet][year].groupby(fuels).sum()

        df["hydrogen"] = 0.0

        df["other"] = df["all"] - df.loc[df.index != "all"].sum()

        return df

    df = pd.concat(
        {sub: get_subsector_data(sheet) for sub, sheet in sector_sheets.items()}, axis=1
    )

    sel = ["Mining and quarrying", "Construction", "Non-specified"]
    df["Other Industrial Sectors"] = df[sel].sum(axis=1)
    df["Basic chemicals"] += df["Basic chemicals feedstock"]

    df.drop(columns=sel + ["Basic chemicals feedstock"], index="all", inplace=True)

    df *= ktoe_to_twh

    return df


def separate_basic_chemicals(demand, production):

<<<<<<< HEAD
    ammonia = pd.DataFrame({"hydrogen": production["Ammonia"] * params["MWh_H2_per_tNH3_electrolysis"],
                            "electricity" : production["Ammonia"] * params["MWh_elec_per_tNH3_electrolysis"]}).T
    chlorine = pd.DataFrame({"hydrogen": production["Chlorine"] * params["MWh_H2_per_tCl"],
                             "electricity" : production["Chlorine"] * params["MWh_elec_per_tCl"]}).T
    methanol = pd.DataFrame({"gas": production["Methanol"] * params["MWh_CH4_per_tMeOH"],
                             "electricity" : production["Methanol"] * params["MWh_elec_per_tMeOH"]}).T
=======
    ammonia = pd.DataFrame(
        {
            "hydrogen": production["Ammonia"] * params["MWh_H2_per_tNH3_electrolysis"],
            "electricity": production["Ammonia"]
            * params["MWh_elec_per_tNH3_electrolysis"],
        }
    ).T
    chlorine = pd.DataFrame(
        {
            "hydrogen": production["Chlorine"] * params["MWh_H2_per_tCl"],
            "electricity": production["Chlorine"] * params["MWh_elec_per_tCl"],
        }
    ).T
    methanol = pd.DataFrame(
        {
            "gas": production["Methanol"] * params["MWh_CH4_per_tMeOH"],
            "electricity": production["Methanol"] * params["MWh_elec_per_tMeOH"],
        }
    ).T
>>>>>>> d6e710e7

    demand["Ammonia"] = ammonia.unstack().reindex(index=demand.index, fill_value=0.0)
    demand["Chlorine"] = chlorine.unstack().reindex(index=demand.index, fill_value=0.0)
    demand["Methanol"] = methanol.unstack().reindex(index=demand.index, fill_value=0.0)

    demand["HVC"] = (
<<<<<<< HEAD
        demand["Basic chemicals"] - demand["Ammonia"] - demand["Methanol"] - demand["Chlorine"]
=======
        demand["Basic chemicals"]
        - demand["Ammonia"]
        - demand["Methanol"]
        - demand["Chlorine"]
>>>>>>> d6e710e7
    )

    demand.drop(columns="Basic chemicals", inplace=True)

    demand["HVC"].clip(lower=0, inplace=True)

    return demand


def add_non_eu28_industrial_energy_demand(countries, demand, production):
    non_eu28 = countries.difference(eu28)
    if non_eu28.empty:
        return demand

    eu28_production = production.loc[countries.intersection(eu28)].sum()
    eu28_energy = demand.groupby(level=1).sum()
    eu28_averages = eu28_energy / eu28_production

    demand_non_eu28 = pd.concat(
        {k: v * eu28_averages for k, v in production.loc[non_eu28].iterrows()}
    )

    return pd.concat([demand, demand_non_eu28])


def industrial_energy_demand(countries, year):
    nprocesses = snakemake.threads
    disable_progress = snakemake.config["run"].get("disable_progressbar", False)
    func = partial(
        industrial_energy_demand_per_country, year=year, jrc_dir=snakemake.input.jrc
    )
    tqdm_kwargs = dict(
        ascii=False,
        unit=" country",
        total=len(countries),
        desc="Build industrial energy demand",
        disable=disable_progress,
    )
    with mp.Pool(processes=nprocesses) as pool:
        demand_l = list(tqdm(pool.imap(func, countries), **tqdm_kwargs))

    return pd.concat(demand_l, keys=countries)


if __name__ == "__main__":
    if "snakemake" not in globals():
        from _helpers import mock_snakemake

        snakemake = mock_snakemake("build_industrial_energy_demand_per_country_today")
    set_scenario_config(snakemake)

    params = snakemake.params.industry
    year = params.get("reference_year", 2015)
    countries = pd.Index(snakemake.params.countries)

    demand = industrial_energy_demand(countries.intersection(eu28), year)

    # output in MtMaterial/a
<<<<<<< HEAD
    production = pd.read_csv(snakemake.input.industrial_production_per_country,
                             index_col=0) / 1e3
=======
    production = (
        pd.read_csv(snakemake.input.industrial_production_per_country, index_col=0)
        / 1e3
    )
>>>>>>> d6e710e7

    demand = separate_basic_chemicals(demand, production)

    demand = add_non_eu28_industrial_energy_demand(countries, demand, production)

    # for format compatibility
    demand = demand.stack(dropna=False).unstack(level=[0, 2])

    # style and annotation
    demand.index.name = "TWh/a"
    demand.sort_index(axis=1, inplace=True)

    fn = snakemake.output.industrial_energy_demand_per_country_today
    demand.to_csv(fn)<|MERGE_RESOLUTION|>--- conflicted
+++ resolved
@@ -97,14 +97,6 @@
 
 def separate_basic_chemicals(demand, production):
 
-<<<<<<< HEAD
-    ammonia = pd.DataFrame({"hydrogen": production["Ammonia"] * params["MWh_H2_per_tNH3_electrolysis"],
-                            "electricity" : production["Ammonia"] * params["MWh_elec_per_tNH3_electrolysis"]}).T
-    chlorine = pd.DataFrame({"hydrogen": production["Chlorine"] * params["MWh_H2_per_tCl"],
-                             "electricity" : production["Chlorine"] * params["MWh_elec_per_tCl"]}).T
-    methanol = pd.DataFrame({"gas": production["Methanol"] * params["MWh_CH4_per_tMeOH"],
-                             "electricity" : production["Methanol"] * params["MWh_elec_per_tMeOH"]}).T
-=======
     ammonia = pd.DataFrame(
         {
             "hydrogen": production["Ammonia"] * params["MWh_H2_per_tNH3_electrolysis"],
@@ -124,21 +116,16 @@
             "electricity": production["Methanol"] * params["MWh_elec_per_tMeOH"],
         }
     ).T
->>>>>>> d6e710e7
 
     demand["Ammonia"] = ammonia.unstack().reindex(index=demand.index, fill_value=0.0)
     demand["Chlorine"] = chlorine.unstack().reindex(index=demand.index, fill_value=0.0)
     demand["Methanol"] = methanol.unstack().reindex(index=demand.index, fill_value=0.0)
 
     demand["HVC"] = (
-<<<<<<< HEAD
-        demand["Basic chemicals"] - demand["Ammonia"] - demand["Methanol"] - demand["Chlorine"]
-=======
         demand["Basic chemicals"]
         - demand["Ammonia"]
         - demand["Methanol"]
         - demand["Chlorine"]
->>>>>>> d6e710e7
     )
 
     demand.drop(columns="Basic chemicals", inplace=True)
@@ -197,15 +184,10 @@
     demand = industrial_energy_demand(countries.intersection(eu28), year)
 
     # output in MtMaterial/a
-<<<<<<< HEAD
-    production = pd.read_csv(snakemake.input.industrial_production_per_country,
-                             index_col=0) / 1e3
-=======
     production = (
         pd.read_csv(snakemake.input.industrial_production_per_country, index_col=0)
         / 1e3
     )
->>>>>>> d6e710e7
 
     demand = separate_basic_chemicals(demand, production)
 
