--- conflicted
+++ resolved
@@ -91,16 +91,9 @@
 import numpy as np
 import xarray as xr
 import geopandas as gpd
-<<<<<<< HEAD
-import powerplantmatching as ppm
-=======
+
 import powerplantmatching as pm
 from powerplantmatching.export import map_country_bus
-
-from vresutils.costdata import annuity
-from vresutils.load import timeseries_opsd
-from vresutils import transfer as vtransfer
->>>>>>> c29d59b9
 
 from vresutils.costdata import annuity
 from vresutils.load import timeseries_opsd
@@ -211,8 +204,8 @@
     substation_lv_i = n.buses.index[n.buses['substation_lv']]
     regions = (gpd.read_file(snakemake.input.regions).set_index('name')
                .reindex(substation_lv_i))
-<<<<<<< HEAD
-
+
+# ------------- TO MERGE --------------
     available_years = range(2011,2016)
     requested_years = n.snapshots.year[[0,-1]]
     use_fallback = any(year not in available_years for year in requested_years)
@@ -236,14 +229,14 @@
 
     # Convert to naive UTC (has to be explicit since pandas 0.24)
     opsd_load.index = opsd_load.index.tz_localize(None)
-=======
+
     opsd_load = (pd.read_csv(snakemake.input.load, index_col=0, parse_dates=True)
                 .filter(items=snakemake.config['countries']))
 
     scaling = snakemake.config.get('load', {}).get('scaling_factor', 1.0)
     logger.info(f"Load data scaled with scalling factor {scaling}.")
     opsd_load *= scaling
->>>>>>> c29d59b9
+# ------------- TO MERGE --------------
 
     nuts3 = gpd.read_file(snakemake.input.nuts3_shapes).set_index('index')
 
@@ -594,14 +587,11 @@
     configure_logging(snakemake)
 
     n = pypsa.Network(snakemake.input.base_network)
-<<<<<<< HEAD
 
     year = snakemake.wildcards.year
     snapshots = dict(start=year, end=str(int(year)+1), closed="left") if year else snakemake.config['snapshots']
     n.set_snapshots(pd.date_range(freq='h', **snapshots))
     n.snapshot_weightings[:] *= 8760. / n.snapshot_weightings.sum()
-=======
->>>>>>> c29d59b9
     Nyears = n.snapshot_weightings.sum() / 8760.
 
     costs = load_costs(Nyears)
