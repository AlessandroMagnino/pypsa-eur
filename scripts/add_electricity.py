--- conflicted
+++ resolved
@@ -50,17 +50,10 @@
     .. image:: img/hydrocapacities.png
         :scale: 34 %
 
-<<<<<<< HEAD
-- ``data/geth2015_hydro_capacities.csv``: alternative to capacities above; not
-  currently used!
 - ``resources/electricity_demand_base_s.nc`` Hourly nodal electricity demand
   profiles.
 - ``resources/regions_onshore_base_s_{clusters}.geojson``: confer
   :ref:`busregions`
-=======
-- ``resources/electricity_demand.csv`` Hourly per-country electricity demand profiles.
-- ``resources/regions_onshore.geojson``: confer :ref:`busregions`
->>>>>>> e8e0833e
 - ``resources/nuts3_shapes.geojson``: confer :ref:`shapes`
 - ``resources/powerplants_s_{clusters}.csv``: confer :ref:`powerplants`
 - ``resources/profile_{clusters}_{}.nc``: all technologies in
@@ -118,11 +111,7 @@
 """
 
 import logging
-<<<<<<< HEAD
-=======
-from itertools import product
 from pathlib import Path
->>>>>>> e8e0833e
 from typing import Dict, List
 
 import numpy as np
@@ -969,25 +958,6 @@
         )
 
 
-def add_transmission_projects(n, transmission_projects):
-    logger.info(f"Adding transmission projects to network.")
-    for path in transmission_projects:
-        path = Path(path)
-        df = pd.read_csv(path, index_col=0, dtype={"bus0": str, "bus1": str})
-        if df.empty:
-            continue
-        if "new_buses" in path.name:
-            n.madd("Bus", df.index, **df)
-        elif "new_lines" in path.name:
-            n.madd("Line", df.index, **df)
-        elif "new_links" in path.name:
-            n.madd("Link", df.index, **df)
-        elif "adjust_lines":
-            n.lines.update(df)
-        elif "adjust_links":
-            n.links.update(df)
-
-
 if __name__ == "__main__":
     if "snakemake" not in globals():
         from _helpers import mock_snakemake
@@ -1005,9 +975,6 @@
     }
 
     n = pypsa.Network(snakemake.input.base_network)
-
-    if params["transmission_projects"]["enable"]:
-        add_transmission_projects(n, snakemake.input.transmission_projects)
 
     time = get_snapshots(snakemake.params.snapshots, snakemake.params.drop_leap_day)
     n.set_snapshots(time)
