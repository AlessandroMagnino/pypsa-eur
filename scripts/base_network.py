--- conflicted
+++ resolved
@@ -552,12 +552,9 @@
     n = pypsa.Network()
     n.name = 'PyPSA-Eur'
 
-<<<<<<< HEAD
-=======
     n.set_snapshots(pd.date_range(freq='h', **snakemake.config['snapshots']))
     n.snapshot_weightings[:] *= 8760. / n.snapshot_weightings.sum()
 
->>>>>>> c29d59b9
     n.import_components_from_dataframe(buses, "Bus")
     n.import_components_from_dataframe(lines, "Line")
     n.import_components_from_dataframe(transformers, "Transformer")
