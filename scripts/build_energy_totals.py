# -*- coding: utf-8 -*-
# SPDX-FileCopyrightText: : 2020-2024 The PyPSA-Eur Authors
#
# SPDX-License-Identifier: MIT
"""
Build total energy demands and carbon emissions per country using JRC IDEES,
eurostat, and EEA data.

- Country-specific data is read in :func:`build_eurostat`, :func:`build_idees` and `build_swiss`.
- :func:`build_energy_totals` then combines energy data from Eurostat, Swiss, and IDEES data and :func:`rescale_idees_from_eurostat` rescales IDEES data to match Eurostat data.
- :func:`build_district_heat_share` calculates the share of district heating for each country from IDEES data.
- Historical CO2 emissions are calculated in :func:`build_eea_co2` and :func:`build_eurostat_co2` and combined in :func:`build_co2_totals`.

Relevant Settings
-----------------

.. code:: yaml
    countries:
    energy:

Inputs
------

- `resources/<run_name>/nuts3_shapes.gejson`: NUTS3 shapes.
- `data/bundle/eea_UNFCCC_v23.csv`: CO2 emissions data from EEA.
- `data/switzerland-new_format-all_years.csv`: Swiss energy data.
- `data/gr-e-11.03.02.01.01-cc.csv`: Swiss transport data
- `data/jrc-idees`: JRC IDEES data.
- `data/district_heat_share.csv`: District heating shares.
- `data/eurostat/Balances-April2023`: Eurostat energy balances.
- `data/eurostat/eurostat-household_energy_balances-february_2024.csv`: Eurostat household energy balances.

Outputs
-------
- `resources/<run_name>/energy_totals.csv`: Energy totals per country, sector and year.
- `resources/<run_name>/co2_totals.csv`: CO2 emissions per country, sector and year.
- `resources/<run_name>/transport_data.csv`: Transport data per country and year.
- `resources/<run_name>/district_heat_share.csv`: District heating share per by country and year.
"""

import logging
import multiprocessing as mp
from functools import partial
from typing import List

import country_converter as coco
import geopandas as gpd
import numpy as np
import pandas as pd
from _helpers import configure_logging, mute_print, set_scenario_config
from tqdm import tqdm

cc = coco.CountryConverter()
logger = logging.getLogger(__name__)
idx = pd.IndexSlice

car_types = [
            # passenger transport
            "Powered two-wheelers", 
             "Passenger cars",
             "Motor coaches, buses and trolley buses",
             # freight transport
             "Light commercial vehicles",
             "Heavy goods vehicles"
             ]

def cartesian(s1: pd.Series, s2: pd.Series) -> pd.DataFrame:
    """
    Compute the Cartesian product of two pandas Series.

    Parameters
    ----------
        s1: pd.Series
            The first pandas Series
        s2: pd.Series:
            The second pandas Series.

    Returns
    ----------
    pd.DataFrame
        A DataFrame representing the Cartesian product of s1 and s2.

    Examples
    --------
    >>> s1 = pd.Series([1, 2, 3], index=["a", "b", "c"])
    >>> s2 = pd.Series([4, 5, 6], index=["d", "e", "f"])
    >>> cartesian(s1, s2)
       d  e   f
    a  4  5   6
    b  8 10  12
    c 12 15  18
    """
    return pd.DataFrame(np.outer(s1, s2), index=s1.index, columns=s2.index)


def reverse(dictionary: dict) -> dict:
    """
    Reverses the keys and values of a dictionary.

    Parameters
    ----------
    dictionary : dict
        The dictionary to be reversed.

    Returns
    -------
    dict
        A new dictionary with the keys and values reversed.

    Examples
    --------
    >>> d = {"a": 1, "b": 2, "c": 3}
    >>> reverse(d)
    {1: 'a', 2: 'b', 3: 'c'}
    """
    return {v: k for k, v in dictionary.items()}


idees_rename = {"GR": "EL", "GB": "UK"}

eu28 = cc.EU28as("ISO2").ISO2.tolist()
eu27 = cc.EU27as("ISO2").ISO2.tolist()
eu28_eea = eu28.copy()
eu28_eea.remove("GB")
eu28_eea.append("UK")


to_ipcc = {
    "electricity": "1.A.1.a - Public Electricity and Heat Production",
    "residential non-elec": "1.A.4.b - Residential",
    "services non-elec": "1.A.4.a - Commercial/Institutional",
    "rail non-elec": "1.A.3.c - Railways",
    "road non-elec": "1.A.3.b - Road Transportation",
    "domestic navigation": "1.A.3.d - Domestic Navigation",
    "international navigation": "1.D.1.b - International Navigation",
    "domestic aviation": "1.A.3.a - Domestic Aviation",
    "international aviation": "1.D.1.a - International Aviation",
    "total energy": "1 - Energy",
    "industrial processes": "2 - Industrial Processes and Product Use",
    "agriculture": "3 - Agriculture",
    "agriculture, forestry and fishing": "1.A.4.c - Agriculture/Forestry/Fishing",
    "LULUCF": "4 - Land Use, Land-Use Change and Forestry",
    "waste management": "5 - Waste management",
    "other": "6 - Other Sector",
    "indirect": "ind_CO2 - Indirect CO2",
    "total wL": "Total (with LULUCF)",
    "total woL": "Total (without LULUCF)",
}


def eurostat_per_country(input_eurostat: str, country: str) -> pd.DataFrame:
    """
    Read energy balance data for a specific country from Eurostat.

    Parameters
    ----------
    input_eurostat : str
        Path to the directory containing Eurostat data files.
    country : str
        Country code for the specific country.

    Returns
    -------
    pd.DataFrame
        Concatenated energy balance data for the specified country.

    Notes
    -----
    - The function reads `<input_eurostat>/<country>.-Energy-balance-sheets-April-2023-edition.xlsb`
    - It removes the "Cover" sheet from the data and concatenates all the remaining sheets into a single DataFrame.
    """

    filename = (
        f"{input_eurostat}/{country}-Energy-balance-sheets-April-2023-edition.xlsb"
    )
    sheet = pd.read_excel(
        filename,
        engine="pyxlsb",
        sheet_name=None,
        skiprows=4,
        index_col=list(range(4)),
        na_values=":",
    )
    sheet.pop("Cover")
    return pd.concat(sheet)


def build_eurostat(
    input_eurostat: str,
    countries: List[str],
    nprocesses: int = 1,
    disable_progressbar: bool = False,
) -> pd.DataFrame:
    """
    Return multi-index for all countries' energy data in TWh/a.

    Parameters:
    -----------
    input_eurostat : str
        Path to the Eurostat database.
    countries : List[str]
        List of countries for which energy data is to be retrieved.
    nprocesses : int, optional
        Number of processes to use for parallel execution, by default 1.
    disable_progressbar : bool, optional
        Whether to disable the progress bar, by default False.

    Returns:
    --------
    pd.DataFrame
        Multi-index DataFrame containing energy data for all countries in TWh/a.

    Notes:
    ------
    - The function first renames the countries in the input list using the `idees_rename` mapping and removes "CH".
    - It then reads country-wise data using :func:`eurostat_per_country` into a single DataFrame.
    - The data is reordered, converted to TWh/a, and missing values are filled.
    """

    countries = {idees_rename.get(country, country) for country in countries} - {"CH"}

    func = partial(eurostat_per_country, input_eurostat)
    tqdm_kwargs = dict(
        ascii=False,
        unit=" country",
        total=len(countries),
        desc="Build from eurostat database",
        disable=disable_progressbar,
    )
    with mute_print():
        with mp.Pool(processes=nprocesses) as pool:
            dfs = list(tqdm(pool.imap(func, countries), **tqdm_kwargs))

    index_names = ["country", "year", "lvl1", "lvl2", "lvl3", "lvl4"]
    df = pd.concat(dfs, keys=countries, names=index_names)
    df.index = df.index.set_levels(df.index.levels[1].astype(int), level=1)

    # drop columns with all NaNs
    unnamed_cols = df.columns[df.columns.astype(str).str.startswith("Unnamed")]
    df.drop(unnamed_cols, axis=1, inplace=True)
    df.drop(list(range(1990, 2022)), axis=1, inplace=True, errors="ignore")

    # make numeric values where possible
    df.replace("Z", 0, inplace=True)
    df = df.apply(pd.to_numeric, errors="coerce")
    df = df.select_dtypes(include=[np.number])

    # write 'International aviation' to the lower level of the multiindex
    int_avia = df.index.get_level_values(3) == "International aviation"
    temp = df.loc[int_avia]
    temp.index = pd.MultiIndex.from_frame(
        temp.index.to_frame().fillna("International aviation")
    )
    df = pd.concat([temp, df.loc[~int_avia]]).sort_index()

    # Fill in missing data on "Domestic aviation" for each country.
    for country in countries:
        slicer = idx[country, :, :, :, "Domestic aviation"]
        # For the Total and Fossil energy columns, fill in zeros with
        # the closest non-zero value in the year index.
        for col in ["Total", "Fossil energy"]:
            df.loc[slicer, col] = (
                df.loc[slicer, col].replace(0.0, np.nan).ffill().bfill()
            )

    # Renaming some indices
    index_rename = {
        "Households": "Residential",
        "Commercial & public services": "Services",
        "Domestic navigation": "Domestic Navigation",
        "International maritime bunkers": "Bunkers",
        "UK": "GB",
        "EL": "GR",
    }
    columns_rename = {"Total": "Total all products"}
    df.rename(index=index_rename, columns=columns_rename, inplace=True)
    df.sort_index(inplace=True)

    # convert to TWh/a from ktoe/a
    df *= 11.63 / 1e3

    return df


def build_swiss() -> pd.DataFrame:
    """
    Return a pd.DataFrame of Swiss energy data in TWh/a.

    Returns
    --------
    pd.DataFrame
        Swiss energy data in TWh/a.

    Notes
    -----
    - Reads Swiss energy data from `data/switzerland-new_format-all_years.csv`.
    - Reshapes and renames data.
    - Converts energy units from PJ/a to TWh/a.
    """
    fn = snakemake.input.swiss

    df = pd.read_csv(fn, index_col=[0, 1])

    df.columns = df.columns.astype(int)

    df.columns.name = "year"

    df = df.stack().unstack("item")

    df.columns.name = None

    # convert PJ/a to TWh/a
    df /= 3.6

    return df


def idees_per_country(ct: str, base_dir: str) -> pd.DataFrame:
    """
    Calculate energy totals per country using JRC-IDEES data.

    Parameters
    ----------
    ct : str
        The country code.
    base_dir : str
        The base directory where the JRC-IDEES data files are located.

    Returns
    -------
    pd.DataFrame
        A DataFrame containing the energy totals per country. Columns are energy uses.

    Notes
    -----
    - Retrieves JRC-IDEES data for the specified country from `base_dir` for residential, tertiary, and transport sectors.
    - Calculates energy totals for each sector, stores them in a dictionary and returns them as data frame.
    - Assertions ensure indices of JRC-IDEES data are as expected.
    """

    ct_idees = idees_rename.get(ct, ct)
    fn_residential = f"{base_dir}/{ct_idees}/JRC-IDEES-2021_Residential_{ct_idees}.xlsx"
    fn_tertiary = f"{base_dir}/{ct_idees}/JRC-IDEES-2021_Tertiary_{ct_idees}.xlsx"
    fn_transport = f"{base_dir}/{ct_idees}/JRC-IDEES-2021_Transport_{ct_idees}.xlsx"

    ct_totals = {}

    # residential

    df = pd.read_excel(fn_residential, "RES_hh_fec", index_col=0)

    rows = ["Advanced electric heating", "Conventional electric heating"]
    ct_totals["electricity residential space"] = df.loc[rows].sum()
    ct_totals["total residential space"] = df.loc["Space heating"]
    ct_totals["total residential water"] = df.loc["Water heating"]

    assert df.index[23] == "Electricity"
    ct_totals["electricity residential water"] = df.iloc[23]

    ct_totals["total residential cooking"] = df.loc["Cooking"]

    assert df.index[30] == "Electricity"
    ct_totals["electricity residential cooking"] = df.iloc[30]

    df = pd.read_excel(fn_residential, "RES_summary", index_col=0)

    row = "Energy consumption by fuel - Eurostat structure (ktoe)"
    ct_totals["total residential"] = df.loc[row]

    assert df.index[40] == "Electricity"
    ct_totals["electricity residential"] = df.iloc[40]

    assert df.index[39] == "Distributed heat"
    ct_totals["distributed heat residential"] = df.iloc[39]

    assert df.index[43] == "Thermal uses"
    ct_totals["thermal uses residential"] = df.iloc[43]

    df = pd.read_excel(fn_residential, "RES_hh_eff", index_col=0)

    ct_totals["total residential space efficiency"] = df.loc["Space heating"]

    assert df.index[5] == "Diesel oil"
    ct_totals["oil residential space efficiency"] = df.iloc[5]

    assert df.index[6] == "Natural gas"
    ct_totals["gas residential space efficiency"] = df.iloc[6]

    ct_totals["total residential water efficiency"] = df.loc["Water heating"]

    assert df.index[18] == "Diesel oil"
    ct_totals["oil residential water efficiency"] = df.iloc[18]

    assert df.index[19] == "Natural gas"
    ct_totals["gas residential water efficiency"] = df.iloc[19]

    # services

    df = pd.read_excel(fn_tertiary, "SER_hh_fec", index_col=0)

    ct_totals["total services space"] = df.loc["Space heating"]

    rows = ["Advanced electric heating", "Conventional electric heating"]
    ct_totals["electricity services space"] = df.loc[rows].sum()

    ct_totals["total services water"] = df.loc["Hot water"]

    assert df.index[24] == "Electricity"
    ct_totals["electricity services water"] = df.iloc[24]

    ct_totals["total services cooking"] = df.loc["Catering"]

    assert df.index[31] == "Electricity"
    ct_totals["electricity services cooking"] = df.iloc[31]

    df = pd.read_excel(fn_tertiary, "SER_summary", index_col=0)

    row = "Energy consumption by fuel - Eurostat structure (ktoe)"
    ct_totals["total services"] = df.loc[row]

    assert df.index[43] == "Electricity"
    ct_totals["electricity services"] = df.iloc[43]

    assert df.index[42] == "Distributed heat"
    ct_totals["distributed heat services"] = df.iloc[42]

    assert df.index[46] == "Thermal uses"
    ct_totals["thermal uses services"] = df.iloc[46]

    df = pd.read_excel(fn_tertiary, "SER_hh_eff", index_col=0)

    ct_totals["total services space efficiency"] = df.loc["Space heating"]

    assert df.index[5] == "Diesel oil"
    ct_totals["oil services space efficiency"] = df.iloc[5]

    assert df.index[7] == "Conventional gas heaters"
    ct_totals["gas services space efficiency"] = df.iloc[7]

    ct_totals["total services water efficiency"] = df.loc["Hot water"]

    assert df.index[20] == "Diesel oil"
    ct_totals["oil services water efficiency"] = df.iloc[20]

    assert df.index[21] == "Natural gas"
    ct_totals["gas services water efficiency"] = df.iloc[21]

    # agriculture, forestry and fishing

    start = "Detailed split of energy consumption (ktoe)"
    end = "Market shares of energy uses (%)"

    df = pd.read_excel(fn_tertiary, "AGR_fec", index_col=0).loc[start:end]

    rows = [
        "Lighting",
        "Ventilation",
        "Specific electricity uses",
        "Pumping devices (electricity)",
    ]
    ct_totals["total agriculture electricity"] = df.loc[rows].sum()

    rows = ["Specific heat uses", "Low enthalpy heat"]
    ct_totals["total agriculture heat"] = df.loc[rows].sum()

    rows = [
        "Motor drives",
        "Farming machine drives (diesel oil and liquid biofuels)",
        "Pumping devices (diesel oil and liquid biofuels)",
    ]
    ct_totals["total agriculture machinery"] = df.loc[rows].sum()

    row = "Agriculture, forestry and fishing"
    ct_totals["total agriculture"] = df.loc[row]

    # transport
     
    # energy consumption by fuel (ktoe)
    start = "Total energy consumption (ktoe)"
    end = "Indicators"
    df = pd.read_excel(fn_transport, "TrRoad_ene", index_col=0).loc[start:end]
    df = df[~df.index.isna()]
    
    ct_totals["total road"] = df.loc['Total energy consumption (ktoe)']
    map_code = {}
    for car_type in car_types:
        assert len(df[df.index.str.contains(car_type)]) == 1
        ct_totals[f"total {car_type}"] = df[df.index.str.contains(car_type)].sum()
        map_code[ct_totals[f"total {car_type}"].Code] = car_type

    # electricity road
    electric_cars = df.loc["Battery electric vehicles"]
    ct_totals["electricity road"] = electric_cars.sum()
    
    for name, row in electric_cars.iterrows():
        car_type = map_code[row.Code.replace(".BEV", "").replace(".ICE", "")]
        ct_totals[f"electricity {car_type}"] = row
    
    # vehicle efficiency (kgoe/100km) 
    start = "Vehicle-efficiency - effective (kgoe/100 km)"
    end = "Energy intensity over activity"
    df = pd.read_excel(fn_transport, "TrRoad_ene", index_col=0).loc[start:end]
    df = df[~df.index.isna()]
    
    map_code = {}
    for car_type in car_types:
        assert len(df[df.index.str.contains(car_type)]) == 1
        ct_totals[f"{car_type} efficiency"] = df[df.index.str.contains(car_type)].sum()
        map_code[ct_totals[f"{car_type} efficiency"].Code] = car_type
    
    electric = df.loc["Battery electric vehicles"] 
    for name, row in electric.iterrows():
        car_type = map_code[row.Code.replace(".BEV", "").replace(".ICE", "")]
        ct_totals[f"{car_type} efficiency electric"] = row
    
    df = pd.read_excel(fn_transport, "TrRail_ene", index_col=0)

    ct_totals["total rail"] = df.loc["by fuel"]

    ct_totals["electricity rail"] = df.loc["Electricity"]

    assert df.index[9] == "Passenger transport"
    ct_totals["total rail passenger"] = df.iloc[9]

    assert df.index[10] == "Metro and tram, urban light rail"
    assert df.index[13] == "Electric"
    assert df.index[14] == "High speed passenger trains"
    ct_totals["electricity rail passenger"] = df.iloc[[10, 13, 14]].sum()

    assert df.index[15] == "Freight transport"
    ct_totals["total rail freight"] = df.iloc[15]

    assert df.index[17] == "Electric"
    ct_totals["electricity rail freight"] = df.iloc[17]
    
    df = pd.read_excel(fn_transport, "TrRail_act", index_col=0)
    
    ct_totals['mio km-driven Rail'] = df.loc["Vehicle-km (mio km)"]

    df = pd.read_excel(fn_transport, "TrAvia_ene", index_col=0)

    assert df.index[4] == "Passenger transport"
    ct_totals["total aviation passenger"] = df.iloc[4]

    assert df.index[8] == "Freight transport"
    ct_totals["total aviation freight"] = df.iloc[8]

    assert df.index[2] == "Domestic"
    ct_totals["total domestic aviation passenger"] = df.iloc[2]

    assert df.index[6] == "International - Intra-EEAwUK"
    assert df.index[7] == "International - Extra-EEAwUK"
    ct_totals["total international aviation passenger"] = df.iloc[[6, 7]].sum()

    assert df.index[9] == "Domestic"
    assert df.index[10] == "International - Intra-EEAwUK"
    ct_totals["total domestic aviation freight"] = df.iloc[[9, 10]].sum()

    assert df.index[11] == "International - Extra-EEAwUK"
    ct_totals["total international aviation freight"] = df.iloc[11]

    ct_totals["total domestic aviation"] = (
        ct_totals["total domestic aviation freight"]
        + ct_totals["total domestic aviation passenger"]
    )

    ct_totals["total international aviation"] = (
        ct_totals["total international aviation freight"]
        + ct_totals["total international aviation passenger"]
    )

    df = pd.read_excel(fn_transport, "TrNavi_ene", index_col=0)

    # coastal and inland
    ct_totals["total domestic navigation"] = df.loc["Energy consumption (ktoe)"]
    
    # total number of cars
    start = "Stock of vehicles - total (vehicles)"
    end = "Stock of vehicles - in use (vehicles)"
    df = pd.read_excel(fn_transport, "TrRoad_act", index_col=0).loc[start:end]
    df = df[~df.index.isna()]
    
    for car_type in car_types:
        assert len(df[df.index.str.contains(car_type)]) == 1
        ct_totals[f"Number {car_type}"] = df[df.index.str.contains(car_type)].sum()
        
    # new car registrations
    start = "New vehicle-registrations"
    end = "Indicators"
    df = pd.read_excel(fn_transport, "TrRoad_act", index_col=0).loc[start:end]
    df = df[~df.index.isna()]

    for car_type in car_types:
        assert len(df[df.index.str.contains(car_type)]) == 1
        ct_totals[f"New registration {car_type}"] = df[df.index.str.contains(car_type)].sum()
    
    # share of electric cars in new registration
    assert all(df.index[[9, 15,22]] == "Battery electric vehicles")
    ct_totals["New registration Passenger cars electric"] = df.iloc[9] 
    ct_totals["New registration Motor coaches, buses and trolley buses electric"] = df.iloc[15] 
    ct_totals["New registration Light commercial vehicles electric"] = df.iloc[22] 
    
    # vehicle-km driven (mio km)
    start = "Vehicle-km driven (mio km)"
    end = "Stock of vehicles - total (vehicles)"
    df = pd.read_excel(fn_transport, "TrRoad_act", index_col=0).loc[start:end]
    df = df[~df.index.isna()]

    for car_type in car_types:
        assert len(df[df.index.str.contains(car_type)]) == 1
        ct_totals[f"mio km-driven {car_type}"] = df[df.index.str.contains(car_type)].sum()
        
    return pd.DataFrame(ct_totals)



def build_idees(countries: List[str]) -> pd.DataFrame:
    """
    Build energy totals from IDEES database for the given list of countries
    using :func:`idees_per_country`.

    Parameters
    ----------
    countries : List[str]
        List of country names for which energy totals need to be built.

    Returns
    -------
    pd.DataFrame
        Energy totals for the given countries.

    Notes
    -----
    - Retrieves energy totals per country and year using :func:`idees_per_country`.
    - Returns a DataFrame with columns: country, year, and energy totals for different categories.
    """

    nprocesses = snakemake.threads
    disable_progress = snakemake.config["run"].get("disable_progressbar", False)

    func = partial(idees_per_country, base_dir=snakemake.input.idees)
    tqdm_kwargs = dict(
        ascii=False,
        unit=" country",
        total=len(countries),
        desc="Build from IDEES database",
        disable=disable_progress,
    )
    with mute_print():
        with mp.Pool(processes=nprocesses) as pool:
            totals_list = list(tqdm(pool.imap(func, countries), **tqdm_kwargs))

    totals = pd.concat(
        totals_list,
        keys=countries,
        names=["country", "year"],
    )

    # clean up dataframe
    years = np.arange(2000, 2022)
    totals = totals[totals.index.get_level_values(1).isin(years)]

    # convert ktoe to TWh
<<<<<<< HEAD
    # efficiency kgoe/100km -> MWh/100km 
    exclude = (totals.columns.str.contains("Number") 
               | totals.columns.str.contains("mio km-driven")
               | totals.columns.str.contains("New registration")
               | totals.columns.str.contains("vehicle-km (mio km)")
               | totals.columns.str.contains("mio tkm driven")
               )
=======
    patterns = ["passenger cars", ".*space efficiency", ".*water efficiency"]
    exclude = totals.columns.str.fullmatch("|".join(patterns))
    totals = totals.copy()
>>>>>>> f9bddc91
    totals.loc[:, ~exclude] *= 11.63 / 1e3


    return totals


def fill_missing_years(fill_values: pd.Series) -> pd.Series:
    """
    Fill missing years for some countries by first using forward fill (ffill)
    and then backward fill (bfill).

    Parameters
    ----------
    fill_values : pd.Series
        A pandas Series with a MultiIndex (levels: country and year) representing
        energy values, where some values may be zero and need to be filled.

    Returns
    -------
    pd.Series
        A pandas Series with zero values replaced by the forward-filled and
        backward-filled values of the corresponding country.

    Notes
    -----
    - The function groups the data by the 'country' level and performs forward fill
      and backward fill to fill zero values.
    - Zero values in the original Series are replaced by the ffilled and bfilled
      value of their respective country group.
    """

    # Forward fill and then backward fill within each country group
    fill_values = fill_values.groupby(level="country").ffill().bfill()

    return fill_values


def build_energy_totals(
    countries: List[str],
    eurostat: pd.DataFrame,
    swiss: pd.DataFrame,
    idees: pd.DataFrame,
) -> pd.DataFrame:
    """
    Combine energy totals for the specified countries from Eurostat, Swiss, and
    IDEES data.

    Parameters
    ----------
    countries : List[str]
        List of country codes for which energy totals are to be calculated.
    eurostat : pd.DataFrame
        Eurostat energy balances dataframe.
    swiss : pd.DataFrame
        Swiss energy data dataframe.
    idees : pd.DataFrame
        IDEES energy data dataframe.

    Returns
    -------
    pd.DataFrame
        Energy totals dataframe for the given countries.

    Notes
    -----
    - Missing values are filled based on Eurostat energy balances and average values in EU28.
    - The function also performs specific calculations for Norway and splits road, rail, and aviation traffic for non-IDEES data.

    References
    ----------
    - `Norway heating data <http://www.ssb.no/en/energi-og-industri/statistikker/husenergi/hvert-3-aar/2014-07-14>`_
    """

    eurostat_fuels = {"electricity": "Electricity", "total": "Total all products"}
    eurostat_countries = eurostat.index.unique(0)
    eurostat_years = eurostat.index.unique(1)

<<<<<<< HEAD
    exclude = (idees.columns.str.contains("Number") 
               | idees.columns.str.contains("mio km-driven")
               | idees.columns.str.contains("New registration")
               | idees.columns.str.contains("vehicle-km (mio km)")
               | idees.columns.str.contains("mio tkm driven")
               )
=======
>>>>>>> f9bddc91
    new_index = pd.MultiIndex.from_product(
        [countries, eurostat_years], names=["country", "year"]
    )

<<<<<<< HEAD
    df = idees.reindex(new_index).loc[:, ~exclude]
=======
    efficiency_keywords = ["space efficiency", "water efficiency"]
    to_drop = idees.columns[idees.columns.str.contains("|".join(efficiency_keywords))]
    to_drop = to_drop.append(pd.Index(["passenger cars", "passenger car efficiency"]))

    df = idees.reindex(new_index).drop(to_drop, axis=1)
>>>>>>> f9bddc91

    in_eurostat = df.index.levels[0].intersection(eurostat_countries)

    # add international navigation

    slicer = idx[in_eurostat, :, :, "Bunkers", :]
    fill_values = eurostat.loc[slicer, "Total all products"].groupby(level=[0, 1]).sum()
    # fill missing years for some countries by mean over the other years
    fill_values = fill_missing_years(fill_values)
    df.loc[in_eurostat, "total international navigation"] = fill_values

    # add swiss energy data

    df = pd.concat([df.drop("CH", errors="ignore"), swiss]).sort_index()

    # get values for missing countries based on Eurostat EnergyBalances

    # agriculture

    to_fill = df.index[
        df["total agriculture"].isna()
        & df.index.get_level_values("country").isin(eurostat_countries)
    ]
    c = to_fill.get_level_values("country")
    y = to_fill.get_level_values("year")

    # take total final energy consumption from Eurostat
    eurostat_sector = "Agriculture & forestry"
    slicer = idx[c, y, :, :, eurostat_sector]

    fill_values = eurostat.loc[slicer]["Total all products"].groupby(level=[0, 1]).sum()
    # fill missing years for some countries by mean over the other years
    fill_values = fill_missing_years(fill_values)
    df.loc[to_fill, "total agriculture"] = fill_values

    # split into end uses by average EU data from IDEES
    uses = ["electricity", "heat", "machinery"]

    for use in uses:
        avg = (
            idees["total agriculture electricity"] / idees["total agriculture"]
        ).mean()
        df.loc[to_fill, f"total agriculture {use}"] = (
            df.loc[to_fill, "total agriculture"] * avg
        )

    # divide cooking/space/water according to averages in EU28

    uses = ["space", "cooking", "water"]

    to_fill = df.index[
        df["total residential"].isna()
        & df.index.get_level_values("country").isin(eurostat_countries)
    ]
    c = to_fill.get_level_values("country")
    y = to_fill.get_level_values("year")

    for sector in ["residential", "services", "road", "rail"]:
        eurostat_sector = sector.capitalize()

        # fuel use

        for fuel in ["electricity", "total"]:
            slicer = idx[c, y, :, :, eurostat_sector]
            fill_values = (
                eurostat.loc[slicer, eurostat_fuels[fuel]].groupby(level=[0, 1]).sum()
            )
            # fill missing years for some countries by mean over the other years
            fill_values = fill_missing_years(fill_values)
            df.loc[to_fill, f"{fuel} {sector}"] = fill_values

    for sector in ["residential", "services"]:
        # electric use

        for use in uses:
            fuel_use = df[f"electricity {sector} {use}"]
            fuel = (
                df[f"electricity {sector}"].replace(0, np.nan).infer_objects(copy=False)
            )
            avg = fuel_use.div(fuel).mean()
            logger.debug(
                f"{sector}: average fraction of electricity for {use} is {avg:.3f}"
            )
            df.loc[to_fill, f"electricity {sector} {use}"] = (
                avg * df.loc[to_fill, f"electricity {sector}"]
            )

        # non-electric use

        for use in uses:
            nonelectric_use = (
                df[f"total {sector} {use}"] - df[f"electricity {sector} {use}"]
            )
            nonelectric = df[f"total {sector}"] - df[f"electricity {sector}"]
            nonelectric = nonelectric.copy().replace(0, np.nan)
            avg = nonelectric_use.div(nonelectric).mean()
            logger.debug(
                f"{sector}: average fraction of non-electric for {use} is {avg:.3f}"
            )
            electric_use = df.loc[to_fill, f"electricity {sector} {use}"]
            nonelectric = (
                df.loc[to_fill, f"total {sector}"]
                - df.loc[to_fill, f"electricity {sector}"]
            )
            df.loc[to_fill, f"total {sector} {use}"] = electric_use + avg * nonelectric

    # Fix Norway space and water heating fractions
    # http://www.ssb.no/en/energi-og-industri/statistikker/husenergi/hvert-3-aar/2014-07-14
    # The main heating source for about 73 per cent of the households is based on electricity
    # => 26% is non-electric

    if "NO" in df.index:
        elec_fraction = 0.73

        no_norway = df.drop("NO")

        for sector in ["residential", "services"]:
            # assume non-electric is heating
            nonelectric = (
                df.loc["NO", f"total {sector}"] - df.loc["NO", f"electricity {sector}"]
            )
            total_heating = nonelectric / (1 - elec_fraction)

            for use in uses:
                nonelectric_use = (
                    no_norway[f"total {sector} {use}"]
                    - no_norway[f"electricity {sector} {use}"]
                )
                nonelectric = (
                    no_norway[f"total {sector}"] - no_norway[f"electricity {sector}"]
                )
                nonelectric = nonelectric.copy().replace(0, np.nan)
                fraction = nonelectric_use.div(nonelectric).mean()
                df.loc["NO", f"total {sector} {use}"] = (
                    total_heating * fraction
                ).values
                df.loc["NO", f"electricity {sector} {use}"] = (
                    total_heating * fraction * elec_fraction
                ).values

    # Missing aviation

    slicer = idx[c, y, :, :, "Domestic aviation"]
    fill_values = eurostat.loc[slicer, "Total all products"].groupby(level=[0, 1]).sum()
    # fill missing years for some countries by mean over the other years
    fill_values = fill_missing_years(fill_values)
    df.loc[to_fill, "total domestic aviation"] = fill_values

    slicer = idx[c, y, :, :, "International aviation"]
    fill_values = eurostat.loc[slicer, "Total all products"].groupby(level=[0, 1]).sum()
    # fill missing years for some countries by mean over the other years
    fill_values = fill_missing_years(fill_values)
    df.loc[to_fill, "total international aviation"] = fill_values

    # missing domestic navigation

    slicer = idx[c, y, :, :, "Domestic Navigation"]
    fill_values = eurostat.loc[slicer, "Total all products"].groupby(level=[0, 1]).sum()
    # fill missing years for some countries by mean over the other years
    fill_values = fill_missing_years(fill_values)
    df.loc[to_fill, "total domestic navigation"] = fill_values

    # split road traffic for non-IDEES
    missing = df.index[df["total Passenger cars"].isna()]
    for fuel in ["total", "electricity"]:
        selection = [f"{fuel} {car_type}" for car_type in car_types]
        road = df.reindex(columns=selection).sum()
        road_fraction = road / road.sum()
        fill_values = cartesian(df.loc[missing, f"{fuel} road"], road_fraction)
        df.loc[missing, road_fraction.index] = fill_values

    # split rail traffic for non-IDEES
    missing = df.index[df["total rail passenger"].isna()]
    for fuel in ["total", "electricity"]:
        selection = [f"{fuel} rail passenger", f"{fuel} rail freight"]
        rail = df[selection].sum()
        rail_fraction = rail / rail.sum()
        fill_values = cartesian(df.loc[missing, f"{fuel} rail"], rail_fraction)
        df.loc[missing, rail_fraction.index] = fill_values

    # split aviation traffic for non-IDEES
    missing = df.index[df["total domestic aviation passenger"].isna()]
    for destination in ["domestic", "international"]:
        selection = [
            f"total {destination} aviation passenger",
            f"total {destination} aviation freight",
        ]
        aviation = df[selection].sum()
        aviation_fraction = aviation / aviation.sum()
        fill_values = cartesian(
            df.loc[missing, f"total {destination} aviation"], aviation_fraction
        )
        df.loc[missing, aviation_fraction.index] = fill_values

    for purpose in ["passenger", "freight"]:
        attrs = [
            f"total domestic aviation {purpose}",
            f"total international aviation {purpose}",
        ]
        df.loc[missing, f"total aviation {purpose}"] = df.loc[missing, attrs].sum(
            axis=1
        )

    if "BA" in df.index:
        # fill missing data for BA (services and road energy data)
        # proportional to RS with ratio of total residential demand
        mean_BA = df.loc["BA"].loc[2014:2021, "total residential"].mean()
        mean_RS = df.loc["RS"].loc[2014:2021, "total residential"].mean()
        ratio = mean_BA / mean_RS
        df.loc["BA"] = (
            df.loc["BA"].replace(0.0, np.nan).infer_objects(copy=False).values
        )
        df.loc["BA"] = df.loc["BA"].combine_first(ratio * df.loc["RS"]).values

    return df


def build_district_heat_share(countries: List[str], idees: pd.DataFrame) -> pd.Series:
    """
    Calculate the share of district heating for each country.

    Parameters
    ----------
    countries : List[str]
        List of country codes for which to calculate district heating share.
    idees : pd.DataFrame
        IDEES energy data dataframe.

    Returns
    -------
    pd.Series
        Series with the district heating share for each country.

    Notes
    -----
    - The function calculates the district heating share as the sum of residential and services distributed heat, divided by the sum of residential and services thermal uses.
    - The district heating share is then reindexed to match the provided list of countries.
    - Missing district heating shares are filled from `data/district_heat_share.csv`.
    - The function makes a conservative assumption and takes the minimum district heating share from both the IDEES data and `data/district_heat_share.csv`.
    """

    # district heating share
    district_heat = idees[
        ["distributed heat residential", "distributed heat services"]
    ].sum(axis=1)
    total_heat = (
        idees[["thermal uses residential", "thermal uses services"]]
        .sum(axis=1)
        .replace(0, np.nan)
    )

    district_heat_share = district_heat / total_heat

    district_heat_share = district_heat_share.reindex(countries, level="country")

    # Missing district heating share
    dh_share = (
        pd.read_csv(snakemake.input.district_heat_share, index_col=0, usecols=[0, 1])
        .div(100)
        .squeeze()
    )
    # make conservative assumption and take minimum from both data sets
    new_index = pd.MultiIndex.from_product(
        [dh_share.index, district_heat_share.index.get_level_values(1).unique()]
    )
    district_heat_share = pd.concat(
        [district_heat_share, dh_share.reindex(new_index, level=0)], axis=1
    ).min(axis=1)

    district_heat_share = district_heat_share.reindex(countries, level=0)

    district_heat_share.name = "district heat share"

    # restrict to available years
    district_heat_share = (
        district_heat_share.unstack().dropna(how="all", axis=1).ffill(axis=1)
    )

    return district_heat_share


def build_eea_co2(
    input_co2: str, year: int = 1990, emissions_scope: str = "CO2"
) -> pd.DataFrame:
    """
    Calculate CO2 emissions for a given year based on EEA data in Mt.

    Parameters
    ----------
    input_co2 : str
        Path to the input CSV file with CO2 data.
    year : int, optional
        Year for which to calculate emissions, by default 1990.
    emissions_scope : str, optional
        Scope of the emissions to consider, by default "CO2".

    Returns
    -------
    pd.DataFrame
        DataFrame with CO2 emissions for the given year.

    Notes
    -----
    - The function reads the `input_co2` data and for a specific `year` and `emission scope`
    - It calculates "industrial non-elec" and "agriculture" emissions from that data
    - It drops unneeded columns and converts the emissions to Mt.

    References
    ---------
    - `EEA CO2 data <https://www.eea.europa.eu/data-and-maps/data/national-emissions-reported-to-the-unfccc-and-to-the-eu-greenhouse-gas-monitoring-mechanism-16>`_ (downloaded 201228, modified by EEA last on 201221)
    """

    df = pd.read_csv(input_co2, encoding="latin-1", low_memory=False)

    df.replace(dict(Year="1985-1987"), 1986, inplace=True)
    df.Year = df.Year.astype(int)
    index_col = ["Country_code", "Pollutant_name", "Year", "Sector_name"]
    df = df.set_index(index_col).sort_index()

    cts = ["CH", "EUA", "NO"] + eu28_eea

    slicer = idx[cts, emissions_scope, year, to_ipcc.values()]
    emissions = (
        df.loc[slicer, "emissions"]
        .unstack("Sector_name")
        .rename(columns=reverse(to_ipcc))
        .droplevel([1, 2])
    )

    emissions.rename(index={"EUA": "EU28", "UK": "GB"}, inplace=True)

    to_subtract = [
        "electricity",
        "services non-elec",
        "residential non-elec",
        "road non-elec",
        "rail non-elec",
        "domestic aviation",
        "international aviation",
        "domestic navigation",
        "international navigation",
        "agriculture, forestry and fishing",
    ]
    emissions["industrial non-elec"] = emissions["total energy"] - emissions[
        to_subtract
    ].sum(axis=1)

    emissions["agriculture"] += emissions["agriculture, forestry and fishing"]

    to_drop = [
        "total energy",
        "total wL",
        "total woL",
        "agriculture, forestry and fishing",
    ]
    emissions.drop(columns=to_drop, inplace=True)

    # convert from Gt to Mt
    return emissions / 1e3


def build_eurostat_co2(eurostat: pd.DataFrame, year: int = 1990) -> pd.Series:
    """
    Calculate CO2 emissions for a given year based on Eurostat fuel consumption
    data and fuel-specific emissions.

    Parameters
    ----------
    eurostat : pd.DataFrame
        DataFrame with Eurostat data.
    year : int, optional
        Year for which to calculate emissions, by default 1990.

    Returns
    -------
    pd.Series
        Series with CO2 emissions for the given year.

    Notes
    -----
    - The function hard-sets fuel-specific emissions:
        - solid fuels: 0.36 tCO2_equi/MW_th (approximates coal)
        - oil: 0.285 tCO2_equi/MW_th (average of distillate and residue)
        - natural gas: 0.2 tCO2_equi/MW_th
    - It then multiplies the Eurostat fuel consumption data for `year` by the specific emissions and sums the result.

    References
    ----------
    - Oil values from `EIA <https://www.eia.gov/tools/faqs/faq.cfm?id=74&t=11>`_
    - Distillate oil (No. 2)  0.276
    - Residual oil (No. 6)  0.298
    - `EIA Electricity Annual <https://www.eia.gov/electricity/annual/html/epa_a_03.html>`_
    """

    eurostat_year = eurostat.xs(year, level="year")

    specific_emissions = pd.Series(index=eurostat.columns, dtype=float)

    # emissions in tCO2_equiv per MWh_th
    specific_emissions["Solid fossil fuels"] = 0.36  # Approximates coal
    specific_emissions["Oil and petroleum products"] = (
        0.285  # Average of distillate and residue
    )
    specific_emissions["Natural gas"] = 0.2  # For natural gas

    return eurostat_year.multiply(specific_emissions).sum(axis=1)


def build_co2_totals(
    countries: List[str], eea_co2: pd.DataFrame, eurostat_co2: pd.DataFrame
) -> pd.DataFrame:
    """
    Combine CO2 emissions data from EEA and Eurostat for a list of countries.

    Parameters
    ----------
    countries : List[str]
        List of country codes for which CO2 totals need to be built.
    eea_co2 : pd.DataFrame
        DataFrame with EEA CO2 emissions data.
    eurostat_co2 : pd.DataFrame
        DataFrame with Eurostat CO2 emissions data.

    Returns
    -------
    pd.DataFrame
        Combined CO2 emissions data for the given countries.

    Notes
    -----
    - The function combines the CO2 emissions from EEA and Eurostat into a single DataFrame for the given countries.
    """

    co2 = eea_co2.reindex(countries)

    for ct in pd.Index(countries).intersection(
        ["BA", "RS", "XK", "AL", "ME", "MK", "UA", "MD"]
    ):
        mappings = {
            "electricity": (ct, "+", "Electricity & heat generation", np.nan),
            "residential non-elec": (ct, "+", "+", "Residential"),
            "services non-elec": (ct, "+", "+", "Services"),
            "road non-elec": (ct, "+", "+", "Road"),
            "rail non-elec": (ct, "+", "+", "Rail"),
            "domestic navigation": (ct, "+", "+", "Domestic Navigation"),
            "international navigation": (ct, "-", "Bunkers"),
            "domestic aviation": (ct, "+", "+", "Domestic aviation"),
            "international aviation": (ct, "-", "International aviation"),
            # does not include industrial process emissions or fuel processing/refining
            "industrial non-elec": (ct, "+", "Industry sector"),
            # does not include non-energy emissions
            "agriculture": (eurostat_co2.index.get_level_values(0) == ct)
            & eurostat_co2.index.isin(["Agriculture & forestry", "Fishing"], level=3),
        }

        for i, mi in mappings.items():
            co2.at[ct, i] = eurostat_co2.loc[mi].sum()

    return co2


def build_transport_data(
    countries: List[str], population: pd.DataFrame, idees: pd.DataFrame
) -> pd.DataFrame:
    """
    Build transport data for a set of countries based on IDEES data.

    Parameters
    ----------
    countries : List[str]
        List of country codes.
    population : pd.DataFrame
        DataFrame with population data.
    idees : pd.DataFrame
        DataFrame with IDEES data.

    Returns
    -------
    pd.DataFrame
        DataFrame with transport data.

    Notes
    -----
    - The function first collects the number of passenger cars.
    - For Switzerland, it reads the data from `data/gr-e-11.03.02.01.01-cc.csv`.
    - It fills missing data on the number of cars and fuel efficiency with average data.

    References
    ----------
    - Swiss transport data: `BFS <https://www.bfs.admin.ch/bfs/en/home/statistics/mobility-transport/transport-infrastructure-vehicles/vehicles/road-vehicles-stock-level-motorisation.html>`_
    """
<<<<<<< HEAD
    
    transport_cols = (idees.columns.str.contains("Number") 
                       | idees.columns.str.contains("mio km-driven")
                       | idees.columns.str.contains("New registration")
                       | idees.columns.str.contains("vehicle-km (mio km)")
                       | idees.columns.str.contains("mio tkm driven")
                       )
    
=======
    years = np.arange(2000, 2022)

>>>>>>> f9bddc91
    # first collect number of cars
    transport_data = pd.DataFrame(idees.loc[:, transport_cols])

    new_index = pd.MultiIndex.from_product(
<<<<<<< HEAD
        [countries, transport_data.index.levels[1]],
=======
        [countries_without_ch, transport_data.index.unique(1)],
>>>>>>> f9bddc91
        names=["country", "year"],
    )

    transport_data = transport_data.reindex(index=new_index)

    if "CH" in countries:
        fn = snakemake.input.swiss_transport
<<<<<<< HEAD
        swiss_cars = pd.read_csv(fn, index_col=0).loc[2000:2015, ["passenger cars"]]
        transport_data.loc[("CH", swiss_cars.index), "Number Passenger cars"] = swiss_cars["passenger cars"].values


=======
        swiss_cars = pd.read_csv(fn, index_col=0).loc[years, ["passenger cars"]]

        swiss_cars.index = pd.MultiIndex.from_product(
            [["CH"], swiss_cars.index], names=["country", "year"]
        )

        transport_data = pd.concat([transport_data, swiss_cars]).sort_index()

    transport_data = transport_data.rename(columns={"passenger cars": "number cars"})
>>>>>>> f9bddc91
    # clean up dataframe
    transport_data = transport_data[
        transport_data.index.get_level_values(1).isin(years)
    ]

<<<<<<< HEAD
    for col in transport_data.columns:
        missing = transport_data.index[transport_data[col].isna()]
        if not missing.empty:
            logger.info(
                f"Missing data on {col} from:\n{list(missing.get_level_values(0).unique())}\nFilling gaps with averaged data."
            )
    
            cars_pp = transport_data[col] / population
            
            data = np.outer(population, cars_pp.groupby(level=1).mean())
            fill_values = pd.DataFrame(data,
                                       index=population.index,
                                       columns=cars_pp.groupby(level=1).mean().index
                                       ).stack()
            fill_values = fill_values.reindex(transport_data.index)
    
            transport_data[col] = transport_data[col].combine_first(fill_values)

    # collect average fuel efficiency in MWh/100km
    for car_type in car_types:      
        transport_data[f"average fuel efficiency {car_type}"] = idees[f"{car_type} efficiency"]
        if f"{car_type} efficiency electric" in idees.columns:
            transport_data[f"average fuel efficiency {car_type} electric"] = idees[f"{car_type} efficiency electric"]
    
        missing = transport_data.index[transport_data[f"average fuel efficiency {car_type}"].isna()]
        if not missing.empty:
            logger.info(
                f"Missing data on fuel efficiency {car_type} from:\n{list(missing.get_level_values(0).unique())}\nFilling gaps with averaged data."
            )
    
            fill_values = transport_data[f"average fuel efficiency {car_type}"].mean()
            transport_data.loc[missing, f"average fuel efficiency {car_type}"] = fill_values
            # fill values of electric cars based on 2021
            if f"{car_type} efficiency electric" in idees.columns:
                fill_values =  idees[f"{car_type} efficiency electric"].xs(2021,level=1).mean()
                missing = transport_data.index[transport_data[f"average fuel efficiency {car_type} electric"].isna()]
                transport_data.loc[missing, f"average fuel efficiency {car_type} electric"] = fill_values
=======
    missing = transport_data.index[transport_data["number cars"].isna()]
    if not missing.empty:
        logger.info(
            f"Missing data on cars from:\n{list(missing)}\nFilling gaps with averaged data."
        )
        cars_pp = transport_data["number cars"] / population

        fill_values = {
            year: cars_pp.mean() * population for year in transport_data.index.unique(1)
        }
        fill_values = pd.DataFrame(fill_values).stack()
        fill_values = pd.DataFrame(fill_values, columns=["number cars"])
        fill_values.index.names = ["country", "year"]
        fill_values = fill_values.reindex(transport_data.index)

        transport_data = transport_data.combine_first(fill_values)

    # collect average fuel efficiency in MWh/100km, taking passengar car efficiency in TWh/100km
    transport_data["average fuel efficiency"] = idees["passenger car efficiency"] * 1e6

    missing = transport_data.index[transport_data["average fuel efficiency"].isna()]
    if not missing.empty:
        logger.info(
            f"Missing data on fuel efficiency from:\n{list(missing)}\nFilling gaps with averaged data."
        )
>>>>>>> f9bddc91


    return transport_data


def rescale_idees_from_eurostat(
    idees_countries: List[str], energy: pd.DataFrame, eurostat: pd.DataFrame
) -> pd.DataFrame:
    """
    Takes JRC IDEES data from 2021 and rescales it by the ratio of the Eurostat
    data and the 2021 Eurostat data.
    Missing data: ['passenger car efficiency', 'passenger cars']

    Parameters
    ----------
    idees_countries : List[str]
        List of IDEES country codes.
    energy : pd.DataFrame
        DataFrame with JRC IDEES data.
    eurostat : pd.DataFrame
        DataFrame with Eurostat data.

    Returns
    -------
    pd.DataFrame
        DataFrame with rescaled IDEES data.

    Notes
    -----
    - The function first reads in the Eurostat data for 2015 and calculates the ratio of that data with other Eurostat data.
    - This ratio is mapped to the IDEES data.

    References
    ----------
    - JRC IDEES data: `JRC IDEES <https://ec.europa.eu/jrc/en/publication/eur-scientific-and-technical-research-reports/jrc-idees>`_
    - Eurostat data: `Eurostat <https://ec.europa.eu/eurostat/data/database>`_
    """

    main_cols = ["Total all products", "Electricity"]
    # read in the eurostat data for 2015
    eurostat_2021 = eurostat.xs(2021, level="year")[main_cols]
    # calculate the ratio of the two data sets
    ratio = eurostat[main_cols] / eurostat_2021
    ratio = ratio.droplevel([2, 5])
    cols_rename = {"Total all products": "total", "Electricity": "ele"}
    index_rename = {v: k for k, v in idees_rename.items()}
    ratio.rename(columns=cols_rename, index=index_rename, inplace=True)

    mappings = {
        "Residential": {
            "total": [
                "total residential space",
                "total residential water",
                "total residential cooking",
                "total residential",
                "distributed heat residential",
                "thermal uses residential",
            ],
            "elec": [
                "electricity residential space",
                "electricity residential water",
                "electricity residential cooking",
                "electricity residential",
            ],
        },
        "Services": {
            "total": [
                "total services space",
                "total services water",
                "total services cooking",
                "total services",
                "distributed heat services",
                "thermal uses services",
            ],
            "elec": [
                "electricity services space",
                "electricity services water",
                "electricity services cooking",
                "electricity services",
            ],
        },
        "Agriculture & forestry": {
            "total": [
                "total agriculture heat",
                "total agriculture machinery",
                "total agriculture",
            ],
            "elec": [
                "total agriculture electricity",
            ],
        },
        "Road": {
            "total": [
                "total road",
                "total passenger cars",
                "total other road passenger",
                "total light duty road freight",
                "total heavy duty road freight",
            ],
            "elec": [
                "electricity road",
                "electricity passenger cars",
                "electricity other road passenger",
                "electricity light duty road freight",
            ],
        },
        "Rail": {
            "total": [
                "total rail",
                "total rail passenger",
                "total rail freight",
            ],
            "elec": [
                "electricity rail",
                "electricity rail passenger",
                "electricity rail freight",
            ],
        },
    }

    avia_inter = [
        "total aviation passenger",
        "total aviation freight",
        "total international aviation passenger",
        "total international aviation freight",
        "total international aviation",
    ]
    avia_domestic = [
        "total domestic aviation passenger",
        "total domestic aviation freight",
        "total domestic aviation",
    ]
    navigation = [
        "total domestic navigation",
    ]
    # international navigation is already read in from the eurostat data directly

    for country in idees_countries:
        filling_years = [(2015, slice(2016, 2021)), (2000, slice(1990, 1999))]

        for source_year, target_years in filling_years:

            slicer_source = idx[country, source_year, :, :]
            slicer_target = idx[country, target_years, :, :]

            for sector, mapping in mappings.items():
                sector_ratio = ratio.loc[
                    (country, slice(None), slice(None), sector)
                ].droplevel("lvl2")

                energy.loc[slicer_target, mapping["total"]] = cartesian(
                    sector_ratio.loc[target_years, "total"],
                    energy.loc[slicer_source, mapping["total"]].squeeze(axis=0),
                ).values
                energy.loc[slicer_target, mapping["elec"]] = cartesian(
                    sector_ratio.loc[target_years, "ele"],
                    energy.loc[slicer_source, mapping["elec"]].squeeze(axis=0),
                ).values

            level_drops = ["country", "lvl2", "lvl3"]

            slicer = idx[country, :, :, "Domestic aviation"]
            avi_d = ratio.loc[slicer, "total"].droplevel(level_drops)

            slicer = idx[country, :, :, "International aviation"]
            avi_i = ratio.loc[slicer, "total"].droplevel(level_drops)

            slicer = idx[country, :, :, "Domestic Navigation"]
            nav = ratio.loc[slicer, "total"].droplevel(level_drops)

            energy.loc[slicer_target, avia_inter] = cartesian(
                avi_i.loc[target_years],
                energy.loc[slicer_source, avia_inter].squeeze(axis=0),
            ).values

            energy.loc[slicer_target, avia_domestic] = cartesian(
                avi_d.loc[target_years],
                energy.loc[slicer_source, avia_domestic].squeeze(axis=0),
            ).values

            energy.loc[slicer_target, navigation] = cartesian(
                nav.loc[target_years],
                energy.loc[slicer_source, navigation].squeeze(axis=0),
            ).values

        # set the total of agriculture/road to the sum of all agriculture/road categories (corresponding to the IDEES data)
        rows = idx[country, :]
        cols = [
            "total agriculture electricity",
            "total agriculture heat",
            "total agriculture machinery",
        ]
        energy.loc[rows, "total agriculture"] = energy.loc[rows, cols].sum(axis=1)

        cols = [
            "total passenger cars",
            "total other road passenger",
            "total light duty road freight",
            "total heavy duty road freight",
        ]
        energy.loc[rows, "total road"] = energy.loc[rows, cols].sum(axis=1)

    return energy


def update_residential_from_eurostat(energy: pd.DataFrame) -> pd.DataFrame:
    """
    Updates energy balances for residential from disaggregated data from
    Eurostat by mutating input data DataFrame.

    Parameters
    ----------
    energy : pd.DataFrame
        DataFrame with energy data.

    Returns
    -------
    pd.DataFrame
        DataFrame with updated energy balances.

    Notes
    -----
    - The function first reads in the Eurostat data for households and maps the energy types to the corresponding Eurostat codes.
    - For each energy type, it selects the corresponding data, converts units, and drops unnecessary data.
    """
    eurostat_households = pd.read_csv(snakemake.input.eurostat_households)

    # Column mapping for energy type
    nrg_type = {
        "total residential": ("FC_OTH_HH_E", "TOTAL"),
        "total residential space": ("FC_OTH_HH_E_SH", "TOTAL"),
        "total residential water": ("FC_OTH_HH_E_WH", "TOTAL"),
        "total residential cooking": ("FC_OTH_HH_E_CK", "TOTAL"),
        "electricity residential": ("FC_OTH_HH_E", "E7000"),
        "electricity residential space": ("FC_OTH_HH_E_SH", "E7000"),
        "electricity residential water": ("FC_OTH_HH_E_WH", "E7000"),
        "electricity residential cooking": ("FC_OTH_HH_E_CK", "E7000"),
    }

    for nrg_name, (code, siec) in nrg_type.items():

        # Select energy balance type, rename columns and countries to match IDEES data,
        # convert TJ to TWh
        col_to_rename = {"geo": "country", "TIME_PERIOD": "year", "OBS_VALUE": nrg_name}
        idx_to_rename = {v: k for k, v in idees_rename.items()}
        drop_geo = ["EU27_2020", "EA20"]
        nrg_data = eurostat_households.query(
            "nrg_bal == @code and siec == @siec and geo not in @drop_geo and OBS_VALUE > 0"
        ).copy()
        nrg_data.rename(columns=col_to_rename, inplace=True)
        nrg_data = nrg_data.set_index(["country", "year"])[nrg_name] / 3.6e3
        nrg_data.rename(index=idx_to_rename, inplace=True)

        # update energy balance from household-specific eurostat data
        idx = nrg_data.index.intersection(energy.index)
        energy.loc[idx, nrg_name] = nrg_data[idx]

    logger.info(
        "Updated energy balances for residential using disaggregate final energy consumption data in Households from Eurostat"
    )


def build_transformation_output_coke(eurostat, fn):
    """
    Extracts and builds the transformation output data for coke ovens from the
    Eurostat dataset.

    This function specifically filters the Eurostat data to extract
    transformation output related to coke ovens.
    Since the transformation output for coke ovens
    is not included in the final energy consumption of the iron and steel sector,
    it needs to be processed and added separately. The filtered data is saved
    as a CSV file.

    Parameters:
    eurostat (pd.DataFrame): A pandas DataFrame containing Eurostat data with
                             a multi-level index
    fn (str): The file path where the resulting CSV file should be saved.

    Output:
    The resulting transformation output data for coke ovens is saved as a CSV
    file at the path specified in fn.
    """
    slicer = pd.IndexSlice[:, :, :, "Coke ovens", "Other sources", :]
    df = eurostat.loc[slicer, :].droplevel(level=[2, 3, 4, 5])
    df.to_csv(fn)


def build_heating_efficiencies(
    countries: List[str], idees: pd.DataFrame
) -> pd.DataFrame:
    """
    Build heating efficiencies for a set of countries based on IDEES data.

    Parameters
    ----------
    countries : List[str]
        List of country codes.
    idees : pd.DataFrame
        DataFrame with IDEES data.

    Returns
    -------
    pd.DataFrame
        DataFrame with heating efficiencies.


    Notes
    -----
    - It fills missing data with average data.
    """

    years = np.arange(2000, 2022)

    cols = idees.columns[
        idees.columns.str.contains("space efficiency")
        ^ idees.columns.str.contains("water efficiency")
    ]

    heating_efficiencies = pd.DataFrame(idees[cols])

    new_index = pd.MultiIndex.from_product(
        [countries, heating_efficiencies.index.unique(1)],
        names=["country", "year"],
    )

    heating_efficiencies = heating_efficiencies.reindex(index=new_index)

    for col in cols:
        unstacked = heating_efficiencies[col].unstack()

        fillvalue = unstacked.mean()

        for ct in unstacked.index:
            mask = unstacked.loc[ct].isna()
            unstacked.loc[ct, mask] = fillvalue[mask]
        heating_efficiencies[col] = unstacked.stack()

    return heating_efficiencies


# %%
if __name__ == "__main__":
    if "snakemake" not in globals():
        from _helpers import mock_snakemake

        snakemake = mock_snakemake("build_energy_totals")

    configure_logging(snakemake)
    set_scenario_config(snakemake)

    params = snakemake.params.energy

    nuts3 = gpd.read_file(snakemake.input.nuts3_shapes).set_index("index")
    population = nuts3["pop"].groupby(nuts3.country).sum()

    countries = snakemake.params.countries
    idees_countries = pd.Index(countries).intersection(eu27)

    input_eurostat = snakemake.input.eurostat
    eurostat = build_eurostat(
        input_eurostat,
        countries,
        nprocesses=snakemake.threads,
        disable_progressbar=snakemake.config["run"].get("disable_progressbar", False),
    )

    build_transformation_output_coke(
        eurostat, snakemake.output.transformation_output_coke
    )

    swiss = build_swiss()
    idees = build_idees(idees_countries)

    energy = build_energy_totals(countries, eurostat, swiss, idees)

    update_residential_from_eurostat(energy)

    energy.to_csv(snakemake.output.energy_name)

    # use rescaled idees data to calculate district heat share
    district_heat_share = build_district_heat_share(
        countries, energy.loc[idees_countries]
    )
    district_heat_share.to_csv(snakemake.output.district_heat_share)

    base_year_emissions = params["base_emissions_year"]
    emissions_scope = snakemake.params.energy["emissions"]
    eea_co2 = build_eea_co2(snakemake.input.co2, base_year_emissions, emissions_scope)
    eurostat_co2 = build_eurostat_co2(eurostat, base_year_emissions)

    co2 = build_co2_totals(countries, eea_co2, eurostat_co2)
    co2.to_csv(snakemake.output.co2_name)

    transport = build_transport_data(countries, population, idees)
    transport.to_csv(snakemake.output.transport_name)

    heating_efficiencies = build_heating_efficiencies(countries, idees)
    heating_efficiencies.to_csv(snakemake.output.heating_efficiencies)<|MERGE_RESOLUTION|>--- conflicted
+++ resolved
@@ -421,6 +421,7 @@
     assert df.index[43] == "Electricity"
     ct_totals["electricity services"] = df.iloc[43]
 
+   
     assert df.index[42] == "Distributed heat"
     ct_totals["distributed heat services"] = df.iloc[42]
 
@@ -613,7 +614,6 @@
     return pd.DataFrame(ct_totals)
 
 
-
 def build_idees(countries: List[str]) -> pd.DataFrame:
     """
     Build energy totals from IDEES database for the given list of countries
@@ -660,22 +660,15 @@
     years = np.arange(2000, 2022)
     totals = totals[totals.index.get_level_values(1).isin(years)]
 
+    # efficiency kgoe/100km -> ktoe/100km so that after conversion TWh/100km
+    totals.loc[:, "passenger car efficiency"] /= 1e6
     # convert ktoe to TWh
-<<<<<<< HEAD
-    # efficiency kgoe/100km -> MWh/100km 
-    exclude = (totals.columns.str.contains("Number") 
-               | totals.columns.str.contains("mio km-driven")
-               | totals.columns.str.contains("New registration")
-               | totals.columns.str.contains("vehicle-km (mio km)")
-               | totals.columns.str.contains("mio tkm driven")
-               )
-=======
-    patterns = ["passenger cars", ".*space efficiency", ".*water efficiency"]
+    patterns = ["Number.*", ".*space efficiency", ".*water efficiency",
+		"mio km-driven.*", "New registration.*", "vehicle-km (mio km).*",
+		"mio tkm driven.*"]
     exclude = totals.columns.str.fullmatch("|".join(patterns))
     totals = totals.copy()
->>>>>>> f9bddc91
     totals.loc[:, ~exclude] *= 11.63 / 1e3
-
 
     return totals
 
@@ -748,31 +741,25 @@
     """
 
     eurostat_fuels = {"electricity": "Electricity", "total": "Total all products"}
-    eurostat_countries = eurostat.index.unique(0)
-    eurostat_years = eurostat.index.unique(1)
-
-<<<<<<< HEAD
+    eurostat_countries = eurostat.index.levels[0]
+    eurostat_years = eurostat.index.levels[1]
+
     exclude = (idees.columns.str.contains("Number") 
                | idees.columns.str.contains("mio km-driven")
                | idees.columns.str.contains("New registration")
                | idees.columns.str.contains("vehicle-km (mio km)")
                | idees.columns.str.contains("mio tkm driven")
                )
-=======
->>>>>>> f9bddc91
     new_index = pd.MultiIndex.from_product(
         [countries, eurostat_years], names=["country", "year"]
     )
 
-<<<<<<< HEAD
-    df = idees.reindex(new_index).loc[:, ~exclude]
-=======
+    # todo check if car efficiency should be droped
+
     efficiency_keywords = ["space efficiency", "water efficiency"]
-    to_drop = idees.columns[idees.columns.str.contains("|".join(efficiency_keywords))]
-    to_drop = to_drop.append(pd.Index(["passenger cars", "passenger car efficiency"]))
-
-    df = idees.reindex(new_index).drop(to_drop, axis=1)
->>>>>>> f9bddc91
+    exclude.append(idees.columns[idees.columns.str.contains("|".join(efficiency_keywords))])
+
+    df = idees.reindex(new_index).drop(exclude, axis=1)
 
     in_eurostat = df.index.levels[0].intersection(eurostat_countries)
 
@@ -936,10 +923,16 @@
     df.loc[to_fill, "total domestic navigation"] = fill_values
 
     # split road traffic for non-IDEES
-    missing = df.index[df["total Passenger cars"].isna()]
+    missing = df.index[df["total passenger cars"].isna()]
     for fuel in ["total", "electricity"]:
-        selection = [f"{fuel} {car_type}" for car_type in car_types]
-        road = df.reindex(columns=selection).sum()
+        selection = [
+            f"{fuel} passenger cars",
+            f"{fuel} other road passenger",
+            f"{fuel} light duty road freight",
+        ]
+        if fuel == "total":
+            selection.extend([f"{fuel} two-wheel", f"{fuel} heavy duty road freight"])
+        road = df[selection].sum()
         road_fraction = road / road.sum()
         fill_values = cartesian(df.loc[missing, f"{fuel} road"], road_fraction)
         df.loc[missing, road_fraction.index] = fill_values
@@ -1008,7 +1001,7 @@
 
     Notes
     -----
-    - The function calculates the district heating share as the sum of residential and services distributed heat, divided by the sum of residential and services thermal uses.
+    - The function calculates the district heating share as the sum of residential and services derived heat, divided by the sum of residential and services thermal uses.
     - The district heating share is then reindexed to match the provided list of countries.
     - Missing district heating shares are filled from `data/district_heat_share.csv`.
     - The function makes a conservative assumption and takes the minimum district heating share from both the IDEES data and `data/district_heat_share.csv`.
@@ -1264,28 +1257,14 @@
     ----------
     - Swiss transport data: `BFS <https://www.bfs.admin.ch/bfs/en/home/statistics/mobility-transport/transport-infrastructure-vehicles/vehicles/road-vehicles-stock-level-motorisation.html>`_
     """
-<<<<<<< HEAD
-    
-    transport_cols = (idees.columns.str.contains("Number") 
-                       | idees.columns.str.contains("mio km-driven")
-                       | idees.columns.str.contains("New registration")
-                       | idees.columns.str.contains("vehicle-km (mio km)")
-                       | idees.columns.str.contains("mio tkm driven")
-                       )
-    
-=======
     years = np.arange(2000, 2022)
 
->>>>>>> f9bddc91
     # first collect number of cars
-    transport_data = pd.DataFrame(idees.loc[:, transport_cols])
-
+    transport_data = pd.DataFrame(idees["passenger cars"])
+
+    countries_without_ch = set(countries) - {"CH"}
     new_index = pd.MultiIndex.from_product(
-<<<<<<< HEAD
-        [countries, transport_data.index.levels[1]],
-=======
         [countries_without_ch, transport_data.index.unique(1)],
->>>>>>> f9bddc91
         names=["country", "year"],
     )
 
@@ -1293,12 +1272,6 @@
 
     if "CH" in countries:
         fn = snakemake.input.swiss_transport
-<<<<<<< HEAD
-        swiss_cars = pd.read_csv(fn, index_col=0).loc[2000:2015, ["passenger cars"]]
-        transport_data.loc[("CH", swiss_cars.index), "Number Passenger cars"] = swiss_cars["passenger cars"].values
-
-
-=======
         swiss_cars = pd.read_csv(fn, index_col=0).loc[years, ["passenger cars"]]
 
         swiss_cars.index = pd.MultiIndex.from_product(
@@ -1308,56 +1281,17 @@
         transport_data = pd.concat([transport_data, swiss_cars]).sort_index()
 
     transport_data = transport_data.rename(columns={"passenger cars": "number cars"})
->>>>>>> f9bddc91
     # clean up dataframe
     transport_data = transport_data[
         transport_data.index.get_level_values(1).isin(years)
     ]
 
-<<<<<<< HEAD
-    for col in transport_data.columns:
-        missing = transport_data.index[transport_data[col].isna()]
-        if not missing.empty:
-            logger.info(
-                f"Missing data on {col} from:\n{list(missing.get_level_values(0).unique())}\nFilling gaps with averaged data."
-            )
-    
-            cars_pp = transport_data[col] / population
-            
-            data = np.outer(population, cars_pp.groupby(level=1).mean())
-            fill_values = pd.DataFrame(data,
-                                       index=population.index,
-                                       columns=cars_pp.groupby(level=1).mean().index
-                                       ).stack()
-            fill_values = fill_values.reindex(transport_data.index)
-    
-            transport_data[col] = transport_data[col].combine_first(fill_values)
-
-    # collect average fuel efficiency in MWh/100km
-    for car_type in car_types:      
-        transport_data[f"average fuel efficiency {car_type}"] = idees[f"{car_type} efficiency"]
-        if f"{car_type} efficiency electric" in idees.columns:
-            transport_data[f"average fuel efficiency {car_type} electric"] = idees[f"{car_type} efficiency electric"]
-    
-        missing = transport_data.index[transport_data[f"average fuel efficiency {car_type}"].isna()]
-        if not missing.empty:
-            logger.info(
-                f"Missing data on fuel efficiency {car_type} from:\n{list(missing.get_level_values(0).unique())}\nFilling gaps with averaged data."
-            )
-    
-            fill_values = transport_data[f"average fuel efficiency {car_type}"].mean()
-            transport_data.loc[missing, f"average fuel efficiency {car_type}"] = fill_values
-            # fill values of electric cars based on 2021
-            if f"{car_type} efficiency electric" in idees.columns:
-                fill_values =  idees[f"{car_type} efficiency electric"].xs(2021,level=1).mean()
-                missing = transport_data.index[transport_data[f"average fuel efficiency {car_type} electric"].isna()]
-                transport_data.loc[missing, f"average fuel efficiency {car_type} electric"] = fill_values
-=======
     missing = transport_data.index[transport_data["number cars"].isna()]
     if not missing.empty:
         logger.info(
             f"Missing data on cars from:\n{list(missing)}\nFilling gaps with averaged data."
         )
+
         cars_pp = transport_data["number cars"] / population
 
         fill_values = {
@@ -1378,8 +1312,9 @@
         logger.info(
             f"Missing data on fuel efficiency from:\n{list(missing)}\nFilling gaps with averaged data."
         )
->>>>>>> f9bddc91
-
+
+        fill_values = transport_data["average fuel efficiency"].mean()
+        transport_data.loc[missing, "average fuel efficiency"] = fill_values
 
     return transport_data
 
