--- conflicted
+++ resolved
@@ -172,14 +172,6 @@
             yield
 
 
-<<<<<<< HEAD
-def ensure_output_dir_exists(snakemake):
-    # ensure path exists, since snakemake does not create path for directory outputs
-    # https://github.com/snakemake/snakemake/issues/774
-    dir = snakemake.output[0]
-    if not os.path.exists(dir):
-        os.makedirs(dir)
-=======
 def set_scenario_config(snakemake):
     scenario = snakemake.config["run"].get("scenarios", {})
     if scenario.get("enable") and "run" in snakemake.wildcards.keys():
@@ -193,7 +185,6 @@
             with open(root_dir / scenario["file"], "r") as f:
                 scenario_config = yaml.safe_load(f)
         update_config(snakemake.config, scenario_config[snakemake.wildcards.run])
->>>>>>> a18edcc6
 
 
 def configure_logging(snakemake, skip_handlers=False):
