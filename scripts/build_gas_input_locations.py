--- conflicted
+++ resolved
@@ -141,13 +141,7 @@
 
         snakemake = mock_snakemake(
             "build_gas_input_locations",
-<<<<<<< HEAD
-            clusters="5",
-            configfiles="config/test/config.overnight.yaml",
-=======
-            simpl="",
             clusters="128",
->>>>>>> e8e0833e
         )
 
     configure_logging(snakemake)
