--- conflicted
+++ resolved
@@ -11,11 +11,8 @@
 
 import geopandas as gpd
 import pandas as pd
-<<<<<<< HEAD
 from build_bus_regions import voronoi_partition_pts
-=======
 from _helpers import configure_logging, set_scenario_config
->>>>>>> a18edcc6
 from cluster_gas_network import load_bus_regions
 
 logger = logging.getLogger(__name__)
@@ -29,13 +26,6 @@
 
 
 def build_gem_lng_data(fn):
-<<<<<<< HEAD
-    df = pd.read_excel(fn[0], sheet_name="LNG terminals - data")
-    df = df.set_index("ComboID")
-
-    remove_country = ["Cyprus", "Turkey"]
-    remove_terminal = ["Puerto de la Luz LNG Terminal", "Gran Canaria LNG Terminal"]
-=======
     df = pd.read_excel(fn, sheet_name="LNG terminals - data")
     df = df.set_index("ComboID")
 
@@ -44,7 +34,6 @@
         "Puerto de la Luz LNG Terminal",
         "Gran Canaria LNG Terminal",
     ]
->>>>>>> a18edcc6
 
     df = df.query(
         "Status != 'Cancelled' \
@@ -58,19 +47,11 @@
 
 
 def build_gem_prod_data(fn):
-<<<<<<< HEAD
-    df = pd.read_excel(fn[0], sheet_name="Gas extraction - main")
-    df = df.set_index("GEM Unit ID")
-
-    remove_country = ["Cyprus", "Türkiye"]
-    remove_fuel_type = ["oil"]
-=======
     df = pd.read_excel(fn, sheet_name="Gas extraction - main")
     df = df.set_index("GEM Unit ID")
 
     remove_country = ["Cyprus", "Türkiye"]  # noqa: F841
     remove_fuel_type = ["oil"]  # noqa: F841
->>>>>>> a18edcc6
 
     df = df.query(
         "Status != 'shut in' \
@@ -80,11 +61,7 @@
               & ~Longitude.isna()"
     ).copy()
 
-<<<<<<< HEAD
-    p = pd.read_excel(fn[0], sheet_name="Gas extraction - production")
-=======
     p = pd.read_excel(fn, sheet_name="Gas extraction - production")
->>>>>>> a18edcc6
     p = p.set_index("GEM Unit ID")
     p = p[p["Fuel description"] == "gas"]
 
@@ -124,13 +101,8 @@
     ]
 
     sto = read_scigrid_gas(sto_fn)
-<<<<<<< HEAD
-    remove_country = ["RU", "UA", "TR", "BY"]
-    sto = sto.query("country_code != @remove_country")
-=======
     remove_country = ["RU", "UA", "TR", "BY"]  # noqa: F841
     sto = sto.query("country_code not in @remove_country")
->>>>>>> a18edcc6
 
     # production sites inside the model scope
     prod = build_gem_prod_data(gem_fn)
@@ -152,7 +124,6 @@
     sel = ["geometry", "capacity", "type"]
 
     return pd.concat([prod[sel], entry[sel], lng[sel], sto[sel]], ignore_index=True)
-<<<<<<< HEAD
 
 
 def assign_reference_import_sites(gas_input_locations, import_sites, europe_shape):
@@ -173,8 +144,6 @@
         ]
 
     return gas_input_locations
-=======
->>>>>>> a18edcc6
 
 
 if __name__ == "__main__":
@@ -227,8 +196,10 @@
 
     ensure_columns = ["lng", "pipeline", "production", "storage"]
     gas_input_nodes_s = (
-<<<<<<< HEAD
-        gas_input_nodes.groupby(["bus", "type"])["capacity"].sum().unstack()
+        gas_input_nodes.groupby(["bus", "type"])["capacity"]
+        .sum()
+        .unstack()
+        .reindex(columns=ensure_columns)
     )
     gas_input_nodes_s.columns.name = "capacity"
 
@@ -241,13 +212,5 @@
         .drop("production", axis=1)
     )
     ports.columns.name = "port"
-=======
-        gas_input_nodes.groupby(["bus", "type"])["capacity"]
-        .sum()
-        .unstack()
-        .reindex(columns=ensure_columns)
-    )
-    gas_input_nodes_s.columns.name = "capacity"
->>>>>>> a18edcc6
 
     ports.to_csv(snakemake.output.ports)