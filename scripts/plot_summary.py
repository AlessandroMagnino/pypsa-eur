--- conflicted
+++ resolved
@@ -93,48 +93,6 @@
     return label
 
 
-<<<<<<< HEAD
-preferred_order = pd.Index([
-    "transmission lines",
-    "hydroelectricity",
-    "hydro reservoir",
-    "run of river",
-    "pumped hydro storage",
-    "solid biomass",
-    "biogas",
-    "onshore wind",
-    "offshore wind",
-    "offshore wind (AC)",
-    "offshore wind (DC)",
-    "solar PV",
-    "solar thermal",
-    "solar rooftop",
-    "solar",
-    "building retrofitting",
-    "ground heat pump",
-    "air heat pump",
-    "heat pump",
-    "resistive heater",
-    "power-to-heat",
-    "gas-to-power/heat",
-    "CHP",
-    "OCGT",
-    "gas boiler",
-    "gas",
-    "natural gas",
-    "helmeth",
-    "methanation",
-    "ammonia",
-    "hydrogen storage",
-    "power-to-gas",
-    "power-to-liquid",
-    "battery storage",
-    "hot water storage",
-    "CO2 sequestration"
-])
-
-def plot_costs():
-=======
 preferred_order = pd.Index(
     [
         "transmission lines",
@@ -175,7 +133,6 @@
         "CO2 sequestration",
     ]
 )
->>>>>>> 98c4a1e0
 
 
 def plot_costs():
@@ -324,19 +281,14 @@
         # convert MWh to TWh
         df = df / 1e6
 
-<<<<<<< HEAD
-        #remove trailing link ports
+        # remove trailing link ports
         forbidden = ["co2", "import shipping-lh2", "import shipping-lnh3", "import pipeline-h2", "NH3"]
-        df.index = [i[:-1] if ((i not in forbidden) and (i[-1:] in ["0","1","2","3"])) else i for i in df.index]
-=======
-        # remove trailing link ports
         df.index = [
             i[:-1]
-            if ((i not in ["co2", "NH3"]) and (i[-1:] in ["0", "1", "2", "3"]))
+            if ((i not in forbidden) and (i[-1:] in ["0", "1", "2", "3"]))
             else i
             for i in df.index
         ]
->>>>>>> 98c4a1e0
 
         df = df.groupby(df.index.map(rename_techs)).sum()
 
@@ -594,12 +546,6 @@
 
 
 if __name__ == "__main__":
-<<<<<<< HEAD
-    if 'snakemake' not in globals():
-        from helper import mock_snakemake
-        snakemake = mock_snakemake('plot_summary')
-    
-=======
     if "snakemake" not in globals():
         from _helpers import mock_snakemake
 
@@ -607,7 +553,6 @@
 
     logging.basicConfig(level=snakemake.config["logging"]["level"])
 
->>>>>>> 98c4a1e0
     n_header = 4
 
     plot_costs()
