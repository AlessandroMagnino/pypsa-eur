--- conflicted
+++ resolved
@@ -256,12 +256,8 @@
         df = df / 1e6
 
         #remove trailing link ports
-<<<<<<< HEAD
-        forbidden = ["co2", "import shipping-lh2", "import pipeline-h2"]
+        forbidden = ["co2", "import shipping-lh2", "import pipeline-h2", "NH3"]
         df.index = [i[:-1] if ((i not in forbidden) and (i[-1:] in ["0","1","2","3"])) else i for i in df.index]
-=======
-        df.index = [i[:-1] if ((i not in ["co2", "NH3"]) and (i[-1:] in ["0","1","2","3"])) else i for i in df.index]
->>>>>>> e1a6e13f
 
         df = df.groupby(df.index.map(rename_techs)).sum()
 
