--- conflicted
+++ resolved
@@ -1053,24 +1053,13 @@
         from _helpers import mock_snakemake
 
         snakemake = mock_snakemake(
-<<<<<<< HEAD
-            "solve_sector_network_myopic",
-            # configfiles="../config/test/config.perfect.yaml",
-            opts="",
-            clusters="37",
-            ll="vopt",
-            sector_opts="",
-            planning_horizons="2025",
-=======
             "solve_sector_network_perfect",
             configfiles="../config/test/config.perfect.yaml",
-            simpl="",
             opts="",
             clusters="5",
             ll="v1.0",
             sector_opts="",
             # planning_horizons="2030",
->>>>>>> e8e0833e
         )
     configure_logging(snakemake)
     set_scenario_config(snakemake)
