# -*- coding: utf-8 -*-
# SPDX-FileCopyrightText: : 2017-2024 The PyPSA-Eur Authors
#
# SPDX-License-Identifier: MIT
"""
Solves optimal operation and capacity for a network with the option to
iteratively optimize while updating line reactances.

This script is used for optimizing the electrical network as well as the
sector coupled network.

Description
-----------

Total annual system costs are minimised with PyPSA. The full formulation of the
linear optimal power flow (plus investment planning
is provided in the
`documentation of PyPSA <https://pypsa.readthedocs.io/en/latest/optimal_power_flow.html#linear-optimal-power-flow>`_.

The optimization is based on the :func:`network.optimize` function.
Additionally, some extra constraints specified in :mod:`solve_network` are added.

.. note::

    The rules ``solve_elec_networks`` and ``solve_sector_networks`` run
    the workflow for all scenarios in the configuration file (``scenario:``)
    based on the rule :mod:`solve_network`.
"""
import importlib
import logging
import os
import re
import sys

import numpy as np
import pandas as pd
import pypsa
import xarray as xr
import yaml
from _benchmark import memory_logger
from _helpers import (
    configure_logging,
    set_scenario_config,
    update_config_from_wildcards,
)
from pypsa.descriptors import get_activity_mask
from pypsa.descriptors import get_switchable_as_dense as get_as_dense

logger = logging.getLogger(__name__)
pypsa.pf.logger.setLevel(logging.WARNING)


def add_land_use_constraint(n, planning_horizons, config):
    if "m" in snakemake.wildcards.clusters:
        _add_land_use_constraint_m(n, planning_horizons, config)
    else:
        _add_land_use_constraint(n)


def add_land_use_constraint_perfect(n):
    """
    Add global constraints for tech capacity limit.
    """
    logger.info("Add land-use constraint for perfect foresight")

    def compress_series(s):
        def process_group(group):
            if group.nunique() == 1:
                return pd.Series(group.iloc[0], index=[None])
            else:
                return group

        return s.groupby(level=[0, 1]).apply(process_group)

    def new_index_name(t):
        # Convert all elements to string and filter out None values
        parts = [str(x) for x in t if x is not None]
        # Join with space, but use a dash for the last item if not None
        return " ".join(parts[:2]) + (f"-{parts[-1]}" if len(parts) > 2 else "")

    def check_p_min_p_max(p_nom_max):
        p_nom_min = n.generators[ext_i].groupby(grouper).sum().p_nom_min
        p_nom_min = p_nom_min.reindex(p_nom_max.index)
        check = (
            p_nom_min.groupby(level=[0, 1]).sum()
            > p_nom_max.groupby(level=[0, 1]).min()
        )
        if check.sum():
            logger.warning(
                f"summed p_min_pu values at node larger than technical potential {check[check].index}"
            )

    grouper = [n.generators.carrier, n.generators.bus, n.generators.build_year]
    ext_i = n.generators.p_nom_extendable
    # get technical limit per node and investment period
    p_nom_max = n.generators[ext_i].groupby(grouper).min().p_nom_max
    # drop carriers without tech limit
    p_nom_max = p_nom_max[~p_nom_max.isin([np.inf, np.nan])]
    # carrier
    carriers = p_nom_max.index.get_level_values(0).unique()
    gen_i = n.generators[(n.generators.carrier.isin(carriers)) & (ext_i)].index
    n.generators.loc[gen_i, "p_nom_min"] = 0
    # check minimum capacities
    check_p_min_p_max(p_nom_max)
    # drop multi entries in case p_nom_max stays constant in different periods
    # p_nom_max = compress_series(p_nom_max)
    # adjust name to fit syntax of nominal constraint per bus
    df = p_nom_max.reset_index()
    df["name"] = df.apply(
        lambda row: f"nom_max_{row['carrier']}"
        + (f"_{row['build_year']}" if row["build_year"] is not None else ""),
        axis=1,
    )

    for name in df.name.unique():
        df_carrier = df[df.name == name]
        bus = df_carrier.bus
        n.buses.loc[bus, name] = df_carrier.p_nom_max.values

    return n


def _add_land_use_constraint(n):
    # warning: this will miss existing offwind which is not classed AC-DC and has carrier 'offwind'

    for carrier in [
        "solar",
        "solar rooftop",
        "solar-hsat",
        "onwind",
        "offwind-ac",
        "offwind-dc",
        "offwind-float",
    ]:

        ext_i = (n.generators.carrier == carrier) & ~n.generators.p_nom_extendable
        existing = (
            n.generators.loc[ext_i, "p_nom"]
            .groupby(n.generators.bus.map(n.buses.location))
            .sum()
        )
        existing.index += " " + carrier + "-" + snakemake.wildcards.planning_horizons
        n.generators.loc[existing.index, "p_nom_max"] -= existing

    # check if existing capacities are larger than technical potential
    existing_large = n.generators[
        n.generators["p_nom_min"] > n.generators["p_nom_max"]
    ].index
    if len(existing_large):
        logger.warning(
            f"Existing capacities larger than technical potential for {existing_large},\
                        adjust technical potential to existing capacities"
        )
        n.generators.loc[existing_large, "p_nom_max"] = n.generators.loc[
            existing_large, "p_nom_min"
        ]

    n.generators["p_nom_max"] = n.generators["p_nom_max"].clip(lower=0)


def _add_land_use_constraint_m(n, planning_horizons, config):
    # if generators clustering is lower than network clustering, land_use accounting is at generators clusters

    grouping_years = config["existing_capacities"]["grouping_years_power"]
    current_horizon = snakemake.wildcards.planning_horizons

    for carrier in [
        "solar",
        "solar rooftop",
        "solar-hsat",
        "onwind",
        "offwind-ac",
        "offwind-dc",
    ]:

        existing = n.generators.loc[n.generators.carrier == carrier, "p_nom"]
        ind = list(
            {i.split(sep=" ")[0] + " " + i.split(sep=" ")[1] for i in existing.index}
        )

        previous_years = [
            str(y)
            for y in set(planning_horizons + grouping_years)
            if y < int(snakemake.wildcards.planning_horizons)
        ]

        for p_year in previous_years:
            ind2 = [
                i for i in ind if i + " " + carrier + "-" + p_year in existing.index
            ]
            sel_current = [i + " " + carrier + "-" + current_horizon for i in ind2]
            sel_p_year = [i + " " + carrier + "-" + p_year for i in ind2]
            n.generators.loc[sel_current, "p_nom_max"] -= existing.loc[
                sel_p_year
            ].rename(lambda x: x[:-4] + current_horizon)

    # check if existing capacities are larger than technical potential
    existing_large = n.generators[
        n.generators["p_nom_min"] > n.generators["p_nom_max"]
    ].index
    if len(existing_large):
        logger.warning(
            f"Existing capacities larger than technical potential for {existing_large},\
                        adjust technical potential to existing capacities"
        )
        n.generators.loc[existing_large, "p_nom_max"] = n.generators.loc[
            existing_large, "p_nom_min"
        ]

    n.generators["p_nom_max"] = n.generators["p_nom_max"].clip(lower=0)


def add_solar_potential_constraints(n, config):
    """
    Add constraint to make sure the sum capacity of all solar technologies (fixed, tracking, ets. ) is below the region potential.
    Example:
    ES1 0: total solar potential is 10 GW, meaning:
           solar potential : 10 GW
           solar-hsat potential : 8 GW (solar with single axis tracking is assumed to have higher land use)
    The constraint ensures that:
           solar_p_nom + solar_hsat_p_nom * 1.13 <= 10 GW
    """
    land_use_factors = {
        "solar-hsat": config["renewable"]["solar"]["capacity_per_sqkm"]
        / config["renewable"]["solar-hsat"]["capacity_per_sqkm"],
    }
    rename = {"Generator-ext": "Generator"}

    solar_carriers = ["solar", "solar-hsat"]
    solar = n.generators[
        n.generators.carrier.isin(solar_carriers) & n.generators.p_nom_extendable
    ].index

    solar_today = n.generators[
        (n.generators.carrier == "solar") & (n.generators.p_nom_extendable)
    ].index
    solar_hsat = n.generators[(n.generators.carrier == "solar-hsat")].index

    if solar.empty:
        return

    land_use = pd.DataFrame(1, index=solar, columns=["land_use_factor"])
    for carrier, factor in land_use_factors.items():
        land_use = land_use.apply(
            lambda x: (x * factor) if carrier in x.name else x, axis=1
        )

    if "m" in snakemake.wildcards.clusters:
        location = pd.Series(
            [" ".join(i.split(" ")[:2]) for i in n.generators.index],
            index=n.generators.index,
        )
        ggrouper = pd.Series(
            n.generators.loc[solar].index.rename("bus").map(location),
            index=n.generators.loc[solar].index,
        ).to_xarray()
        rhs = (
            n.generators.loc[solar_today, "p_nom_max"]
            .groupby(n.generators.loc[solar_today].index.rename("bus").map(location))
            .sum()
            - n.generators.loc[solar_hsat, "p_nom_opt"]
            .groupby(n.generators.loc[solar_hsat].index.rename("bus").map(location))
            .sum()
            * land_use_factors["solar-hsat"]
        ).clip(lower=0)

    else:
        location = pd.Series(n.buses.index, index=n.buses.index)
        ggrouper = n.generators.loc[solar].bus
        rhs = (
            n.generators.loc[solar_today, "p_nom_max"]
            .groupby(n.generators.loc[solar_today].bus.map(location))
            .sum()
            - n.generators.loc[solar_hsat, "p_nom_opt"]
            .groupby(n.generators.loc[solar_hsat].bus.map(location))
            .sum()
            * land_use_factors["solar-hsat"]
        ).clip(lower=0)

    lhs = (
        (n.model["Generator-p_nom"].rename(rename).loc[solar] * land_use.squeeze())
        .groupby(ggrouper)
        .sum()
    )

    logger.info("Adding solar potential constraint.")
    n.model.add_constraints(lhs <= rhs, name="solar_potential")


def add_co2_sequestration_limit(n, limit=200):
    """
    Add a global constraint on the amount of Mt CO2 that can be sequestered.
    """

    if not n.investment_periods.empty:
        periods = n.investment_periods
        names = pd.Index([f"co2_sequestration_limit-{period}" for period in periods])
    else:
        periods = [np.nan]
        names = pd.Index(["co2_sequestration_limit"])

    n.madd(
        "GlobalConstraint",
        names,
        sense=">=",
        constant=-limit * 1e6,
        type="operational_limit",
        carrier_attribute="co2 sequestered",
        investment_period=periods,
    )


def add_carbon_constraint(n, snapshots):
    glcs = n.global_constraints.query('type == "co2_atmosphere"')
    if glcs.empty:
        return
    for name, glc in glcs.iterrows():
        carattr = glc.carrier_attribute
        emissions = n.carriers.query(f"{carattr} != 0")[carattr]

        if emissions.empty:
            continue

        # stores
        n.stores["carrier"] = n.stores.bus.map(n.buses.carrier)
        stores = n.stores.query("carrier in @emissions.index and not e_cyclic")
        if not stores.empty:
            last = n.snapshot_weightings.reset_index().groupby("period").last()
            last_i = last.set_index([last.index, last.timestep]).index
            final_e = n.model["Store-e"].loc[last_i, stores.index]
            time_valid = int(glc.loc["investment_period"])
            time_i = pd.IndexSlice[time_valid, :]
            lhs = final_e.loc[time_i, :] - final_e.shift(snapshot=1).loc[time_i, :]

            rhs = glc.constant
            n.model.add_constraints(lhs <= rhs, name=f"GlobalConstraint-{name}")


def add_carbon_budget_constraint(n, snapshots):
    glcs = n.global_constraints.query('type == "Co2Budget"')
    if glcs.empty:
        return
    for name, glc in glcs.iterrows():
        carattr = glc.carrier_attribute
        emissions = n.carriers.query(f"{carattr} != 0")[carattr]

        if emissions.empty:
            continue

        # stores
        n.stores["carrier"] = n.stores.bus.map(n.buses.carrier)
        stores = n.stores.query("carrier in @emissions.index and not e_cyclic")
        if not stores.empty:
            last = n.snapshot_weightings.reset_index().groupby("period").last()
            last_i = last.set_index([last.index, last.timestep]).index
            final_e = n.model["Store-e"].loc[last_i, stores.index]
            time_valid = int(glc.loc["investment_period"])
            time_i = pd.IndexSlice[time_valid, :]
            weighting = n.investment_period_weightings.loc[time_valid, "years"]
            lhs = final_e.loc[time_i, :] * weighting

            rhs = glc.constant
            n.model.add_constraints(lhs <= rhs, name=f"GlobalConstraint-{name}")


def add_max_growth(n):
    """
    Add maximum growth rates for different carriers.
    """

    opts = snakemake.params["sector"]["limit_max_growth"]
    # take maximum yearly difference between investment periods since historic growth is per year
    factor = n.investment_period_weightings.years.max() * opts["factor"]
    for carrier in opts["max_growth"].keys():
        max_per_period = opts["max_growth"][carrier] * factor
        logger.info(
            f"set maximum growth rate per investment period of {carrier} to {max_per_period} GW."
        )
        n.carriers.loc[carrier, "max_growth"] = max_per_period * 1e3

    for carrier in opts["max_relative_growth"].keys():
        max_r_per_period = opts["max_relative_growth"][carrier]
        logger.info(
            f"set maximum relative growth per investment period of {carrier} to {max_r_per_period}."
        )
        n.carriers.loc[carrier, "max_relative_growth"] = max_r_per_period

    return n


def add_retrofit_gas_boiler_constraint(n, snapshots):
    """
    Allow retrofitting of existing gas boilers to H2 boilers.
    """
    c = "Link"
    logger.info("Add constraint for retrofitting gas boilers to H2 boilers.")
    # existing gas boilers
    mask = n.links.carrier.str.contains("gas boiler") & ~n.links.p_nom_extendable
    gas_i = n.links[mask].index
    mask = n.links.carrier.str.contains("retrofitted H2 boiler")
    h2_i = n.links[mask].index

    n.links.loc[gas_i, "p_nom_extendable"] = True
    p_nom = n.links.loc[gas_i, "p_nom"]
    n.links.loc[gas_i, "p_nom"] = 0

    # heat profile
    cols = n.loads_t.p_set.columns[
        n.loads_t.p_set.columns.str.contains("heat")
        & ~n.loads_t.p_set.columns.str.contains("industry")
        & ~n.loads_t.p_set.columns.str.contains("agriculture")
    ]
    profile = n.loads_t.p_set[cols].div(
        n.loads_t.p_set[cols].groupby(level=0).max(), level=0
    )
    # to deal if max value is zero
    profile.fillna(0, inplace=True)
    profile.rename(columns=n.loads.bus.to_dict(), inplace=True)
    profile = profile.reindex(columns=n.links.loc[gas_i, "bus1"])
    profile.columns = gas_i

    rhs = profile.mul(p_nom)

    dispatch = n.model["Link-p"]
    active = get_activity_mask(n, c, snapshots, gas_i)
    rhs = rhs[active]
    p_gas = dispatch.sel(Link=gas_i)
    p_h2 = dispatch.sel(Link=h2_i)

    lhs = p_gas + p_h2

    n.model.add_constraints(lhs == rhs, name="gas_retrofit")


def prepare_network(
    n,
    solve_opts=None,
    config=None,
    foresight=None,
    planning_horizons=None,
    co2_sequestration_potential=None,
):
    if "clip_p_max_pu" in solve_opts:
        for df in (
            n.generators_t.p_max_pu,
            n.generators_t.p_min_pu,
            n.links_t.p_max_pu,
            n.links_t.p_min_pu,
            n.storage_units_t.inflow,
        ):
            df.where(df > solve_opts["clip_p_max_pu"], other=0.0, inplace=True)

    if load_shedding := solve_opts.get("load_shedding"):
        # intersect between macroeconomic and surveybased willingness to pay
        # http://journal.frontiersin.org/article/10.3389/fenrg.2015.00055/full
        # TODO: retrieve color and nice name from config
        n.add("Carrier", "load", color="#dd2e23", nice_name="Load shedding")
        buses_i = n.buses.index
        if not np.isscalar(load_shedding):
            # TODO: do not scale via sign attribute (use Eur/MWh instead of Eur/kWh)
            load_shedding = 1e2  # Eur/kWh

        n.madd(
            "Generator",
            buses_i,
            " load",
            bus=buses_i,
            carrier="load",
            sign=1e-3,  # Adjust sign to measure p and p_nom in kW instead of MW
            marginal_cost=load_shedding,  # Eur/kWh
            p_nom=1e9,  # kW
        )

    if solve_opts.get("curtailment_mode"):
        n.add("Carrier", "curtailment", color="#fedfed", nice_name="Curtailment")
        n.generators_t.p_min_pu = n.generators_t.p_max_pu
        buses_i = n.buses.query("carrier == 'AC'").index
        n.madd(
            "Generator",
            buses_i,
            suffix=" curtailment",
            bus=buses_i,
            p_min_pu=-1,
            p_max_pu=0,
            marginal_cost=-0.1,
            carrier="curtailment",
            p_nom=1e6,
        )

    if solve_opts.get("noisy_costs"):
        for t in n.iterate_components():
            # if 'capital_cost' in t.df:
            #    t.df['capital_cost'] += 1e1 + 2.*(np.random.random(len(t.df)) - 0.5)
            if "marginal_cost" in t.df:
                t.df["marginal_cost"] += 1e-2 + 2e-3 * (
                    np.random.random(len(t.df)) - 0.5
                )

        for t in n.iterate_components(["Line", "Link"]):
            t.df["capital_cost"] += (
                1e-1 + 2e-2 * (np.random.random(len(t.df)) - 0.5)
            ) * t.df["length"]

    if solve_opts.get("nhours"):
        nhours = solve_opts["nhours"]
        n.set_snapshots(n.snapshots[:nhours])
        n.snapshot_weightings[:] = 8760.0 / nhours

    if foresight == "myopic":
        add_land_use_constraint(n, planning_horizons, config)

    if foresight == "perfect":
        n = add_land_use_constraint_perfect(n)
        if snakemake.params["sector"]["limit_max_growth"]["enable"]:
            n = add_max_growth(n)

    if n.stores.carrier.eq("co2 sequestered").any():
        limit = co2_sequestration_potential
        add_co2_sequestration_limit(n, limit=limit)

    return n


def add_CCL_constraints(n, config):
    """
    Add CCL (country & carrier limit) constraint to the network.

    Add minimum and maximum levels of generator nominal capacity per carrier
    for individual countries. Opts and path for agg_p_nom_minmax.csv must be defined
    in config.yaml. Default file is available at data/agg_p_nom_minmax.csv.

    Parameters
    ----------
    n : pypsa.Network
    config : dict

    Example
    -------
    scenario:
        opts: [Co2L-CCL-24h]
    electricity:
        agg_p_nom_limits: data/agg_p_nom_minmax.csv
    """
    agg_p_nom_minmax = pd.read_csv(
        config["solving"]["agg_p_nom_limits"]["file"], index_col=[0, 1], header=[0, 1]
    )[snakemake.wildcards.planning_horizons]
    logger.info("Adding generation capacity constraints per carrier and country")
    p_nom = n.model["Generator-p_nom"]

    gens = n.generators.query("p_nom_extendable").rename_axis(index="Generator-ext")
    if config["solving"]["agg_p_nom_limits"]["agg_offwind"]:
        rename_offwind = {
            "offwind-ac": "offwind-all",
            "offwind-dc": "offwind-all",
            "offwind": "offwind-all",
        }
        gens = gens.replace(rename_offwind)
    grouper = pd.concat([gens.bus.map(n.buses.country), gens.carrier], axis=1)
    lhs = p_nom.groupby(grouper).sum().rename(bus="country")

    if config["solving"]["agg_p_nom_limits"]["include_existing"]:
        gens_cst = n.generators.query("~p_nom_extendable").rename_axis(
            index="Generator-cst"
        )
        gens_cst = gens_cst[
            (gens_cst["build_year"] + gens_cst["lifetime"])
            >= int(snakemake.wildcards.planning_horizons)
        ]
        if config["solving"]["agg_p_nom_limits"]["agg_offwind"]:
            gens_cst = gens_cst.replace(rename_offwind)
        rhs_cst = (
            pd.concat(
                [gens_cst.bus.map(n.buses.country), gens_cst[["carrier", "p_nom"]]],
                axis=1,
            )
            .groupby(["bus", "carrier"])
            .sum()
        )
        rhs_cst.index = rhs_cst.index.rename({"bus": "country"})
        rhs_min = agg_p_nom_minmax["min"].dropna()
        idx_min = rhs_min.index.join(rhs_cst.index, how="left")
        rhs_min = rhs_min.reindex(idx_min).fillna(0)
        rhs = (rhs_min - rhs_cst.reindex(idx_min).fillna(0).p_nom).dropna()
        rhs[rhs < 0] = 0
        minimum = xr.DataArray(rhs).rename(dim_0="group")
    else:
        minimum = xr.DataArray(agg_p_nom_minmax["min"].dropna()).rename(dim_0="group")

    index = minimum.indexes["group"].intersection(lhs.indexes["group"])
    if not index.empty:
        n.model.add_constraints(
            lhs.sel(group=index) >= minimum.loc[index], name="agg_p_nom_min"
        )

    if config["solving"]["agg_p_nom_limits"]["include_existing"]:
        rhs_max = agg_p_nom_minmax["max"].dropna()
        idx_max = rhs_max.index.join(rhs_cst.index, how="left")
        rhs_max = rhs_max.reindex(idx_max).fillna(0)
        rhs = (rhs_max - rhs_cst.reindex(idx_max).fillna(0).p_nom).dropna()
        rhs[rhs < 0] = 0
        maximum = xr.DataArray(rhs).rename(dim_0="group")
    else:
        maximum = xr.DataArray(agg_p_nom_minmax["max"].dropna()).rename(dim_0="group")

    index = maximum.indexes["group"].intersection(lhs.indexes["group"])
    if not index.empty:
        n.model.add_constraints(
            lhs.sel(group=index) <= maximum.loc[index], name="agg_p_nom_max"
        )


def add_EQ_constraints(n, o, scaling=1e-1):
    """
    Add equity constraints to the network.

    Currently this is only implemented for the electricity sector only.

    Opts must be specified in the config.yaml.

    Parameters
    ----------
    n : pypsa.Network
    o : str

    Example
    -------
    scenario:
        opts: [Co2L-EQ0.7-24h]

    Require each country or node to on average produce a minimal share
    of its total electricity consumption itself. Example: EQ0.7c demands each country
    to produce on average at least 70% of its consumption; EQ0.7 demands
    each node to produce on average at least 70% of its consumption.
    """
    # TODO: Generalize to cover myopic and other sectors?
    float_regex = "[0-9]*\.?[0-9]+"
    level = float(re.findall(float_regex, o)[0])
    if o[-1] == "c":
        ggrouper = n.generators.bus.map(n.buses.country)
        lgrouper = n.loads.bus.map(n.buses.country)
        sgrouper = n.storage_units.bus.map(n.buses.country)
    else:
        ggrouper = n.generators.bus
        lgrouper = n.loads.bus
        sgrouper = n.storage_units.bus
    load = (
        n.snapshot_weightings.generators
        @ n.loads_t.p_set.groupby(lgrouper, axis=1).sum()
    )
    inflow = (
        n.snapshot_weightings.stores
        @ n.storage_units_t.inflow.groupby(sgrouper, axis=1).sum()
    )
    inflow = inflow.reindex(load.index).fillna(0.0)
    rhs = scaling * (level * load - inflow)
    p = n.model["Generator-p"]
    lhs_gen = (
        (p * (n.snapshot_weightings.generators * scaling))
        .groupby(ggrouper.to_xarray())
        .sum()
        .sum("snapshot")
    )
    # TODO: double check that this is really needed, why do have to subtract the spillage
    if not n.storage_units_t.inflow.empty:
        spillage = n.model["StorageUnit-spill"]
        lhs_spill = (
            (spillage * (-n.snapshot_weightings.stores * scaling))
            .groupby(sgrouper.to_xarray())
            .sum()
            .sum("snapshot")
        )
        lhs = lhs_gen + lhs_spill
    else:
        lhs = lhs_gen
    n.model.add_constraints(lhs >= rhs, name="equity_min")


def add_BAU_constraints(n, config):
    """
    Add a per-carrier minimal overall capacity.

    BAU_mincapacities and opts must be adjusted in the config.yaml.

    Parameters
    ----------
    n : pypsa.Network
    config : dict

    Example
    -------
    scenario:
        opts: [Co2L-BAU-24h]
    electricity:
        BAU_mincapacities:
            solar: 0
            onwind: 0
            OCGT: 100000
            offwind-ac: 0
            offwind-dc: 0
    Which sets minimum expansion across all nodes e.g. in Europe to 100GW.
    OCGT bus 1 + OCGT bus 2 + ... > 100000
    """
    mincaps = pd.Series(config["electricity"]["BAU_mincapacities"])
    p_nom = n.model["Generator-p_nom"]
    ext_i = n.generators.query("p_nom_extendable")
    ext_carrier_i = xr.DataArray(ext_i.carrier.rename_axis("Generator-ext"))
    lhs = p_nom.groupby(ext_carrier_i).sum()
    rhs = mincaps[lhs.indexes["carrier"]].rename_axis("carrier")
    n.model.add_constraints(lhs >= rhs, name="bau_mincaps")


# TODO: think about removing or make per country
def add_SAFE_constraints(n, config):
    """
    Add a capacity reserve margin of a certain fraction above the peak demand.
    Renewable generators and storage do not contribute. Ignores network.

    Parameters
    ----------
        n : pypsa.Network
        config : dict

    Example
    -------
    config.yaml requires to specify opts:

    scenario:
        opts: [Co2L-SAFE-24h]
    electricity:
        SAFE_reservemargin: 0.1
    Which sets a reserve margin of 10% above the peak demand.
    """
    peakdemand = n.loads_t.p_set.sum(axis=1).max()
    margin = 1.0 + config["electricity"]["SAFE_reservemargin"]
    reserve_margin = peakdemand * margin
    conventional_carriers = config["electricity"]["conventional_carriers"]  # noqa: F841
    ext_gens_i = n.generators.query(
        "carrier in @conventional_carriers & p_nom_extendable"
    ).index
    p_nom = n.model["Generator-p_nom"].loc[ext_gens_i]
    lhs = p_nom.sum()
    exist_conv_caps = n.generators.query(
        "~p_nom_extendable & carrier in @conventional_carriers"
    ).p_nom.sum()
    rhs = reserve_margin - exist_conv_caps
    n.model.add_constraints(lhs >= rhs, name="safe_mintotalcap")


def add_operational_reserve_margin(n, sns, config):
    """
    Build reserve margin constraints based on the formulation given in
    https://genxproject.github.io/GenX/dev/core/#Reserves.

    Parameters
    ----------
        n : pypsa.Network
        sns: pd.DatetimeIndex
        config : dict

    Example:
    --------
    config.yaml requires to specify operational_reserve:
    operational_reserve: # like https://genxproject.github.io/GenX/dev/core/#Reserves
        activate: true
        epsilon_load: 0.02 # percentage of load at each snapshot
        epsilon_vres: 0.02 # percentage of VRES at each snapshot
        contingency: 400000 # MW
    """
    reserve_config = config["electricity"]["operational_reserve"]
    EPSILON_LOAD = reserve_config["epsilon_load"]
    EPSILON_VRES = reserve_config["epsilon_vres"]
    CONTINGENCY = reserve_config["contingency"]

    # Reserve Variables
    n.model.add_variables(
        0, np.inf, coords=[sns, n.generators.index], name="Generator-r"
    )
    reserve = n.model["Generator-r"]
    summed_reserve = reserve.sum("Generator")

    # Share of extendable renewable capacities
    ext_i = n.generators.query("p_nom_extendable").index
    vres_i = n.generators_t.p_max_pu.columns
    if not ext_i.empty and not vres_i.empty:
        capacity_factor = n.generators_t.p_max_pu[vres_i.intersection(ext_i)]
        p_nom_vres = (
            n.model["Generator-p_nom"]
            .loc[vres_i.intersection(ext_i)]
            .rename({"Generator-ext": "Generator"})
        )
        lhs = summed_reserve + (
            p_nom_vres * (-EPSILON_VRES * xr.DataArray(capacity_factor))
        ).sum("Generator")

    # Total demand per t
    demand = get_as_dense(n, "Load", "p_set").sum(axis=1)

    # VRES potential of non extendable generators
    capacity_factor = n.generators_t.p_max_pu[vres_i.difference(ext_i)]
    renewable_capacity = n.generators.p_nom[vres_i.difference(ext_i)]
    potential = (capacity_factor * renewable_capacity).sum(axis=1)

    # Right-hand-side
    rhs = EPSILON_LOAD * demand + EPSILON_VRES * potential + CONTINGENCY

    n.model.add_constraints(lhs >= rhs, name="reserve_margin")

    # additional constraint that capacity is not exceeded
    gen_i = n.generators.index
    ext_i = n.generators.query("p_nom_extendable").index
    fix_i = n.generators.query("not p_nom_extendable").index

    dispatch = n.model["Generator-p"]
    reserve = n.model["Generator-r"]

    capacity_variable = n.model["Generator-p_nom"].rename(
        {"Generator-ext": "Generator"}
    )
    capacity_fixed = n.generators.p_nom[fix_i]

    p_max_pu = get_as_dense(n, "Generator", "p_max_pu")

    lhs = dispatch + reserve - capacity_variable * xr.DataArray(p_max_pu[ext_i])

    rhs = (p_max_pu[fix_i] * capacity_fixed).reindex(columns=gen_i, fill_value=0)

    n.model.add_constraints(lhs <= rhs, name="Generator-p-reserve-upper")


def add_battery_constraints(n):
    """
    Add constraint ensuring that charger = discharger, i.e.
    1 * charger_size - efficiency * discharger_size = 0
    """
    if not n.links.p_nom_extendable.any():
        return

    discharger_bool = n.links.index.str.contains("battery discharger")
    charger_bool = n.links.index.str.contains("battery charger")

    dischargers_ext = n.links[discharger_bool].query("p_nom_extendable").index
    chargers_ext = n.links[charger_bool].query("p_nom_extendable").index

    eff = n.links.efficiency[dischargers_ext].values
    lhs = (
        n.model["Link-p_nom"].loc[chargers_ext]
        - n.model["Link-p_nom"].loc[dischargers_ext] * eff
    )

    n.model.add_constraints(lhs == 0, name="Link-charger_ratio")


def add_lossy_bidirectional_link_constraints(n):
    if not n.links.p_nom_extendable.any() or "reversed" not in n.links.columns:
        return

    n.links["reversed"] = n.links.reversed.fillna(0).astype(bool)
    carriers = n.links.loc[n.links.reversed, "carrier"].unique()  # noqa: F841

    forward_i = n.links.query(
        "carrier in @carriers and ~reversed and p_nom_extendable"
    ).index

    def get_backward_i(forward_i):
        return pd.Index(
            [
                (
                    re.sub(r"-(\d{4})$", r"-reversed-\1", s)
                    if re.search(r"-\d{4}$", s)
                    else s + "-reversed"
                )
                for s in forward_i
            ]
        )

    backward_i = get_backward_i(forward_i)

    lhs = n.model["Link-p_nom"].loc[backward_i]
    rhs = n.model["Link-p_nom"].loc[forward_i]

    n.model.add_constraints(lhs == rhs, name="Link-bidirectional_sync")


def add_chp_constraints(n):
    electric = (
        n.links.index.str.contains("urban central")
        & n.links.index.str.contains("CHP")
        & n.links.index.str.contains("electric")
    )
    heat = (
        n.links.index.str.contains("urban central")
        & n.links.index.str.contains("CHP")
        & n.links.index.str.contains("heat")
    )

    electric_ext = n.links[electric].query("p_nom_extendable").index
    heat_ext = n.links[heat].query("p_nom_extendable").index

    electric_fix = n.links[electric].query("~p_nom_extendable").index
    heat_fix = n.links[heat].query("~p_nom_extendable").index

    p = n.model["Link-p"]  # dimension: [time, link]

    # output ratio between heat and electricity and top_iso_fuel_line for extendable
    if not electric_ext.empty:
        p_nom = n.model["Link-p_nom"]

        lhs = (
            p_nom.loc[electric_ext]
            * (n.links.p_nom_ratio * n.links.efficiency)[electric_ext].values
            - p_nom.loc[heat_ext] * n.links.efficiency[heat_ext].values
        )
        n.model.add_constraints(lhs == 0, name="chplink-fix_p_nom_ratio")

        rename = {"Link-ext": "Link"}
        lhs = (
            p.loc[:, electric_ext]
            + p.loc[:, heat_ext]
            - p_nom.rename(rename).loc[electric_ext]
        )
        n.model.add_constraints(lhs <= 0, name="chplink-top_iso_fuel_line_ext")

    # top_iso_fuel_line for fixed
    if not electric_fix.empty:
        lhs = p.loc[:, electric_fix] + p.loc[:, heat_fix]
        rhs = n.links.p_nom[electric_fix]
        n.model.add_constraints(lhs <= rhs, name="chplink-top_iso_fuel_line_fix")

    # back-pressure
    if not electric.empty:
        lhs = (
            p.loc[:, heat] * (n.links.efficiency[heat] * n.links.c_b[electric].values)
            - p.loc[:, electric] * n.links.efficiency[electric]
        )
        n.model.add_constraints(lhs <= rhs, name="chplink-backpressure")


def add_pipe_retrofit_constraint(n):
    """
    Add constraint for retrofitting existing CH4 pipelines to H2 pipelines.
    """
    if "reversed" not in n.links.columns:
        n.links["reversed"] = False
    gas_pipes_i = n.links.query(
        "carrier == 'gas pipeline' and p_nom_extendable and ~reversed"
    ).index
    h2_retrofitted_i = n.links.query(
        "carrier == 'H2 pipeline retrofitted' and p_nom_extendable and ~reversed"
    ).index

    if h2_retrofitted_i.empty or gas_pipes_i.empty:
        return

    p_nom = n.model["Link-p_nom"]

    CH4_per_H2 = 1 / n.config["sector"]["H2_retrofit_capacity_per_CH4"]
    lhs = p_nom.loc[gas_pipes_i] + CH4_per_H2 * p_nom.loc[h2_retrofitted_i]
    rhs = n.links.p_nom[gas_pipes_i].rename_axis("Link-ext")

    n.model.add_constraints(lhs == rhs, name="Link-pipe_retrofit")


<<<<<<< HEAD
def add_energy_import_limit(n, sns):
    import_gens = n.generators.loc[n.generators.carrier.str.contains("import")].index
    import_links = n.links.loc[n.links.carrier.str.contains("import")].index

    limit = n.config["sector"].get("import", {}).get("limit", False)
    limit_sense = n.config["sector"].get("import", {}).get("limit_sense", "<=")

    if (import_gens.empty and import_links.empty) or not limit:
        return

    weightings = n.snapshot_weightings.loc[sns, "generators"]

    p_gens = n.model["Generator-p"].loc[sns, import_gens]
    p_links = n.model["Link-p"].loc[sns, import_links]

    # using energy content of iron as proxy: 2.1 MWh/t
    energy_weightings = np.where(import_gens.str.contains("steel"), 2.1, 1.0)
    energy_weightings = pd.Series(energy_weightings, index=import_gens)

    lhs = (p_gens * weightings * energy_weightings).sum() + (p_links * weightings).sum()

    rhs = limit * 1e6

    n.model.add_constraints(lhs, limit_sense, rhs, name="energy_import_limit")


=======
>>>>>>> ae185dd4
def add_flexible_egs_constraint(n):
    """
    Upper bounds the charging capacity of the geothermal reservoir according to
    the well capacity.
    """
    well_index = n.links.loc[n.links.carrier == "geothermal heat"].index
    storage_index = n.storage_units.loc[
        n.storage_units.carrier == "geothermal heat"
    ].index

    p_nom_rhs = n.model["Link-p_nom"].loc[well_index]
    p_nom_lhs = n.model["StorageUnit-p_nom"].loc[storage_index]

    n.model.add_constraints(
        p_nom_lhs <= p_nom_rhs,
        name="upper_bound_charging_capacity_of_geothermal_reservoir",
    )


def add_co2_atmosphere_constraint(n, snapshots):
    glcs = n.global_constraints[n.global_constraints.type == "co2_atmosphere"]

    if glcs.empty:
        return
    for name, glc in glcs.iterrows():
        carattr = glc.carrier_attribute
        emissions = n.carriers.query(f"{carattr} != 0")[carattr]

        if emissions.empty:
            continue

        # stores
        n.stores["carrier"] = n.stores.bus.map(n.buses.carrier)
        stores = n.stores.query("carrier in @emissions.index and not e_cyclic")
        if not stores.empty:
            last_i = snapshots[-1]
            lhs = n.model["Store-e"].loc[last_i, stores.index]
            rhs = glc.constant

            n.model.add_constraints(lhs <= rhs, name=f"GlobalConstraint-{name}")


def extra_functionality(n, snapshots):
    """
    Collects supplementary constraints which will be passed to
    ``pypsa.optimization.optimize``.

    If you want to enforce additional custom constraints, this is a good
    location to add them. The arguments ``opts`` and
    ``snakemake.config`` are expected to be attached to the network.
    """
    config = n.config
    constraints = config["solving"].get("constraints", {})
    if constraints["BAU"] and n.generators.p_nom_extendable.any():
        add_BAU_constraints(n, config)
    if constraints["SAFE"] and n.generators.p_nom_extendable.any():
        add_SAFE_constraints(n, config)
    if constraints["CCL"] and n.generators.p_nom_extendable.any():
        add_CCL_constraints(n, config)

    reserve = config["electricity"].get("operational_reserve", {})
    if reserve.get("activate"):
        add_operational_reserve_margin(n, snapshots, config)

    if EQ_o := constraints["EQ"]:
        add_EQ_constraints(n, EQ_o.replace("EQ", ""))

    if {"solar-hsat", "solar"}.issubset(
        config["electricity"]["renewable_carriers"]
    ) and {"solar-hsat", "solar"}.issubset(
        config["electricity"]["extendable_carriers"]["Generator"]
    ):
        add_solar_potential_constraints(n, config)

    add_battery_constraints(n)
    add_lossy_bidirectional_link_constraints(n)
    add_pipe_retrofit_constraint(n)
    if config["sector"]["import"]["limit"]:
        add_energy_import_limit(n, snapshots)
    if n._multi_invest:
        add_carbon_constraint(n, snapshots)
        add_carbon_budget_constraint(n, snapshots)
        add_retrofit_gas_boiler_constraint(n, snapshots)
    else:
        add_co2_atmosphere_constraint(n, snapshots)

    if config["sector"]["enhanced_geothermal"]["enable"]:
        add_flexible_egs_constraint(n)

    if snakemake.params.custom_extra_functionality:
        source_path = snakemake.params.custom_extra_functionality
        assert os.path.exists(source_path), f"{source_path} does not exist"
        sys.path.append(os.path.dirname(source_path))
        module_name = os.path.splitext(os.path.basename(source_path))[0]
        module = importlib.import_module(module_name)
        custom_extra_functionality = getattr(module, module_name)
        custom_extra_functionality(n, snapshots, snakemake)


def solve_network(n, config, solving, **kwargs):
    set_of_options = solving["solver"]["options"]
    cf_solving = solving["options"]

    kwargs["multi_investment_periods"] = config["foresight"] == "perfect"
    kwargs["solver_options"] = (
        solving["solver_options"][set_of_options] if set_of_options else {}
    )
    kwargs["solver_name"] = solving["solver"]["name"]
    kwargs["extra_functionality"] = extra_functionality
    kwargs["transmission_losses"] = cf_solving.get("transmission_losses", False)
    kwargs["linearized_unit_commitment"] = cf_solving.get(
        "linearized_unit_commitment", False
    )
    kwargs["assign_all_duals"] = cf_solving.get("assign_all_duals", False)
    kwargs["io_api"] = cf_solving.get("io_api", None)

    if kwargs["solver_name"] == "gurobi":
        logging.getLogger("gurobipy").setLevel(logging.CRITICAL)

    rolling_horizon = cf_solving.pop("rolling_horizon", False)
    skip_iterations = cf_solving.pop("skip_iterations", False)
    if not n.lines.s_nom_extendable.any():
        skip_iterations = True
        logger.info("No expandable lines found. Skipping iterative solving.")

    # add to network for extra_functionality
    n.config = config

    if rolling_horizon and snakemake.rule == "solve_operations_network":
        kwargs["horizon"] = cf_solving.get("horizon", 365)
        kwargs["overlap"] = cf_solving.get("overlap", 0)
        n.optimize.optimize_with_rolling_horizon(**kwargs)
        status, condition = "", ""
    elif skip_iterations:
        status, condition = n.optimize(**kwargs)
    else:
        kwargs["track_iterations"] = cf_solving["track_iterations"]
        kwargs["min_iterations"] = cf_solving["min_iterations"]
        kwargs["max_iterations"] = cf_solving["max_iterations"]
        if cf_solving["post_discretization"].pop("enable"):
            logger.info("Add post-discretization parameters.")
            kwargs.update(cf_solving["post_discretization"])
        status, condition = n.optimize.optimize_transmission_expansion_iteratively(
            **kwargs
        )

    if status != "ok" and not rolling_horizon:
        logger.warning(
            f"Solving status '{status}' with termination condition '{condition}'"
        )

    if "infeasible" in condition:
        labels = n.model.compute_infeasibilities()
        logger.info(f"Labels:\n{labels}")
        n.model.print_infeasibilities()
        raise RuntimeError("Solving status 'infeasible'")

    if status == "warning":
        raise RuntimeError(
            "Solving status 'warning'. Results may not be reliable. Aborting."
        )

    return n


if __name__ == "__main__":
    if "snakemake" not in globals():
        from _helpers import mock_snakemake

        snakemake = mock_snakemake(
            "solve_sector_network",
            configfiles="./config/config.default.yaml",
            simpl="",
            opts="s",
            clusters="20",
            ll="",
            sector_opts="",
            planning_horizons="2050",
        )
    configure_logging(snakemake)
    set_scenario_config(snakemake)
    update_config_from_wildcards(snakemake.config, snakemake.wildcards)

    solve_opts = snakemake.params.solving["options"]

    np.random.seed(solve_opts.get("seed", 123))

    fn = getattr(snakemake.log, "memory", None)
    with memory_logger(filename=fn, interval=10.0) as mem:
        n = pypsa.Network(snakemake.input.network)

        n = prepare_network(
            n,
            solve_opts,
            config=snakemake.config,
            foresight=snakemake.params.foresight,
            planning_horizons=snakemake.params.planning_horizons,
            co2_sequestration_potential=snakemake.params["co2_sequestration_potential"],
        )

    with memory_logger(
        filename=getattr(snakemake.log, "memory", None), interval=30.0
    ) as mem:
        n = solve_network(
            n,
            config=snakemake.config,
            solving=snakemake.params.solving,
            log_fn=snakemake.log.solver,
        )

    logger.info(f"Maximum memory usage: {mem.mem_usage}")

    n.meta = dict(snakemake.config, **dict(wildcards=dict(snakemake.wildcards)))
    n.export_to_netcdf(snakemake.output.network)

    with open(snakemake.output.config, "w") as file:
        yaml.dump(
            n.meta,
            file,
            default_flow_style=False,
            allow_unicode=True,
            sort_keys=False,
        )<|MERGE_RESOLUTION|>--- conflicted
+++ resolved
@@ -960,7 +960,6 @@
     n.model.add_constraints(lhs == rhs, name="Link-pipe_retrofit")
 
 
-<<<<<<< HEAD
 def add_energy_import_limit(n, sns):
     import_gens = n.generators.loc[n.generators.carrier.str.contains("import")].index
     import_links = n.links.loc[n.links.carrier.str.contains("import")].index
@@ -987,8 +986,6 @@
     n.model.add_constraints(lhs, limit_sense, rhs, name="energy_import_limit")
 
 
-=======
->>>>>>> ae185dd4
 def add_flexible_egs_constraint(n):
     """
     Upper bounds the charging capacity of the geothermal reservoir according to
