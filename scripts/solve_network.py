# -*- coding: utf-8 -*-
# SPDX-FileCopyrightText: : 2017-2024 The PyPSA-Eur Authors
#
# SPDX-License-Identifier: MIT
"""
Solves optimal operation and capacity for a network with the option to
iteratively optimize while updating line reactances.

This script is used for optimizing the electrical network as well as the
sector coupled network.

Description
-----------

Total annual system costs are minimised with PyPSA. The full formulation of the
linear optimal power flow (plus investment planning
is provided in the
`documentation of PyPSA <https://pypsa.readthedocs.io/en/latest/optimal_power_flow.html#linear-optimal-power-flow>`_.

The optimization is based on the :func:`network.optimize` function.
Additionally, some extra constraints specified in :mod:`solve_network` are added.

.. note::

    The rules ``solve_elec_networks`` and ``solve_sector_networks`` run
    the workflow for all scenarios in the configuration file (``scenario:``)
    based on the rule :mod:`solve_network`.
"""
import importlib
import logging
import os
import re
import sys

import numpy as np
import pandas as pd
import pypsa
import xarray as xr
import yaml
from _benchmark import memory_logger
from _helpers import (
    configure_logging,
    set_scenario_config,
    update_config_from_wildcards,
)
from prepare_sector_network import get
from pypsa.descriptors import get_activity_mask
from pypsa.descriptors import get_switchable_as_dense as get_as_dense

logger = logging.getLogger(__name__)
pypsa.pf.logger.setLevel(logging.WARNING)


def add_land_use_constraint(n, planning_horizons, config):
    if "m" in snakemake.wildcards.clusters:
        _add_land_use_constraint_m(n, planning_horizons, config)
    else:
        _add_land_use_constraint(n)


def add_land_use_constraint_perfect(n):
    """
    Add global constraints for tech capacity limit.
    """
    logger.info("Add land-use constraint for perfect foresight")

    def compress_series(s):
        def process_group(group):
            if group.nunique() == 1:
                return pd.Series(group.iloc[0], index=[None])
            else:
                return group

        return s.groupby(level=[0, 1]).apply(process_group)

    def new_index_name(t):
        # Convert all elements to string and filter out None values
        parts = [str(x) for x in t if x is not None]
        # Join with space, but use a dash for the last item if not None
        return " ".join(parts[:2]) + (f"-{parts[-1]}" if len(parts) > 2 else "")

    def check_p_min_p_max(p_nom_max):
        p_nom_min = n.generators[ext_i].groupby(grouper).sum().p_nom_min
        p_nom_min = p_nom_min.reindex(p_nom_max.index)
        check = (
            p_nom_min.groupby(level=[0, 1]).sum()
            > p_nom_max.groupby(level=[0, 1]).min()
        )
        if check.sum():
            logger.warning(
                f"summed p_min_pu values at node larger than technical potential {check[check].index}"
            )

    grouper = [n.generators.carrier, n.generators.bus, n.generators.build_year]
    ext_i = n.generators.p_nom_extendable
    # get technical limit per node and investment period
    p_nom_max = n.generators[ext_i].groupby(grouper).min().p_nom_max
    # drop carriers without tech limit
    p_nom_max = p_nom_max[~p_nom_max.isin([np.inf, np.nan])]
    # carrier
    carriers = p_nom_max.index.get_level_values(0).unique()
    gen_i = n.generators[(n.generators.carrier.isin(carriers)) & (ext_i)].index
    n.generators.loc[gen_i, "p_nom_min"] = 0
    # check minimum capacities
    check_p_min_p_max(p_nom_max)
    # drop multi entries in case p_nom_max stays constant in different periods
    # p_nom_max = compress_series(p_nom_max)
    # adjust name to fit syntax of nominal constraint per bus
    df = p_nom_max.reset_index()
    df["name"] = df.apply(
        lambda row: f"nom_max_{row['carrier']}"
        + (f"_{row['build_year']}" if row["build_year"] is not None else ""),
        axis=1,
    )

    for name in df.name.unique():
        df_carrier = df[df.name == name]
        bus = df_carrier.bus
        n.buses.loc[bus, name] = df_carrier.p_nom_max.values

    return n


def _add_land_use_constraint(n):
    # warning: this will miss existing offwind which is not classed AC-DC and has carrier 'offwind'

    for carrier in [
        "solar",
        "solar rooftop",
        "solar-hsat",
        "onwind",
        "offwind-ac",
        "offwind-dc",
        "offwind-float",
    ]:

        ext_i = (n.generators.carrier == carrier) & ~n.generators.p_nom_extendable
        existing = (
            n.generators.loc[ext_i, "p_nom"]
            .groupby(n.generators.bus.map(n.buses.location))
            .sum()
        )
        existing.index += " " + carrier + "-" + snakemake.wildcards.planning_horizons
        n.generators.loc[existing.index, "p_nom_max"] -= existing

    # check if existing capacities are larger than technical potential
    existing_large = n.generators[
        n.generators["p_nom_min"] > n.generators["p_nom_max"]
    ].index
    if len(existing_large):
        logger.warning(
            f"Existing capacities larger than technical potential for {existing_large},\
                        adjust technical potential to existing capacities"
        )
        n.generators.loc[existing_large, "p_nom_max"] = n.generators.loc[
            existing_large, "p_nom_min"
        ]

    n.generators["p_nom_max"] = n.generators["p_nom_max"].clip(lower=0)


def _add_land_use_constraint_m(n, planning_horizons, config):
    # if generators clustering is lower than network clustering, land_use accounting is at generators clusters

    grouping_years = config["existing_capacities"]["grouping_years_power"]
    current_horizon = snakemake.wildcards.planning_horizons

    for carrier in [
        "solar",
        "solar rooftop",
        "solar-hsat",
        "onwind",
        "offwind-ac",
        "offwind-dc",
    ]:

        existing = n.generators.loc[n.generators.carrier == carrier, "p_nom"]
        ind = list(
            {i.split(sep=" ")[0] + " " + i.split(sep=" ")[1] for i in existing.index}
        )

        previous_years = [
            str(y)
            for y in set(planning_horizons + grouping_years)
            if y < int(snakemake.wildcards.planning_horizons)
        ]

        for p_year in previous_years:
            ind2 = [
                i for i in ind if i + " " + carrier + "-" + p_year in existing.index
            ]
            sel_current = [i + " " + carrier + "-" + current_horizon for i in ind2]
            sel_p_year = [i + " " + carrier + "-" + p_year for i in ind2]
            n.generators.loc[sel_current, "p_nom_max"] -= existing.loc[
                sel_p_year
            ].rename(lambda x: x[:-4] + current_horizon)

    # check if existing capacities are larger than technical potential
    existing_large = n.generators[
        n.generators["p_nom_min"] > n.generators["p_nom_max"]
    ].index
    if len(existing_large):
        logger.warning(
            f"Existing capacities larger than technical potential for {existing_large},\
                        adjust technical potential to existing capacities"
        )
        n.generators.loc[existing_large, "p_nom_max"] = n.generators.loc[
            existing_large, "p_nom_min"
        ]

    n.generators["p_nom_max"] = n.generators["p_nom_max"].clip(lower=0)


def add_solar_potential_constraints(n, config):
    """
    Add constraint to make sure the sum capacity of all solar technologies (fixed, tracking, ets. ) is below the region potential.
    Example:
    ES1 0: total solar potential is 10 GW, meaning:
           solar potential : 10 GW
           solar-hsat potential : 8 GW (solar with single axis tracking is assumed to have higher land use)
    The constraint ensures that:
           solar_p_nom + solar_hsat_p_nom * 1.13 <= 10 GW
    """
    land_use_factors = {
        "solar-hsat": config["renewable"]["solar"]["capacity_per_sqkm"]
        / config["renewable"]["solar-hsat"]["capacity_per_sqkm"],
    }
    rename = {"Generator-ext": "Generator"}

    solar_carriers = ["solar", "solar-hsat"]
    solar = n.generators[
        n.generators.carrier.isin(solar_carriers) & n.generators.p_nom_extendable
    ].index

    solar_today = n.generators[
        (n.generators.carrier == "solar") & (n.generators.p_nom_extendable)
    ].index
    solar_hsat = n.generators[(n.generators.carrier == "solar-hsat")].index

    if solar.empty:
        return

    land_use = pd.DataFrame(1, index=solar, columns=["land_use_factor"])
    for carrier, factor in land_use_factors.items():
        land_use = land_use.apply(
            lambda x: (x * factor) if carrier in x.name else x, axis=1
        )

    if "m" in snakemake.wildcards.clusters:
        location = pd.Series(
            [" ".join(i.split(" ")[:2]) for i in n.generators.index],
            index=n.generators.index,
        )
        ggrouper = pd.Series(
            n.generators.loc[solar].index.rename("bus").map(location),
            index=n.generators.loc[solar].index,
        ).to_xarray()
        rhs = (
            n.generators.loc[solar_today, "p_nom_max"]
            .groupby(n.generators.loc[solar_today].index.rename("bus").map(location))
            .sum()
            - n.generators.loc[solar_hsat, "p_nom_opt"]
            .groupby(n.generators.loc[solar_hsat].index.rename("bus").map(location))
            .sum()
            * land_use_factors["solar-hsat"]
        ).clip(lower=0)

    else:
        location = pd.Series(n.buses.index, index=n.buses.index)
        ggrouper = n.generators.loc[solar].bus
        rhs = (
            n.generators.loc[solar_today, "p_nom_max"]
            .groupby(n.generators.loc[solar_today].bus.map(location))
            .sum()
            - n.generators.loc[solar_hsat, "p_nom_opt"]
            .groupby(n.generators.loc[solar_hsat].bus.map(location))
            .sum()
            * land_use_factors["solar-hsat"]
        ).clip(lower=0)

    lhs = (
        (n.model["Generator-p_nom"].rename(rename).loc[solar] * land_use.squeeze())
        .groupby(ggrouper)
        .sum()
    )

    logger.info("Adding solar potential constraint.")
    n.model.add_constraints(lhs <= rhs, name="solar_potential")


def add_co2_sequestration_limit(n, limit_dict):
    """
    Add a global constraint on the amount of Mt CO2 that can be sequestered.
    """

    if not n.investment_periods.empty:
        periods = n.investment_periods
        limit = pd.Series(
            {
                f"co2_sequestration_limit-{period}": limit_dict.get(period, 200)
                for period in periods
            }
        )
        names = limit.index
    else:
        limit = get(limit_dict, int(snakemake.wildcards.planning_horizons))
        periods = [np.nan]
        names = pd.Index(["co2_sequestration_limit"])

    n.madd(
        "GlobalConstraint",
        names,
        sense=">=",
        constant=-limit * 1e6,
        type="operational_limit",
        carrier_attribute="co2 sequestered",
        investment_period=periods,
    )


def add_carbon_constraint(n, snapshots):
    glcs = n.global_constraints.query('type == "co2_atmosphere"')
    if glcs.empty:
        return
    for name, glc in glcs.iterrows():
        carattr = glc.carrier_attribute
        emissions = n.carriers.query(f"{carattr} != 0")[carattr]

        if emissions.empty:
            continue

        # stores
        bus_carrier = n.stores.bus.map(n.buses.carrier)
<<<<<<< HEAD
        stores = n.stores[
            bus_carrier.isin(emissions.index) & 
            ~n.stores.e_cyclic]
=======
        stores = n.stores[bus_carrier.isin(emissions.index) & ~n.stores.e_cyclic]
>>>>>>> 40351fbf
        if not stores.empty:
            last = n.snapshot_weightings.reset_index().groupby("period").last()
            last_i = last.set_index([last.index, last.timestep]).index
            final_e = n.model["Store-e"].loc[last_i, stores.index]
            time_valid = int(glc.loc["investment_period"])
            time_i = pd.IndexSlice[time_valid, :]
            lhs = final_e.loc[time_i, :] - final_e.shift(snapshot=1).loc[time_i, :]

            rhs = glc.constant
            n.model.add_constraints(lhs <= rhs, name=f"GlobalConstraint-{name}")


def add_carbon_budget_constraint(n, snapshots):
    glcs = n.global_constraints.query('type == "Co2Budget"')
    if glcs.empty:
        return
    for name, glc in glcs.iterrows():
        carattr = glc.carrier_attribute
        emissions = n.carriers.query(f"{carattr} != 0")[carattr]

        if emissions.empty:
            continue

        # stores
        bus_carrier = n.stores.bus.map(n.buses.carrier)
<<<<<<< HEAD
        stores = n.stores[
            bus_carrier.isin(emissions.index) & 
            ~n.stores.e_cyclic]
=======
        stores = n.stores[bus_carrier.isin(emissions.index) & ~n.stores.e_cyclic]
>>>>>>> 40351fbf
        if not stores.empty:
            last = n.snapshot_weightings.reset_index().groupby("period").last()
            last_i = last.set_index([last.index, last.timestep]).index
            final_e = n.model["Store-e"].loc[last_i, stores.index]
            time_valid = int(glc.loc["investment_period"])
            time_i = pd.IndexSlice[time_valid, :]
            weighting = n.investment_period_weightings.loc[time_valid, "years"]
            lhs = final_e.loc[time_i, :] * weighting

            rhs = glc.constant
            n.model.add_constraints(lhs <= rhs, name=f"GlobalConstraint-{name}")


def add_max_growth(n):
    """
    Add maximum growth rates for different carriers.
    """

    opts = snakemake.params["sector"]["limit_max_growth"]
    # take maximum yearly difference between investment periods since historic growth is per year
    factor = n.investment_period_weightings.years.max() * opts["factor"]
    for carrier in opts["max_growth"].keys():
        max_per_period = opts["max_growth"][carrier] * factor
        logger.info(
            f"set maximum growth rate per investment period of {carrier} to {max_per_period} GW."
        )
        n.carriers.loc[carrier, "max_growth"] = max_per_period * 1e3

    for carrier in opts["max_relative_growth"].keys():
        max_r_per_period = opts["max_relative_growth"][carrier]
        logger.info(
            f"set maximum relative growth per investment period of {carrier} to {max_r_per_period}."
        )
        n.carriers.loc[carrier, "max_relative_growth"] = max_r_per_period

    return n


def add_retrofit_gas_boiler_constraint(n, snapshots):
    """
    Allow retrofitting of existing gas boilers to H2 boilers.
    """
    c = "Link"
    logger.info("Add constraint for retrofitting gas boilers to H2 boilers.")
    # existing gas boilers
    mask = n.links.carrier.str.contains("gas boiler") & ~n.links.p_nom_extendable
    gas_i = n.links[mask].index
    mask = n.links.carrier.str.contains("retrofitted H2 boiler")
    h2_i = n.links[mask].index

    n.links.loc[gas_i, "p_nom_extendable"] = True
    p_nom = n.links.loc[gas_i, "p_nom"]
    n.links.loc[gas_i, "p_nom"] = 0

    # heat profile
    cols = n.loads_t.p_set.columns[
        n.loads_t.p_set.columns.str.contains("heat")
        & ~n.loads_t.p_set.columns.str.contains("industry")
        & ~n.loads_t.p_set.columns.str.contains("agriculture")
    ]
    profile = n.loads_t.p_set[cols].div(
        n.loads_t.p_set[cols].groupby(level=0).max(), level=0
    )
    # to deal if max value is zero
    profile.fillna(0, inplace=True)
    profile.rename(columns=n.loads.bus.to_dict(), inplace=True)
    profile = profile.reindex(columns=n.links.loc[gas_i, "bus1"])
    profile.columns = gas_i

    rhs = profile.mul(p_nom)

    dispatch = n.model["Link-p"]
    active = get_activity_mask(n, c, snapshots, gas_i)
    rhs = rhs[active]
    p_gas = dispatch.sel(Link=gas_i)
    p_h2 = dispatch.sel(Link=h2_i)

    lhs = p_gas + p_h2

    n.model.add_constraints(lhs == rhs, name="gas_retrofit")


def prepare_network(
    n,
    solve_opts=None,
    config=None,
    foresight=None,
    planning_horizons=None,
    co2_sequestration_potential=None,
):
    if "clip_p_max_pu" in solve_opts:
        for df in (
            n.generators_t.p_max_pu,
            n.generators_t.p_min_pu,
            n.links_t.p_max_pu,
            n.links_t.p_min_pu,
            n.storage_units_t.inflow,
        ):
            df.where(df > solve_opts["clip_p_max_pu"], other=0.0, inplace=True)

    if load_shedding := solve_opts.get("load_shedding"):
        # intersect between macroeconomic and surveybased willingness to pay
        # http://journal.frontiersin.org/article/10.3389/fenrg.2015.00055/full
        # TODO: retrieve color and nice name from config
        n.add("Carrier", "load", color="#dd2e23", nice_name="Load shedding")
        buses_i = n.buses.index
        if not np.isscalar(load_shedding):
            # TODO: do not scale via sign attribute (use Eur/MWh instead of Eur/kWh)
            load_shedding = 1e2  # Eur/kWh

        n.madd(
            "Generator",
            buses_i,
            " load",
            bus=buses_i,
            carrier="load",
            sign=1e-3,  # Adjust sign to measure p and p_nom in kW instead of MW
            marginal_cost=load_shedding,  # Eur/kWh
            p_nom=1e9,  # kW
        )

    if solve_opts.get("curtailment_mode"):
        n.add("Carrier", "curtailment", color="#fedfed", nice_name="Curtailment")
        n.generators_t.p_min_pu = n.generators_t.p_max_pu
        buses_i = n.buses.query("carrier == 'AC'").index
        n.madd(
            "Generator",
            buses_i,
            suffix=" curtailment",
            bus=buses_i,
            p_min_pu=-1,
            p_max_pu=0,
            marginal_cost=-0.1,
            carrier="curtailment",
            p_nom=1e6,
        )

    if solve_opts.get("noisy_costs"):
        for t in n.iterate_components():
            # if 'capital_cost' in t.df:
            #    t.df['capital_cost'] += 1e1 + 2.*(np.random.random(len(t.df)) - 0.5)
            if "marginal_cost" in t.df:
                t.df["marginal_cost"] += 1e-2 + 2e-3 * (
                    np.random.random(len(t.df)) - 0.5
                )

        for t in n.iterate_components(["Line", "Link"]):
            t.df["capital_cost"] += (
                1e-1 + 2e-2 * (np.random.random(len(t.df)) - 0.5)
            ) * t.df["length"]

    if solve_opts.get("nhours"):
        nhours = solve_opts["nhours"]
        n.set_snapshots(n.snapshots[:nhours])
        n.snapshot_weightings[:] = 8760.0 / nhours

    if foresight == "myopic":
        add_land_use_constraint(n, planning_horizons, config)

    if foresight == "perfect":
        n = add_land_use_constraint_perfect(n)
        if snakemake.params["sector"]["limit_max_growth"]["enable"]:
            n = add_max_growth(n)

    if n.stores.carrier.eq("co2 sequestered").any():
        limit_dict = co2_sequestration_potential
        add_co2_sequestration_limit(n, limit_dict=limit_dict)

    return n


def add_CCL_constraints(n, config):
    """
    Add CCL (country & carrier limit) constraint to the network.

    Add minimum and maximum levels of generator nominal capacity per carrier
    for individual countries. Opts and path for agg_p_nom_minmax.csv must be defined
    in config.yaml. Default file is available at data/agg_p_nom_minmax.csv.

    Parameters
    ----------
    n : pypsa.Network
    config : dict

    Example
    -------
    scenario:
        opts: [Co2L-CCL-24h]
    electricity:
        agg_p_nom_limits: data/agg_p_nom_minmax.csv
    """
    agg_p_nom_minmax = pd.read_csv(
        config["solving"]["agg_p_nom_limits"]["file"], index_col=[0, 1], header=[0, 1]
    )[snakemake.wildcards.planning_horizons]
    logger.info("Adding generation capacity constraints per carrier and country")
    p_nom = n.model["Generator-p_nom"]

    gens = n.generators.query("p_nom_extendable").rename_axis(index="Generator-ext")
    if config["solving"]["agg_p_nom_limits"]["agg_offwind"]:
        rename_offwind = {
            "offwind-ac": "offwind-all",
            "offwind-dc": "offwind-all",
            "offwind": "offwind-all",
        }
        gens = gens.replace(rename_offwind)
    grouper = pd.concat([gens.bus.map(n.buses.country), gens.carrier], axis=1)
    lhs = p_nom.groupby(grouper).sum().rename(bus="country")

    if config["solving"]["agg_p_nom_limits"]["include_existing"]:
        gens_cst = n.generators.query("~p_nom_extendable").rename_axis(
            index="Generator-cst"
        )
        gens_cst = gens_cst[
            (gens_cst["build_year"] + gens_cst["lifetime"])
            >= int(snakemake.wildcards.planning_horizons)
        ]
        if config["solving"]["agg_p_nom_limits"]["agg_offwind"]:
            gens_cst = gens_cst.replace(rename_offwind)
        rhs_cst = (
            pd.concat(
                [gens_cst.bus.map(n.buses.country), gens_cst[["carrier", "p_nom"]]],
                axis=1,
            )
            .groupby(["bus", "carrier"])
            .sum()
        )
        rhs_cst.index = rhs_cst.index.rename({"bus": "country"})
        rhs_min = agg_p_nom_minmax["min"].dropna()
        idx_min = rhs_min.index.join(rhs_cst.index, how="left")
        rhs_min = rhs_min.reindex(idx_min).fillna(0)
        rhs = (rhs_min - rhs_cst.reindex(idx_min).fillna(0).p_nom).dropna()
        rhs[rhs < 0] = 0
        minimum = xr.DataArray(rhs).rename(dim_0="group")
    else:
        minimum = xr.DataArray(agg_p_nom_minmax["min"].dropna()).rename(dim_0="group")

    index = minimum.indexes["group"].intersection(lhs.indexes["group"])
    if not index.empty:
        n.model.add_constraints(
            lhs.sel(group=index) >= minimum.loc[index], name="agg_p_nom_min"
        )

    if config["solving"]["agg_p_nom_limits"]["include_existing"]:
        rhs_max = agg_p_nom_minmax["max"].dropna()
        idx_max = rhs_max.index.join(rhs_cst.index, how="left")
        rhs_max = rhs_max.reindex(idx_max).fillna(0)
        rhs = (rhs_max - rhs_cst.reindex(idx_max).fillna(0).p_nom).dropna()
        rhs[rhs < 0] = 0
        maximum = xr.DataArray(rhs).rename(dim_0="group")
    else:
        maximum = xr.DataArray(agg_p_nom_minmax["max"].dropna()).rename(dim_0="group")

    index = maximum.indexes["group"].intersection(lhs.indexes["group"])
    if not index.empty:
        n.model.add_constraints(
            lhs.sel(group=index) <= maximum.loc[index], name="agg_p_nom_max"
        )


def add_EQ_constraints(n, o, scaling=1e-1):
    """
    Add equity constraints to the network.

    Currently this is only implemented for the electricity sector only.

    Opts must be specified in the config.yaml.

    Parameters
    ----------
    n : pypsa.Network
    o : str

    Example
    -------
    scenario:
        opts: [Co2L-EQ0.7-24h]

    Require each country or node to on average produce a minimal share
    of its total electricity consumption itself. Example: EQ0.7c demands each country
    to produce on average at least 70% of its consumption; EQ0.7 demands
    each node to produce on average at least 70% of its consumption.
    """
    # TODO: Generalize to cover myopic and other sectors?
    float_regex = "[0-9]*\.?[0-9]+"
    level = float(re.findall(float_regex, o)[0])
    if o[-1] == "c":
        ggrouper = n.generators.bus.map(n.buses.country)
        lgrouper = n.loads.bus.map(n.buses.country)
        sgrouper = n.storage_units.bus.map(n.buses.country)
    else:
        ggrouper = n.generators.bus
        lgrouper = n.loads.bus
        sgrouper = n.storage_units.bus
    load = (
        n.snapshot_weightings.generators
        @ n.loads_t.p_set.groupby(lgrouper, axis=1).sum()
    )
    inflow = (
        n.snapshot_weightings.stores
        @ n.storage_units_t.inflow.groupby(sgrouper, axis=1).sum()
    )
    inflow = inflow.reindex(load.index).fillna(0.0)
    rhs = scaling * (level * load - inflow)
    p = n.model["Generator-p"]
    lhs_gen = (
        (p * (n.snapshot_weightings.generators * scaling))
        .groupby(ggrouper.to_xarray())
        .sum()
        .sum("snapshot")
    )
    # TODO: double check that this is really needed, why do have to subtract the spillage
    if not n.storage_units_t.inflow.empty:
        spillage = n.model["StorageUnit-spill"]
        lhs_spill = (
            (spillage * (-n.snapshot_weightings.stores * scaling))
            .groupby(sgrouper.to_xarray())
            .sum()
            .sum("snapshot")
        )
        lhs = lhs_gen + lhs_spill
    else:
        lhs = lhs_gen
    n.model.add_constraints(lhs >= rhs, name="equity_min")


def add_BAU_constraints(n, config):
    """
    Add a per-carrier minimal overall capacity.

    BAU_mincapacities and opts must be adjusted in the config.yaml.

    Parameters
    ----------
    n : pypsa.Network
    config : dict

    Example
    -------
    scenario:
        opts: [Co2L-BAU-24h]
    electricity:
        BAU_mincapacities:
            solar: 0
            onwind: 0
            OCGT: 100000
            offwind-ac: 0
            offwind-dc: 0
    Which sets minimum expansion across all nodes e.g. in Europe to 100GW.
    OCGT bus 1 + OCGT bus 2 + ... > 100000
    """
    mincaps = pd.Series(config["electricity"]["BAU_mincapacities"])
    p_nom = n.model["Generator-p_nom"]
    ext_i = n.generators.query("p_nom_extendable")
    ext_carrier_i = xr.DataArray(ext_i.carrier.rename_axis("Generator-ext"))
    lhs = p_nom.groupby(ext_carrier_i).sum()
    rhs = mincaps[lhs.indexes["carrier"]].rename_axis("carrier")
    n.model.add_constraints(lhs >= rhs, name="bau_mincaps")


# TODO: think about removing or make per country
def add_SAFE_constraints(n, config):
    """
    Add a capacity reserve margin of a certain fraction above the peak demand.
    Renewable generators and storage do not contribute. Ignores network.

    Parameters
    ----------
        n : pypsa.Network
        config : dict

    Example
    -------
    config.yaml requires to specify opts:

    scenario:
        opts: [Co2L-SAFE-24h]
    electricity:
        SAFE_reservemargin: 0.1
    Which sets a reserve margin of 10% above the peak demand.
    """
    peakdemand = n.loads_t.p_set.sum(axis=1).max()
    margin = 1.0 + config["electricity"]["SAFE_reservemargin"]
    reserve_margin = peakdemand * margin
    conventional_carriers = config["electricity"]["conventional_carriers"]  # noqa: F841
    ext_gens_i = n.generators.query(
        "carrier in @conventional_carriers & p_nom_extendable"
    ).index
    p_nom = n.model["Generator-p_nom"].loc[ext_gens_i]
    lhs = p_nom.sum()
    exist_conv_caps = n.generators.query(
        "~p_nom_extendable & carrier in @conventional_carriers"
    ).p_nom.sum()
    rhs = reserve_margin - exist_conv_caps
    n.model.add_constraints(lhs >= rhs, name="safe_mintotalcap")


def add_operational_reserve_margin(n, sns, config):
    """
    Build reserve margin constraints based on the formulation given in
    https://genxproject.github.io/GenX/dev/core/#Reserves.

    Parameters
    ----------
        n : pypsa.Network
        sns: pd.DatetimeIndex
        config : dict

    Example:
    --------
    config.yaml requires to specify operational_reserve:
    operational_reserve: # like https://genxproject.github.io/GenX/dev/core/#Reserves
        activate: true
        epsilon_load: 0.02 # percentage of load at each snapshot
        epsilon_vres: 0.02 # percentage of VRES at each snapshot
        contingency: 400000 # MW
    """
    reserve_config = config["electricity"]["operational_reserve"]
    EPSILON_LOAD = reserve_config["epsilon_load"]
    EPSILON_VRES = reserve_config["epsilon_vres"]
    CONTINGENCY = reserve_config["contingency"]

    # Reserve Variables
    n.model.add_variables(
        0, np.inf, coords=[sns, n.generators.index], name="Generator-r"
    )
    reserve = n.model["Generator-r"]
    summed_reserve = reserve.sum("Generator")

    # Share of extendable renewable capacities
    ext_i = n.generators.query("p_nom_extendable").index
    vres_i = n.generators_t.p_max_pu.columns
    if not ext_i.empty and not vres_i.empty:
        capacity_factor = n.generators_t.p_max_pu[vres_i.intersection(ext_i)]
        p_nom_vres = (
            n.model["Generator-p_nom"]
            .loc[vres_i.intersection(ext_i)]
            .rename({"Generator-ext": "Generator"})
        )
        lhs = summed_reserve + (
            p_nom_vres * (-EPSILON_VRES * xr.DataArray(capacity_factor))
        ).sum("Generator")

    # Total demand per t
    demand = get_as_dense(n, "Load", "p_set").sum(axis=1)

    # VRES potential of non extendable generators
    capacity_factor = n.generators_t.p_max_pu[vres_i.difference(ext_i)]
    renewable_capacity = n.generators.p_nom[vres_i.difference(ext_i)]
    potential = (capacity_factor * renewable_capacity).sum(axis=1)

    # Right-hand-side
    rhs = EPSILON_LOAD * demand + EPSILON_VRES * potential + CONTINGENCY

    n.model.add_constraints(lhs >= rhs, name="reserve_margin")

    # additional constraint that capacity is not exceeded
    gen_i = n.generators.index
    ext_i = n.generators.query("p_nom_extendable").index
    fix_i = n.generators.query("not p_nom_extendable").index

    dispatch = n.model["Generator-p"]
    reserve = n.model["Generator-r"]

    capacity_variable = n.model["Generator-p_nom"].rename(
        {"Generator-ext": "Generator"}
    )
    capacity_fixed = n.generators.p_nom[fix_i]

    p_max_pu = get_as_dense(n, "Generator", "p_max_pu")

    lhs = dispatch + reserve - capacity_variable * xr.DataArray(p_max_pu[ext_i])

    rhs = (p_max_pu[fix_i] * capacity_fixed).reindex(columns=gen_i, fill_value=0)

    n.model.add_constraints(lhs <= rhs, name="Generator-p-reserve-upper")


def add_battery_constraints(n):
    """
    Add constraint ensuring that charger = discharger, i.e.
    1 * charger_size - efficiency * discharger_size = 0
    """
    if not n.links.p_nom_extendable.any():
        return

    discharger_bool = n.links.index.str.contains("battery discharger")
    charger_bool = n.links.index.str.contains("battery charger")

    dischargers_ext = n.links[discharger_bool].query("p_nom_extendable").index
    chargers_ext = n.links[charger_bool].query("p_nom_extendable").index

    eff = n.links.efficiency[dischargers_ext].values
    lhs = (
        n.model["Link-p_nom"].loc[chargers_ext]
        - n.model["Link-p_nom"].loc[dischargers_ext] * eff
    )

    n.model.add_constraints(lhs == 0, name="Link-charger_ratio")


def add_lossy_bidirectional_link_constraints(n):
    if not n.links.p_nom_extendable.any() or "reversed" not in n.links.columns:
        return

    n.links["reversed"] = n.links.reversed.fillna(0).astype(bool)
    carriers = n.links.loc[n.links.reversed, "carrier"].unique()  # noqa: F841

    forward_i = n.links.query(
        "carrier in @carriers and ~reversed and p_nom_extendable"
    ).index

    def get_backward_i(forward_i):
        return pd.Index(
            [
                (
                    re.sub(r"-(\d{4})$", r"-reversed-\1", s)
                    if re.search(r"-\d{4}$", s)
                    else s + "-reversed"
                )
                for s in forward_i
            ]
        )

    backward_i = get_backward_i(forward_i)

    lhs = n.model["Link-p_nom"].loc[backward_i]
    rhs = n.model["Link-p_nom"].loc[forward_i]

    n.model.add_constraints(lhs == rhs, name="Link-bidirectional_sync")


def add_chp_constraints(n):
    electric = (
        n.links.index.str.contains("urban central")
        & n.links.index.str.contains("CHP")
        & n.links.index.str.contains("electric")
    )
    heat = (
        n.links.index.str.contains("urban central")
        & n.links.index.str.contains("CHP")
        & n.links.index.str.contains("heat")
    )

    electric_ext = n.links[electric].query("p_nom_extendable").index
    heat_ext = n.links[heat].query("p_nom_extendable").index

    electric_fix = n.links[electric].query("~p_nom_extendable").index
    heat_fix = n.links[heat].query("~p_nom_extendable").index

    p = n.model["Link-p"]  # dimension: [time, link]

    # output ratio between heat and electricity and top_iso_fuel_line for extendable
    if not electric_ext.empty:
        p_nom = n.model["Link-p_nom"]

        lhs = (
            p_nom.loc[electric_ext]
            * (n.links.p_nom_ratio * n.links.efficiency)[electric_ext].values
            - p_nom.loc[heat_ext] * n.links.efficiency[heat_ext].values
        )
        n.model.add_constraints(lhs == 0, name="chplink-fix_p_nom_ratio")

        rename = {"Link-ext": "Link"}
        lhs = (
            p.loc[:, electric_ext]
            + p.loc[:, heat_ext]
            - p_nom.rename(rename).loc[electric_ext]
        )
        n.model.add_constraints(lhs <= 0, name="chplink-top_iso_fuel_line_ext")

    # top_iso_fuel_line for fixed
    if not electric_fix.empty:
        lhs = p.loc[:, electric_fix] + p.loc[:, heat_fix]
        rhs = n.links.p_nom[electric_fix]
        n.model.add_constraints(lhs <= rhs, name="chplink-top_iso_fuel_line_fix")

    # back-pressure
    if not electric.empty:
        lhs = (
            p.loc[:, heat] * (n.links.efficiency[heat] * n.links.c_b[electric].values)
            - p.loc[:, electric] * n.links.efficiency[electric]
        )
        n.model.add_constraints(lhs <= rhs, name="chplink-backpressure")


def add_pipe_retrofit_constraint(n):
    """
    Add constraint for retrofitting existing CH4 pipelines to H2 pipelines.
    """
    if "reversed" not in n.links.columns:
        n.links["reversed"] = False
    gas_pipes_i = n.links.query(
        "carrier == 'gas pipeline' and p_nom_extendable and ~reversed"
    ).index
    h2_retrofitted_i = n.links.query(
        "carrier == 'H2 pipeline retrofitted' and p_nom_extendable and ~reversed"
    ).index

    if h2_retrofitted_i.empty or gas_pipes_i.empty:
        return

    p_nom = n.model["Link-p_nom"]

    CH4_per_H2 = 1 / n.config["sector"]["H2_retrofit_capacity_per_CH4"]
    lhs = p_nom.loc[gas_pipes_i] + CH4_per_H2 * p_nom.loc[h2_retrofitted_i]
    rhs = n.links.p_nom[gas_pipes_i].rename_axis("Link-ext")

    n.model.add_constraints(lhs == rhs, name="Link-pipe_retrofit")


def add_flexible_egs_constraint(n):
    """
    Upper bounds the charging capacity of the geothermal reservoir according to
    the well capacity.
    """
    well_index = n.links.loc[n.links.carrier == "geothermal heat"].index
    storage_index = n.storage_units.loc[
        n.storage_units.carrier == "geothermal heat"
    ].index

    p_nom_rhs = n.model["Link-p_nom"].loc[well_index]
    p_nom_lhs = n.model["StorageUnit-p_nom"].loc[storage_index]

    n.model.add_constraints(
        p_nom_lhs <= p_nom_rhs,
        name="upper_bound_charging_capacity_of_geothermal_reservoir",
    )


def add_co2_atmosphere_constraint(n, snapshots):
    glcs = n.global_constraints[n.global_constraints.type == "co2_atmosphere"]

    if glcs.empty:
        return
    for name, glc in glcs.iterrows():
        carattr = glc.carrier_attribute
        emissions = n.carriers.query(f"{carattr} != 0")[carattr]

        if emissions.empty:
            continue

        # stores
        bus_carrier = n.stores.bus.map(n.buses.carrier)
<<<<<<< HEAD
        stores = n.stores[
            bus_carrier.isin(emissions.index) & 
            ~n.stores.e_cyclic]
=======
        stores = n.stores[bus_carrier.isin(emissions.index) & ~n.stores.e_cyclic]
>>>>>>> 40351fbf
        if not stores.empty:
            last_i = snapshots[-1]
            lhs = n.model["Store-e"].loc[last_i, stores.index]
            rhs = glc.constant

            n.model.add_constraints(lhs <= rhs, name=f"GlobalConstraint-{name}")


def extra_functionality(n, snapshots):
    """
    Collects supplementary constraints which will be passed to
    ``pypsa.optimization.optimize``.

    If you want to enforce additional custom constraints, this is a good
    location to add them. The arguments ``opts`` and
    ``snakemake.config`` are expected to be attached to the network.
    """
    config = n.config
    constraints = config["solving"].get("constraints", {})
    if constraints["BAU"] and n.generators.p_nom_extendable.any():
        add_BAU_constraints(n, config)
    if constraints["SAFE"] and n.generators.p_nom_extendable.any():
        add_SAFE_constraints(n, config)
    if constraints["CCL"] and n.generators.p_nom_extendable.any():
        add_CCL_constraints(n, config)

    reserve = config["electricity"].get("operational_reserve", {})
    if reserve.get("activate"):
        add_operational_reserve_margin(n, snapshots, config)

    if EQ_o := constraints["EQ"]:
        add_EQ_constraints(n, EQ_o.replace("EQ", ""))

    if {"solar-hsat", "solar"}.issubset(
        config["electricity"]["renewable_carriers"]
    ) and {"solar-hsat", "solar"}.issubset(
        config["electricity"]["extendable_carriers"]["Generator"]
    ):
        add_solar_potential_constraints(n, config)

    add_battery_constraints(n)
    add_lossy_bidirectional_link_constraints(n)
    add_pipe_retrofit_constraint(n)
    if n._multi_invest:
        add_carbon_constraint(n, snapshots)
        add_carbon_budget_constraint(n, snapshots)
        add_retrofit_gas_boiler_constraint(n, snapshots)
    else:
        add_co2_atmosphere_constraint(n, snapshots)

    if config["sector"]["enhanced_geothermal"]["enable"]:
        add_flexible_egs_constraint(n)

    if n.params.custom_extra_functionality:
        source_path = n.params.custom_extra_functionality
        assert os.path.exists(source_path), f"{source_path} does not exist"
        sys.path.append(os.path.dirname(source_path))
        module_name = os.path.splitext(os.path.basename(source_path))[0]
        module = importlib.import_module(module_name)
        custom_extra_functionality = getattr(module, module_name)
        custom_extra_functionality(n, snapshots, snakemake)


def solve_network(n, config, params, solving, **kwargs):
    set_of_options = solving["solver"]["options"]
    cf_solving = solving["options"]

    kwargs["multi_investment_periods"] = config["foresight"] == "perfect"
    kwargs["solver_options"] = (
        solving["solver_options"][set_of_options] if set_of_options else {}
    )
    kwargs["solver_name"] = solving["solver"]["name"]
    kwargs["extra_functionality"] = extra_functionality
    kwargs["transmission_losses"] = cf_solving.get("transmission_losses", False)
    kwargs["linearized_unit_commitment"] = cf_solving.get(
        "linearized_unit_commitment", False
    )
    kwargs["assign_all_duals"] = cf_solving.get("assign_all_duals", False)
    kwargs["io_api"] = cf_solving.get("io_api", None)

    if kwargs["solver_name"] == "gurobi":
        logging.getLogger("gurobipy").setLevel(logging.CRITICAL)

    rolling_horizon = cf_solving.pop("rolling_horizon", False)
    skip_iterations = cf_solving.pop("skip_iterations", False)
    if not n.lines.s_nom_extendable.any():
        skip_iterations = True
        logger.info("No expandable lines found. Skipping iterative solving.")

    # add to network for extra_functionality
    n.config = config
    n.params = params

    if rolling_horizon and snakemake.rule == "solve_operations_network":
        kwargs["horizon"] = cf_solving.get("horizon", 365)
        kwargs["overlap"] = cf_solving.get("overlap", 0)
        n.optimize.optimize_with_rolling_horizon(**kwargs)
        status, condition = "", ""
    elif skip_iterations:
        status, condition = n.optimize(**kwargs)
    else:
        kwargs["track_iterations"] = cf_solving["track_iterations"]
        kwargs["min_iterations"] = cf_solving["min_iterations"]
        kwargs["max_iterations"] = cf_solving["max_iterations"]
        if cf_solving["post_discretization"].pop("enable"):
            logger.info("Add post-discretization parameters.")
            kwargs.update(cf_solving["post_discretization"])
        status, condition = n.optimize.optimize_transmission_expansion_iteratively(
            **kwargs
        )

    if status != "ok" and not rolling_horizon:
        logger.warning(
            f"Solving status '{status}' with termination condition '{condition}'"
        )

    if "infeasible" in condition:
        labels = n.model.compute_infeasibilities()
        logger.info(f"Labels:\n{labels}")
        n.model.print_infeasibilities()
        raise RuntimeError("Solving status 'infeasible'")

    if status == "warning":
        raise RuntimeError(
            "Solving status 'warning'. Results may not be reliable. Aborting."
        )

    return n


# %%
if __name__ == "__main__":
    if "snakemake" not in globals():
        from _helpers import mock_snakemake

        snakemake = mock_snakemake(
            "solve_sector_network_perfect",
            configfiles="../config/test/config.perfect.yaml",
            simpl="",
            opts="",
            clusters="5",
            ll="v1.0",
            sector_opts="",
            # planning_horizons="2030",
        )
    configure_logging(snakemake)
    set_scenario_config(snakemake)
    update_config_from_wildcards(snakemake.config, snakemake.wildcards)

    solve_opts = snakemake.params.solving["options"]

    np.random.seed(solve_opts.get("seed", 123))

    n = pypsa.Network(snakemake.input.network)

    n = prepare_network(
        n,
        solve_opts,
        config=snakemake.config,
        foresight=snakemake.params.foresight,
        planning_horizons=snakemake.params.planning_horizons,
        co2_sequestration_potential=snakemake.params["co2_sequestration_potential"],
    )

    with memory_logger(
        filename=getattr(snakemake.log, "memory", None), interval=30.0
    ) as mem:
        n = solve_network(
            n,
            config=snakemake.config,
            params=snakemake.params,
            solving=snakemake.params.solving,
            log_fn=snakemake.log.solver,
        )

    logger.info(f"Maximum memory usage: {mem.mem_usage}")

    n.meta = dict(snakemake.config, **dict(wildcards=dict(snakemake.wildcards)))
    n.export_to_netcdf(snakemake.output.network)

    with open(snakemake.output.config, "w") as file:
        yaml.dump(
            n.meta,
            file,
            default_flow_style=False,
            allow_unicode=True,
            sort_keys=False,
        )<|MERGE_RESOLUTION|>--- conflicted
+++ resolved
@@ -331,13 +331,7 @@
 
         # stores
         bus_carrier = n.stores.bus.map(n.buses.carrier)
-<<<<<<< HEAD
-        stores = n.stores[
-            bus_carrier.isin(emissions.index) & 
-            ~n.stores.e_cyclic]
-=======
         stores = n.stores[bus_carrier.isin(emissions.index) & ~n.stores.e_cyclic]
->>>>>>> 40351fbf
         if not stores.empty:
             last = n.snapshot_weightings.reset_index().groupby("period").last()
             last_i = last.set_index([last.index, last.timestep]).index
@@ -363,13 +357,7 @@
 
         # stores
         bus_carrier = n.stores.bus.map(n.buses.carrier)
-<<<<<<< HEAD
-        stores = n.stores[
-            bus_carrier.isin(emissions.index) & 
-            ~n.stores.e_cyclic]
-=======
         stores = n.stores[bus_carrier.isin(emissions.index) & ~n.stores.e_cyclic]
->>>>>>> 40351fbf
         if not stores.empty:
             last = n.snapshot_weightings.reset_index().groupby("period").last()
             last_i = last.set_index([last.index, last.timestep]).index
@@ -1013,13 +1001,7 @@
 
         # stores
         bus_carrier = n.stores.bus.map(n.buses.carrier)
-<<<<<<< HEAD
-        stores = n.stores[
-            bus_carrier.isin(emissions.index) & 
-            ~n.stores.e_cyclic]
-=======
         stores = n.stores[bus_carrier.isin(emissions.index) & ~n.stores.e_cyclic]
->>>>>>> 40351fbf
         if not stores.empty:
             last_i = snapshots[-1]
             lhs = n.model["Store-e"].loc[last_i, stores.index]
