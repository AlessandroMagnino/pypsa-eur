/* SPDX-FileCopyrightText: 2017-2020 The PyPSA-Eur Authors
   SPDX-License-Identifier: GPL-3.0-or-later
*/

.wy-side-nav-search {
    background-color: #eeeeee;
}

.wy-side-nav-search .wy-dropdown>a,
.wy-side-nav-search>a {
    color: rgb(34, 97, 156)
}

.wy-side-nav-search>div.version {
    color: rgb(34, 97, 156)
}

.wy-menu-vertical header,
.wy-menu-vertical p.caption,
.rst-versions a {
    color: #999999;
}

.wy-menu-vertical a.reference:hover,
.wy-menu-vertical a.reference.internal:hover {
    background: #dddddd;
    color: #fff;
}

.wy-nav-side {
    background: #efefef;
}

.wy-menu-vertical a.reference {
    color: #000;
}

.rst-versions .rst-current-version,
.wy-nav-top,
.wy-menu-vertical li.toctree-l2.current li.toctree-l3>a:hover {
    background: #002221;
}

.wy-nav-content .highlight {
    background: #ffffff;
}

.rst-content code.literal,
.rst-content tt.literal {
    color: rgb(34, 97, 156)
}

.wy-nav-content a.reference {
    color: rgb(34, 97, 156);
}


/* override table width restrictions */

@media screen and (min-width: 767px) {
    .wy-table-responsive table td {
        /* !important prevents the common CSS stylesheets from overriding
          this as on RTD they are loaded after this stylesheet */
        white-space: normal !important;
        background: rgb(250, 250, 250) !important;
    }
<<<<<<< HEAD

=======
>>>>>>> c29d59b9
    .wy-table-responsive {
        max-width: 100%;
        overflow: visible !important;
    }
    .wy-nav-content {
        max-width: 910px !important;
    }
}<|MERGE_RESOLUTION|>--- conflicted
+++ resolved
@@ -64,10 +64,6 @@
         white-space: normal !important;
         background: rgb(250, 250, 250) !important;
     }
-<<<<<<< HEAD
-
-=======
->>>>>>> c29d59b9
     .wy-table-responsive {
         max-width: 100%;
         overflow: visible !important;
