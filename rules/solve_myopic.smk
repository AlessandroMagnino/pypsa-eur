--- conflicted
+++ resolved
@@ -13,20 +13,12 @@
         energy_totals_year=config_provider("energy", "energy_totals_year"),
     input:
         network=RESULTS
-<<<<<<< HEAD
-        + "prenetworks/elec_s{simpl}_{clusters}_l{ll}_{opts}_{sector_opts}_{planning_horizons}.nc",
-        powerplants=resources("powerplants.csv"),
-        busmap_s=resources("busmap_elec_s{simpl}.csv"),
-        busmap=resources("busmap_elec_s{simpl}_{clusters}.csv"),
-        car_registration=resources("car_registration_s{simpl}_{clusters}.csv"),
-        clustered_pop_layout=resources("pop_layout_elec_s{simpl}_{clusters}.csv"),
-=======
         + "prenetworks/base_s_{clusters}_l{ll}_{opts}_{sector_opts}_{planning_horizons}.nc",
         powerplants=resources("powerplants_s_{clusters}.csv"),
         busmap_s=resources("busmap_base_s.csv"),
         busmap=resources("busmap_base_s_{clusters}.csv"),
         clustered_pop_layout=resources("pop_layout_base_s_{clusters}.csv"),
->>>>>>> f9bddc91
+	car_registration=resources("car_registration_s{simpl}_{clusters}.csv"),
         costs=lambda w: resources(
             "costs_{}.csv".format(
                 config_provider("scenario", "planning_horizons", 0)(w)
@@ -36,12 +28,7 @@
         existing_heating_distribution=resources(
             "existing_heating_distribution_base_s_{clusters}_{planning_horizons}.csv"
         ),
-<<<<<<< HEAD
-        historical_ev_share=resources("historical_ev_share_s{simpl}_{clusters}.csv"),
-        projected_ev_share=resources("projected_ev_share_s{simpl}_{clusters}.csv"),
-=======
         heating_efficiencies=resources("heating_efficiencies.csv"),
->>>>>>> f9bddc91
     output:
         RESULTS
         + "prenetworks-brownfield/base_s_{clusters}_l{ll}_{opts}_{sector_opts}_{planning_horizons}.nc",
@@ -69,7 +56,7 @@
 
 def input_profile_tech_brownfield(w):
     return {
-        f"profile_{tech}": resources("profile_{clusters}_" + tech + ".nc")
+        f"profile_{tech}": resources(f"profile_{tech}.nc")
         for tech in config_provider("electricity", "renewable_carriers")(w)
         if tech != "hydro"
     }
@@ -89,25 +76,13 @@
         heat_pump_sources=config_provider("sector", "heat_pump_sources"),
     input:
         unpack(input_profile_tech_brownfield),
-<<<<<<< HEAD
-        car_registration=resources("car_registration_s{simpl}_{clusters}.csv"),
-        simplify_busmap=resources("busmap_elec_s{simpl}.csv"),
-        cluster_busmap=resources("busmap_elec_s{simpl}_{clusters}.csv"),
-=======
         simplify_busmap=resources("busmap_base_s.csv"),
         cluster_busmap=resources("busmap_base_s_{clusters}.csv"),
->>>>>>> f9bddc91
         network=RESULTS
         + "prenetworks/base_s_{clusters}_l{ll}_{opts}_{sector_opts}_{planning_horizons}.nc",
         network_p=solved_previous_horizon,  #solved network at previous time step
         costs=resources("costs_{planning_horizons}.csv"),
-<<<<<<< HEAD
-        cop_soil_total=resources("cop_soil_total_elec_s{simpl}_{clusters}.nc"),
-        cop_air_total=resources("cop_air_total_elec_s{simpl}_{clusters}.nc"),
-        projected_ev_share=resources("projected_ev_share_s{simpl}_{clusters}.csv"),
-=======
         cop_profiles=resources("cop_profiles_base_s_{clusters}.nc"),
->>>>>>> f9bddc91
     output:
         RESULTS
         + "prenetworks-brownfield/base_s_{clusters}_l{ll}_{opts}_{sector_opts}_{planning_horizons}.nc",
