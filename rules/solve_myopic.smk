# SPDX-FileCopyrightText: : 2023-4 The PyPSA-Eur Authors
#
# SPDX-License-Identifier: MIT


rule add_existing_baseyear:
    params:
        baseyear=config_provider("scenario", "planning_horizons", 0),
        sector=config_provider("sector"),
        existing_capacities=config_provider("existing_capacities"),
        costs=config_provider("costs"),
        heat_pump_sources=config_provider("sector", "heat_pump_sources"),
        energy_totals_year=config_provider("energy", "energy_totals_year"),
    input:
        network=RESULTS
        + "prenetworks/base_s_{clusters}_l{ll}_{opts}_{sector_opts}_{planning_horizons}.nc",
        powerplants=resources("powerplants_s_{clusters}.csv"),
        busmap_s=resources("busmap_base_s.csv"),
        busmap=resources("busmap_base_s_{clusters}.csv"),
        clustered_pop_layout=resources("pop_layout_base_s_{clusters}.csv"),
        car_registration=resources("car_registration_s_{clusters}.csv"),
        costs=lambda w: resources(
            "costs_{}.csv".format(
                config_provider("scenario", "planning_horizons", 0)(w)
            )
        ),
        cop_profiles=resources("cop_profiles_base_s_{clusters}_{planning_horizons}.nc"),
        existing_heating_distribution=resources(
            "existing_heating_distribution_base_s_{clusters}_{planning_horizons}.csv"
        ),
        heating_efficiencies=resources("heating_efficiencies.csv"),
        historical_ev_share=resources("historical_ev_share_s_{clusters}.csv"),
        projected_ev_share=resources("projected_ev_share_s_{clusters}.csv"),
    output:
        RESULTS
        + "prenetworks-brownfield/base_s_{clusters}_l{ll}_{opts}_{sector_opts}_{planning_horizons}.nc",
    wildcard_constraints:
        # TODO: The first planning_horizon needs to be aligned across scenarios
        # snakemake does not support passing functions to wildcard_constraints
        # reference: https://github.com/snakemake/snakemake/issues/2703
        planning_horizons=config["scenario"]["planning_horizons"][0],  #only applies to baseyear
    threads: 1
    resources:
        mem_mb=2000,
    log:
        RESULTS
        + "logs/add_existing_baseyear_base_s_{clusters}_l{ll}_{opts}_{sector_opts}_{planning_horizons}.log",
    benchmark:
        (
            RESULTS
            + "benchmarks/add_existing_baseyear/base_s_{clusters}_l{ll}_{opts}_{sector_opts}_{planning_horizons}"
        )
    conda:
        "../envs/environment.yaml"
    script:
        "../scripts/add_existing_baseyear.py"

def input_profile_tech_brownfield(w):
    return {
        f"profile_{tech}": resources("profile_{clusters}_" + tech + ".nc")
        for tech in config_provider("electricity", "renewable_carriers")(w)
        if tech != "hydro"
    }

rule add_brownfield:
    params:
        sector=config_provider("sector"),
        H2_retrofit=config_provider("sector", "H2_retrofit"),
        H2_retrofit_capacity_per_CH4=config_provider(
            "sector", "H2_retrofit_capacity_per_CH4"
        ),
        threshold_capacity=config_provider("existing_capacities", "threshold_capacity"),
        snapshots=config_provider("snapshots"),
        drop_leap_day=config_provider("enable", "drop_leap_day"),
        carriers=config_provider("electricity", "renewable_carriers"),
        heat_pump_sources=config_provider("sector", "heat_pump_sources"),
    input:
        unpack(input_profile_tech_brownfield),
        simplify_busmap=resources("busmap_base_s.csv"),
        cluster_busmap=resources("busmap_base_s_{clusters}.csv"),
        network=RESULTS
        + "prenetworks/base_s_{clusters}_l{ll}_{opts}_{sector_opts}_{planning_horizons}.nc",
        network_p=solved_previous_horizon,  #solved network at previous time step
        costs=resources("costs_{planning_horizons}.csv"),
<<<<<<< HEAD
        cop_profiles=resources("cop_profiles_base_s_{clusters}.nc"),
        car_registration=resources("car_registration_s_{clusters}.csv"),
=======
        cop_profiles=resources("cop_profiles_base_s_{clusters}_{planning_horizons}.nc"),
>>>>>>> be83b593
    output:
        RESULTS
        + "prenetworks-brownfield/base_s_{clusters}_l{ll}_{opts}_{sector_opts}_{planning_horizons}.nc",
    threads: 4
    resources:
        mem_mb=10000,
    log:
        RESULTS
        + "logs/add_brownfield_base_s_{clusters}_l{ll}_{opts}_{sector_opts}_{planning_horizons}.log",
    benchmark:
        (
            RESULTS
            + "benchmarks/add_brownfield/base_s_{clusters}_l{ll}_{opts}_{sector_opts}_{planning_horizons}"
        )
    conda:
        "../envs/environment.yaml"
    script:
        "../scripts/add_brownfield.py"


ruleorder: add_existing_baseyear > add_brownfield


rule solve_sector_network_myopic:
    params:
        solving=config_provider("solving"),
        foresight=config_provider("foresight"),
        planning_horizons=config_provider("scenario", "planning_horizons"),
        co2_sequestration_potential=config_provider(
            "sector", "co2_sequestration_potential", default=200
        ),
        custom_extra_functionality=input_custom_extra_functionality,
    input:
        network=RESULTS
        + "prenetworks-brownfield/base_s_{clusters}_l{ll}_{opts}_{sector_opts}_{planning_horizons}.nc",
        costs=resources("costs_{planning_horizons}.csv"),
    output:
        network=RESULTS
        + "postnetworks/base_s_{clusters}_l{ll}_{opts}_{sector_opts}_{planning_horizons}.nc",
        config=RESULTS
        + "configs/config.base_s_{clusters}_l{ll}_{opts}_{sector_opts}_{planning_horizons}.yaml",
    shadow:
        "shallow"
    log:
        solver=RESULTS
        + "logs/base_s_{clusters}_l{ll}_{opts}_{sector_opts}_{planning_horizons}_solver.log",
        memory=RESULTS
        + "logs/base_s_{clusters}_l{ll}_{opts}_{sector_opts}_{planning_horizons}_memory.log",
        python=RESULTS
        + "logs/base_s_{clusters}_l{ll}_{opts}_{sector_opts}_{planning_horizons}_python.log",
    threads: solver_threads
    resources:
        mem_mb=config_provider("solving", "mem_mb"),
        runtime=config_provider("solving", "runtime", default="6h"),
    benchmark:
        (
            RESULTS
            + "benchmarks/solve_sector_network/base_s_{clusters}_l{ll}_{opts}_{sector_opts}_{planning_horizons}"
        )
    conda:
        "../envs/environment.yaml"
    script:
        "../scripts/solve_network.py"<|MERGE_RESOLUTION|>--- conflicted
+++ resolved
@@ -55,12 +55,14 @@
     script:
         "../scripts/add_existing_baseyear.py"
 
+
 def input_profile_tech_brownfield(w):
     return {
         f"profile_{tech}": resources("profile_{clusters}_" + tech + ".nc")
         for tech in config_provider("electricity", "renewable_carriers")(w)
         if tech != "hydro"
     }
+
 
 rule add_brownfield:
     params:
@@ -82,12 +84,8 @@
         + "prenetworks/base_s_{clusters}_l{ll}_{opts}_{sector_opts}_{planning_horizons}.nc",
         network_p=solved_previous_horizon,  #solved network at previous time step
         costs=resources("costs_{planning_horizons}.csv"),
-<<<<<<< HEAD
-        cop_profiles=resources("cop_profiles_base_s_{clusters}.nc"),
-        car_registration=resources("car_registration_s_{clusters}.csv"),
-=======
         cop_profiles=resources("cop_profiles_base_s_{clusters}_{planning_horizons}.nc"),
->>>>>>> be83b593
+	car_registration=resources("car_registration_s_{clusters}.csv"),
     output:
         RESULTS
         + "prenetworks-brownfield/base_s_{clusters}_l{ll}_{opts}_{sector_opts}_{planning_horizons}.nc",
