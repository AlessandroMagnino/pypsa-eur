# SPDX-FileCopyrightText: Contributors to PyPSA-Eur <https://github.com/pypsa/pypsa-eur>
#
# SPDX-License-Identifier: MIT

import requests
from datetime import datetime, timedelta
from shutil import move, unpack_archive
from shutil import copy as shcopy
from zipfile import ZipFile

if config["enable"].get("retrieve", "auto") == "auto":
    config["enable"]["retrieve"] = has_internet_access()

if config["enable"]["retrieve"] is False:
    print("Datafile downloads disabled in config[retrieve] or no internet access.")


if config["enable"]["retrieve"] and config["enable"].get("retrieve_databundle", True):
    datafiles = [
        "je-e-21.03.02.xls",
        "nama_10r_3popgdp.tsv.gz",
        "corine/g250_clc06_V18_5.tif",
        "eea/UNFCCC_v23.csv",
        "emobility/KFZ__count",
        "emobility/Pkw__count",
        "h2_salt_caverns_GWh_per_sqkm.geojson",
        "natura/natura.tiff",
        "gebco/GEBCO_2014_2D.nc",
        "GDP_per_capita_PPP_1990_2015_v2.nc",
        "ppp_2019_1km_Aggregated.tif",
        "era5-HDD-per-country.csv",
        "era5-runoff-per-country.csv",
    ]

    rule retrieve_databundle:
        output:
            expand("data/bundle/{file}", file=datafiles),
        log:
            "logs/retrieve_databundle.log",
        benchmark:
            "benchmarks/retrieve_databundle"
        resources:
            mem_mb=1000,
        retries: 2
        conda:
            "../envs/environment.yaml"
        script:
            "../scripts/retrieve_databundle.py"

    rule retrieve_eurostat_data:
        output:
            directory("data/eurostat/Balances-April2023"),
        log:
            "logs/retrieve_eurostat_data.log",
        retries: 2
        conda:
            "../envs/environment.yaml"
        script:
            "../scripts/retrieve_eurostat_data.py"

    rule retrieve_jrc_idees:
        output:
            directory("data/jrc-idees-2021"),
        log:
            "logs/retrieve_jrc_idees.log",
        retries: 2
        script:
            "../scripts/retrieve_jrc_idees.py"

    rule retrieve_eurostat_household_data:
        output:
            "data/eurostat/eurostat-household_energy_balances-february_2024.csv",
        log:
            "logs/retrieve_eurostat_household_data.log",
        retries: 2
        conda:
            "../envs/environment.yaml"
        script:
            "../scripts/retrieve_eurostat_household_data.py"


if config["enable"]["retrieve"]:

    rule retrieve_nuts_2013_shapes:
        input:
            shapes=storage(
                "https://gisco-services.ec.europa.eu/distribution/v2/nuts/download/ref-nuts-2013-03m.geojson.zip"
            ),
        output:
            shapes_level_3="data/nuts/NUTS_RG_03M_2013_4326_LEVL_3.geojson",
            shapes_level_2="data/nuts/NUTS_RG_03M_2013_4326_LEVL_2.geojson",
        params:
            zip_file="data/nuts/ref-nuts-2013-03m.geojson.zip",
        run:
            os.rename(input.shapes, params.zip_file)
            with ZipFile(params.zip_file, "r") as zip_ref:
                for level in ["LEVL_3", "LEVL_2"]:
                    filename = f"NUTS_RG_03M_2013_4326_{level}.geojson"
                    zip_ref.extract(filename, Path(output.shapes_level_3).parent)
                    extracted_file = Path(output.shapes_level_3).parent / filename
                    extracted_file.rename(
                        getattr(output, f"shapes_level_{level[-1]}")
                    )
            os.remove(params.zip_file)



if config["enable"]["retrieve"]:

    rule retrieve_nuts_2021_shapes:
        input:
            shapes=storage(
                "https://gisco-services.ec.europa.eu/distribution/v2/nuts/download/ref-nuts-2021-01m.geojson.zip"
            ),
        output:
            shapes_level_3="data/nuts/NUTS_RG_01M_2021_4326_LEVL_3.geojson",
            shapes_level_2="data/nuts/NUTS_RG_01M_2021_4326_LEVL_2.geojson",
            shapes_level_1="data/nuts/NUTS_RG_01M_2021_4326_LEVL_1.geojson",
            shapes_level_0="data/nuts/NUTS_RG_01M_2021_4326_LEVL_0.geojson",
        params:
            zip_file="data/nuts/ref-nuts-2021-01m.geojson.zip",
        run:
            os.rename(input.shapes, params.zip_file)
            with ZipFile(params.zip_file, "r") as zip_ref:
                for level in ["LEVL_3", "LEVL_2", "LEVL_1", "LEVL_0"]:
                    filename = f"NUTS_RG_01M_2021_4326_{level}.geojson"
                    zip_ref.extract(filename, Path(output.shapes_level_0).parent)
                    extracted_file = Path(output.shapes_level_0).parent / filename
                    extracted_file.rename(
                        getattr(output, f"shapes_level_{level[-1]}")
                    )
            os.remove(params.zip_file)



if config["enable"]["retrieve"] and config["enable"].get("retrieve_cutout", True):

    rule retrieve_cutout:
        input:
            storage(
                "https://zenodo.org/records/14936211/files/{cutout}.nc",
            ),
        output:
            CDIR + "{cutout}.nc",
        log:
            "logs/" + CDIR + "retrieve_cutout_{cutout}.log",
        resources:
            mem_mb=5000,
        retries: 2
        run:
            move(input[0], output[0])
            validate_checksum(output[0], input[0])


if config["enable"]["retrieve"] and config["enable"].get("retrieve_cost_data", True):

    rule retrieve_cost_data:
        params:
            version=config_provider("costs", "version"),
        output:
            resources("costs_{year}.csv"),
        log:
            logs("retrieve_cost_data_{year}.log"),
        resources:
            mem_mb=1000,
        retries: 2
        conda:
            "../envs/environment.yaml"
        script:
            "../scripts/retrieve_cost_data.py"


if config["enable"]["retrieve"]:
    datafiles = [
        "IGGIELGN_LNGs.geojson",
        "IGGIELGN_BorderPoints.geojson",
        "IGGIELGN_Productions.geojson",
        "IGGIELGN_Storages.geojson",
        "IGGIELGN_PipeSegments.geojson",
    ]

    rule retrieve_gas_infrastructure_data:
        output:
            expand("data/gas_network/scigrid-gas/data/{files}", files=datafiles),
        log:
            "logs/retrieve_gas_infrastructure_data.log",
        retries: 2
        conda:
            "../envs/environment.yaml"
        script:
            "../scripts/retrieve_gas_infrastructure_data.py"


if config["enable"]["retrieve"]:

    rule retrieve_electricity_demand:
        params:
            versions=["2019-06-05", "2020-10-06"],
        output:
            "data/electricity_demand_raw.csv",
        log:
            "logs/retrieve_electricity_demand.log",
        resources:
            mem_mb=5000,
        retries: 2
        conda:
            "../envs/environment.yaml"
        script:
            "../scripts/retrieve_electricity_demand.py"


if config["enable"]["retrieve"]:

    rule retrieve_synthetic_electricity_demand:
        input:
            storage(
                "https://zenodo.org/records/10820928/files/demand_hourly.csv",
            ),
        output:
            "data/load_synthetic_raw.csv",
        log:
            "logs/retrieve_synthetic_electricity_demand.log",
        resources:
            mem_mb=5000,
        retries: 2
        run:
            move(input[0], output[0])


if config["enable"]["retrieve"]:

    rule retrieve_ship_raster:
        input:
            storage(
                "https://zenodo.org/records/13757228/files/shipdensity_global.zip",
                keep_local=True,
            ),
        output:
            "data/shipdensity_global.zip",
        log:
            "logs/retrieve_ship_raster.log",
        resources:
            mem_mb=5000,
        retries: 2
        run:
            move(input[0], output[0])
            validate_checksum(output[0], input[0])


if config["enable"]["retrieve"]:

    rule retrieve_jrc_enspreso_biomass:
        input:
            storage(
                "https://zenodo.org/records/10356004/files/ENSPRESO_BIOMASS.xlsx",
                keep_local=True,
            ),
        output:
            "data/ENSPRESO_BIOMASS.xlsx",
        retries: 1
        run:
            move(input[0], output[0])


if config["enable"]["retrieve"]:

    rule retrieve_hotmaps_industrial_sites:
        input:
            storage(
                "https://gitlab.com/hotmaps/industrial_sites/industrial_sites_Industrial_Database/-/raw/master/data/Industrial_Database.csv",
                keep_local=True,
            ),
        output:
            "data/Industrial_Database.csv",
        retries: 1
        run:
            move(input[0], output[0])


if config["enable"]["retrieve"]:

    rule retrieve_usgs_ammonia_production:
        input:
            storage(
                "https://d9-wret.s3.us-west-2.amazonaws.com/assets/palladium/production/s3fs-public/media/files/myb1-2022-nitro-ert.xlsx"
            ),
        output:
            "data/myb1-2022-nitro-ert.xlsx",
        retries: 1
        run:
            move(input[0], output[0])


if config["enable"]["retrieve"]:

    # Downloading Copernicus Global Land Cover for land cover and land use:
    # Website: https://land.copernicus.eu/global/products/lc
    rule download_copernicus_land_cover:
        input:
            storage(
                "https://zenodo.org/records/3939050/files/PROBAV_LC100_global_v3.0.1_2019-nrt_Discrete-Classification-map_EPSG-4326.tif",
            ),
        output:
            "data/Copernicus_LC100_global_v3.0.1_2019-nrt_Discrete-Classification-map_EPSG-4326.tif",
        run:
            move(input[0], output[0])
            validate_checksum(output[0], input[0])


if config["enable"]["retrieve"]:

    # Downloading LUISA Base Map for land cover and land use:
    # Website: https://ec.europa.eu/jrc/en/luisa
    rule retrieve_luisa_land_cover:
        input:
            storage(
                "https://jeodpp.jrc.ec.europa.eu/ftp/jrc-opendata/LUISA/EUROPE/Basemaps/LandUse/2018/LATEST/LUISA_basemap_020321_50m.tif",
            ),
        output:
            "data/LUISA_basemap_020321_50m.tif",
        run:
            move(input[0], output[0])


if config["enable"]["retrieve"]:

    rule retrieve_eez:
        params:
            zip="data/eez/World_EEZ_v12_20231025_LR.zip",
        output:
            gpkg="data/eez/World_EEZ_v12_20231025_LR/eez_v12_lowres.gpkg",
        run:
            import os
            import requests
            from uuid import uuid4

            name = str(uuid4())[:8]
            org = str(uuid4())[:8]

            response = requests.post(
                "https://www.marineregions.org/download_file.php",
                params={"name": "World_EEZ_v12_20231025_LR.zip"},
                data={
                    "name": name,
                    "organisation": org,
                    "email": f"{name}@{org}.org",
                    "country": "Germany",
                    "user_category": "academia",
                    "purpose_category": "Research",
                    "agree": "1",
                },
            )

            with open(params["zip"], "wb") as f:
                f.write(response.content)
            output_folder = Path(params["zip"]).parent
            unpack_archive(params["zip"], output_folder)
            os.remove(params["zip"])



if config["enable"]["retrieve"]:

    rule retrieve_worldbank_urban_population:
        params:
            zip="data/worldbank/API_SP.URB.TOTL.IN.ZS_DS2_en_csv_v2.zip",
        output:
            gpkg="data/worldbank/API_SP.URB.TOTL.IN.ZS_DS2_en_csv_v2.csv",
        run:
            import os
            import requests

            response = requests.get(
                "https://api.worldbank.org/v2/en/indicator/SP.URB.TOTL.IN.ZS?downloadformat=csv",
            )

            with open(params["zip"], "wb") as f:
                f.write(response.content)
            output_folder = Path(params["zip"]).parent
            unpack_archive(params["zip"], output_folder)

            for f in os.listdir(output_folder):
                if f.startswith(
                    "API_SP.URB.TOTL.IN.ZS_DS2_en_csv_v2_"
                ) and f.endswith(".csv"):
                    os.rename(os.path.join(output_folder, f), output.gpkg)
                    break



if config["enable"]["retrieve"]:

    rule retrieve_co2stop:
        params:
            zip="data/co2jrc_openformats.zip",
        output:
            "data/CO2JRC_OpenFormats/CO2Stop_DataInterrogationSystem/Hydrocarbon_Storage_Units.csv",
            "data/CO2JRC_OpenFormats/CO2Stop_Polygons Data/StorageUnits_March13.kml",
            "data/CO2JRC_OpenFormats/CO2Stop_DataInterrogationSystem/Hydrocarbon_Traps.csv",
            "data/CO2JRC_OpenFormats/CO2Stop_DataInterrogationSystem/Hydrocarbon_Traps_Temp.csv",
            "data/CO2JRC_OpenFormats/CO2Stop_DataInterrogationSystem/Hydrocarbon_Traps1.csv",
            "data/CO2JRC_OpenFormats/CO2Stop_Polygons Data/DaughterUnits_March13.kml",
        run:
            import requests

            response = requests.get(
                "https://setis.ec.europa.eu/document/download/786a884f-0b33-4789-b744-28004b16bd1a_en?filename=co2jrc_openformats.zip",
            )
            with open(params["zip"], "wb") as f:
                f.write(response.content)
            output_folder = Path(params["zip"]).parent
            unpack_archive(params["zip"], output_folder)



if config["enable"]["retrieve"]:

    rule retrieve_gem_europe_gas_tracker:
        output:
            "data/gem/Europe-Gas-Tracker-2024-05.xlsx",
        run:
            import requests

            # mirror of https://globalenergymonitor.org/wp-content/uploads/2024/05/Europe-Gas-Tracker-2024-05.xlsx
            url = "https://tubcloud.tu-berlin.de/s/LMBJQCsN6Ez5cN2/download/Europe-Gas-Tracker-2024-05.xlsx"
            response = requests.get(url)
            with open(output[0], "wb") as f:
                f.write(response.content)



if config["enable"]["retrieve"]:

    rule retrieve_gem_steel_plant_tracker:
        output:
            "data/gem/Global-Steel-Plant-Tracker-April-2024-Standard-Copy-V1.xlsx",
        run:
            import requests

            # mirror or https://globalenergymonitor.org/wp-content/uploads/2024/04/Global-Steel-Plant-Tracker-April-2024-Standard-Copy-V1.xlsx
            url = "https://tubcloud.tu-berlin.de/s/Aqebo3rrQZWKGsG/download/Global-Steel-Plant-Tracker-April-2024-Standard-Copy-V1.xlsx"
            response = requests.get(url)
            with open(output[0], "wb") as f:
                f.write(response.content)



if config["enable"]["retrieve"]:
    # Some logic to find the correct file URL
    # Sometimes files are released delayed or ahead of schedule, check which file is currently available

    def check_file_exists(url):
        response = requests.head(url)
        return response.status_code == 200

    # Basic pattern where WDPA files can be found
    url_pattern = (
        "https://d1gam3xoknrgr2.cloudfront.net/current/WDPA_{bYYYY}_Public_shp.zip"
    )

    # 3-letter month + 4 digit year for current/previous/next month to test
    current_monthyear = datetime.now().strftime("%b%Y")
    prev_monthyear = (datetime.now() - timedelta(30)).strftime("%b%Y")
    next_monthyear = (datetime.now() + timedelta(30)).strftime("%b%Y")

    # Test prioritised: current month -> previous -> next
    for bYYYY in [current_monthyear, prev_monthyear, next_monthyear]:
        if check_file_exists(url := url_pattern.format(bYYYY=bYYYY)):
            break
        else:
            # If None of the three URLs are working
            url = False

    assert (
        url
    ), f"No WDPA files found at {url_pattern} for bY='{current_monthyear}, {prev_monthyear}, or {next_monthyear}'"

    # Downloading protected area database from WDPA
    # extract the main zip and then merge the contained 3 zipped shapefiles
    # Website: https://www.protectedplanet.net/en/thematic-areas/wdpa
    rule download_wdpa:
        input:
            zip=storage(url, keep_local=True),
        params:
            zip="data/WDPA_shp.zip",
            folder=directory("data/WDPA"),
        output:
            gpkg="data/WDPA.gpkg",
        run:
            shcopy(input.zip, params.zip)
            unpack_archive(params.zip, params.folder)

            for i in range(3):
                # vsizip is special driver for directly working with zipped shapefiles in ogr2ogr
                layer_path = (
                    f"/vsizip/{params.folder}/WDPA_{bYYYY}_Public_shp_{i}.zip"
                )
                print(f"Adding layer {i+1} of 3 to combined output file.")
                shell("ogr2ogr -f gpkg -update -append {output.gpkg} {layer_path}")

    rule download_wdpa_marine:
        # Downloading Marine protected area database from WDPA
        # extract the main zip and then merge the contained 3 zipped shapefiles
        # Website: https://www.protectedplanet.net/en/thematic-areas/marine-protected-areas
        input:
            zip=storage(
                f"https://d1gam3xoknrgr2.cloudfront.net/current/WDPA_WDOECM_{bYYYY}_Public_marine_shp.zip",
                keep_local=True,
            ),
        params:
            zip="data/WDPA_WDOECM_marine.zip",
            folder=directory("data/WDPA_WDOECM_marine"),
        output:
            gpkg="data/WDPA_WDOECM_marine.gpkg",
        run:
            shcopy(input.zip, params.zip)
            unpack_archive(params.zip, params.folder)

            for i in range(3):
                # vsizip is special driver for directly working with zipped shapefiles in ogr2ogr
                layer_path = f"/vsizip/{params.folder}/WDPA_WDOECM_{bYYYY}_Public_marine_shp_{i}.zip"
                print(f"Adding layer {i+1} of 3 to combined output file.")
                shell("ogr2ogr -f gpkg -update -append {output.gpkg} {layer_path}")



if config["enable"]["retrieve"]:

    rule retrieve_monthly_co2_prices:
        input:
            storage(
                "https://public.eex-group.com/eex/eua-auction-report/emission-spot-primary-market-auction-report-2019-data.xls",
                keep_local=True,
            ),
        output:
            "data/validation/emission-spot-primary-market-auction-report-2019-data.xls",
        log:
            "logs/retrieve_monthly_co2_prices.log",
        resources:
            mem_mb=5000,
        retries: 2
        run:
            move(input[0], output[0])


if config["enable"]["retrieve"]:

    rule retrieve_monthly_fuel_prices:
        output:
            "data/validation/energy-price-trends-xlsx-5619002.xlsx",
        log:
            "logs/retrieve_monthly_fuel_prices.log",
        resources:
            mem_mb=5000,
        retries: 2
        conda:
            "../envs/environment.yaml"
        script:
            "../scripts/retrieve_monthly_fuel_prices.py"


if config["enable"]["retrieve"] and (
    config["electricity"]["base_network"] == "osm-prebuilt"
):
    OSM_VERSION = config["electricity"]["osm-prebuilt-version"]
    OSM_FILES = [
        "buses.csv",
        "converters.csv",
        "lines.csv",
        "links.csv",
        "transformers.csv",
    ]
    if OSM_VERSION >= 0.6:
        OSM_FILES.append("map.html")
    OSM_ZENODO_IDS = {
        0.1: "12799202",
        0.2: "13342577",
        0.3: "13358976",
        0.4: "13759222",
        0.5: "13981528",
        0.6: "14144752",
    }

    # update rule to use the correct version
    rule retrieve_osm_prebuilt:
        input:
            **{
                file: storage(
                    f"https://zenodo.org/records/{OSM_ZENODO_IDS[OSM_VERSION]}/files/{file}"
                )
                for file in OSM_FILES
            },
        output:
            **{file: f"data/osm-prebuilt/{OSM_VERSION}/{file}" for file in OSM_FILES},
        log:
            "logs/retrieve_osm_prebuilt.log",
        threads: 1
        resources:
            mem_mb=500,
        run:
            for key in input.keys():
                move(input[key], output[key])
                validate_checksum(output[key], input[key])



if config["enable"]["retrieve"] and (
    config["electricity"]["base_network"] == "osm-raw"
):

    rule retrieve_osm_data:
        output:
            cables_way="data/osm-raw/{country}/cables_way.json",
            lines_way="data/osm-raw/{country}/lines_way.json",
            routes_relation="data/osm-raw/{country}/routes_relation.json",
            substations_way="data/osm-raw/{country}/substations_way.json",
            substations_relation="data/osm-raw/{country}/substations_relation.json",
        log:
            "logs/retrieve_osm_data_{country}.log",
        threads: 1
        conda:
            "../envs/environment.yaml"
        script:
            "../scripts/retrieve_osm_data.py"


if config["enable"]["retrieve"] and (
    config["electricity"]["base_network"] == "osm-raw"
):

    rule retrieve_osm_data_all:
        input:
            expand(
                "data/osm-raw/{country}/cables_way.json",
                country=config_provider("countries"),
            ),
            expand(
                "data/osm-raw/{country}/lines_way.json",
                country=config_provider("countries"),
            ),
            expand(
                "data/osm-raw/{country}/routes_relation.json",
                country=config_provider("countries"),
            ),
            expand(
                "data/osm-raw/{country}/substations_way.json",
                country=config_provider("countries"),
            ),
            expand(
                "data/osm-raw/{country}/substations_relation.json",
                country=config_provider("countries"),
            ),


if config["enable"]["retrieve"]:

    rule retrieve_osm_boundaries:
        output:
            json="data/osm-boundaries/json/{country}_adm1.json",
        log:
            "logs/retrieve_osm_boundaries_{country}_adm1.log",
        threads: 1
        conda:
            "../envs/environment.yaml"
        script:
            "../scripts/retrieve_osm_boundaries.py"

    rule retrieve_geothermal_heat_utilisation_potentials:
        input:
            isi_heat_potentials=storage(
                "https://fordatis.fraunhofer.de/bitstream/fordatis/341.3/12/Results_DH_Matching_Cluster.xlsx",
                keep_local=True,
            ),
        output:
            "data/isi_heat_utilisation_potentials.xlsx",
        log:
            "logs/retrieve_geothermal_heat_utilisation_potentials.log",
        threads: 1
        retries: 2
        run:
            move(input[0], output[0])

    rule retrieve_lau_regions:
        input:
            lau_regions=storage(
                "https://gisco-services.ec.europa.eu/distribution/v2/lau/download/ref-lau-2019-01m.geojson.zip",
                keep_local=True,
            ),
        output:
<<<<<<< HEAD
            "data/lau_regions.zip",
=======
            lau_regions="data/lau_regions.zip",
        log:
            "logs/retrieve_lau_regions.log",
>>>>>>> b28f1978
        log:
            "logs/retrieve_lau_regions.log",
        threads: 1
        retries: 2
        run:
            move(input[0], output[0])

    rule seawater_temperature:
        output:
            seawater_temperature="data/seawater_temperature.nc",
        log:
            "logs/retrieve_seawater_data.log",
        resources:
            mem_mb=10000,
        retries: 2
        shell:
            """
            wget -nv -c https://zenodo.org/records/15198744/files/seawater_temperature.nc -O {output.seawater_temperature}
            """

    rule retrieve_hera_data:
        output:
            river_discharge="data/hera/river_discharge_2013.nc",
            ambient_temperature="data/hera/ambient_temperature_2013.nc",
        log:
            "logs/retrieve_hera_data.log",
        resources:
            mem_mb=10000,
        retries: 2
        shell:
            """
            wget -nv -c https://jeodpp.jrc.ec.europa.eu/ftp/jrc-opendata/CEMS-EFAS/HERA/VER1-0/Data/NetCDF/river_discharge/dis.HERA2013.nc -O {output.river_discharge}
            wget -nv -c https://jeodpp.jrc.ec.europa.eu/ftp/jrc-opendata/CEMS-EFAS/HERA/VER1-0/Data/NetCDF/climate_inputs/ta6/ta6_2013.nc -O {output.ambient_temperature}
            """


if config["enable"]["retrieve"]:

    rule retrieve_jrc_ardeco:
        output:
            ardeco_gdp="data/jrc-ardeco/ARDECO-SUVGDP.2021.table.csv",
            ardeco_pop="data/jrc-ardeco/ARDECO-SNPTD.2021.table.csv",
        run:
            import requests

            urls = {
                "ardeco_gdp": "https://urban.jrc.ec.europa.eu/ardeco-api-v2/rest/export/SUVGDP?version=2021&format=csv-table",
                "ardeco_pop": "https://urban.jrc.ec.europa.eu/ardeco-api-v2/rest/export/SNPTD?version=2021&format=csv-table",
            }

            for key, url in urls.items():
                response = requests.get(url)
                output_path = output[key] if key in urls else None
                if output_path:
                    with open(output_path, "wb") as f:
                        f.write(response.content)

    rule retrieve_dh_areas:
        input:
            dh_areas=storage(
                "https://fordatis.fraunhofer.de/bitstream/fordatis/341.5/2/dh_areas.gpkg",
                keep_local=True,
            ),
        output:
            dh_areas="data/dh_areas.gpkg",
        log:
            "logs/retrieve_dh_areas.log",
        threads: 1
        retries: 2
        run:
            move(input[0], output[0])<|MERGE_RESOLUTION|>--- conflicted
+++ resolved
@@ -687,13 +687,9 @@
                 keep_local=True,
             ),
         output:
-<<<<<<< HEAD
-            "data/lau_regions.zip",
-=======
             lau_regions="data/lau_regions.zip",
         log:
             "logs/retrieve_lau_regions.log",
->>>>>>> b28f1978
         log:
             "logs/retrieve_lau_regions.log",
         threads: 1
