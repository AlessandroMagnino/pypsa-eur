# SPDX-FileCopyrightText: : 2023-2024 The PyPSA-Eur Authors
#
# SPDX-License-Identifier: MIT


localrules:
    all,
    cluster_networks,
    extra_components_networks,
    prepare_elec_networks,
    prepare_sector_networks,
    solve_elec_networks,
    solve_sector_networks,


rule cluster_networks:
    input:
        expand(
            resources("networks/elec_s{simpl}_{clusters}.nc"),
            **config["scenario"],
            run=config["run"]["name"],
        ),


rule extra_components_networks:
    input:
        expand(
            resources("networks/elec_s{simpl}_{clusters}_ec.nc"),
            **config["scenario"],
            run=config["run"]["name"],
        ),


rule prepare_elec_networks:
    input:
        expand(
            resources("networks/elec_s{simpl}_{clusters}_ec_l{ll}_{opts}.nc"),
            **config["scenario"],
            run=config["run"]["name"],
        ),


rule prepare_sector_networks:
    input:
        expand(
            RESULTS
            + "prenetworks/elec_s{simpl}_{clusters}_l{ll}_{opts}_{sector_opts}_{planning_horizons}.nc",
            **config["scenario"],
            run=config["run"]["name"],
        ),


rule solve_elec_networks:
    input:
        expand(
            RESULTS + "networks/elec_s{simpl}_{clusters}_ec_l{ll}_{opts}.nc",
            **config["scenario"],
            run=config["run"]["name"],
        ),


rule solve_sector_networks:
    input:
        expand(
            RESULTS
            + "postnetworks/elec_s{simpl}_{clusters}_l{ll}_{opts}_{sector_opts}_{planning_horizons}.nc",
            **config["scenario"],
            run=config["run"]["name"],
        ),


rule solve_sector_networks_perfect:
    input:
        expand(
            RESULTS
            + "maps/elec_s{simpl}_{clusters}_l{ll}_{opts}_{sector_opts}-costs-all_{planning_horizons}.pdf",
            **config["scenario"],
            run=config["run"]["name"],
        ),


rule validate_elec_networks:
    input:
        expand(
            RESULTS
            + "figures/.statistics_plots_elec_s{simpl}_{clusters}_ec_l{ll}_{opts}",
            **config["scenario"],
            run=config["run"]["name"],
        ),
        expand(
            RESULTS
            + "figures/.validation_{kind}_plots_elec_s{simpl}_{clusters}_ec_l{ll}_{opts}",
            **config["scenario"],
<<<<<<< HEAD
            kind=["production", "prices", "cross_border"]
        ),


rule plot_resources:
    input:
        RESOURCES + "graphics/power-network-unclustered.pdf",
        RESOURCES + "graphics/gas-network-unclustered.pdf",
        RESOURCES + "graphics/wind-energy-density.pdf",
        RESOURCES + "graphics/weather-map-irradiation.pdf",
        RESOURCES + "graphics/industrial-sites.pdf",
        RESOURCES + "graphics/powerplants.pdf",
        RESOURCES + "graphics/salt-caverns.pdf",
        expand(
            RESOURCES + "graphics/power-network-{clusters}.pdf", **config["scenario"]
        ),
        expand(
            RESOURCES + "graphics/salt-caverns-{clusters}-nearshore.pdf",
            **config["scenario"]
        ),
        expand(
            RESOURCES + "graphics/biomass-potentials-{clusters}-biogas.pdf",
            **config["scenario"]
=======
            run=config["run"]["name"],
            kind=["production", "prices", "cross_border"],
>>>>>>> a18edcc6
        ),<|MERGE_RESOLUTION|>--- conflicted
+++ resolved
@@ -91,8 +91,8 @@
             RESULTS
             + "figures/.validation_{kind}_plots_elec_s{simpl}_{clusters}_ec_l{ll}_{opts}",
             **config["scenario"],
-<<<<<<< HEAD
-            kind=["production", "prices", "cross_border"]
+            run=config["run"]["name"],
+            kind=["production", "prices", "cross_border"],
         ),
 
 
@@ -115,8 +115,4 @@
         expand(
             RESOURCES + "graphics/biomass-potentials-{clusters}-biogas.pdf",
             **config["scenario"]
-=======
-            run=config["run"]["name"],
-            kind=["production", "prices", "cross_border"],
->>>>>>> a18edcc6
         ),