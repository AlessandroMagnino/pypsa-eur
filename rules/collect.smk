--- conflicted
+++ resolved
@@ -96,45 +96,42 @@
         ),
 
 
-<<<<<<< HEAD
-rule plot_resources:
-    input:
-        resources("graphics/power-network-unclustered.pdf"),
-        resources("graphics/gas-network-unclustered.pdf"),
-        resources("graphics/wind-energy-density.pdf"),
-        resources("graphics/weather-map-irradiation.pdf"),
-        resources("graphics/industrial-sites.pdf"),
-        resources("graphics/powerplants.pdf"),
-        resources("graphics/salt-caverns.pdf"),
-        expand(
-            resources("graphics/power-network-{clusters}.pdf"), **config["scenario"], run=config["run"]["name"],
-        ),
-        expand(
-            resources("graphics/salt-caverns-{clusters}-nearshore.pdf"),
-            **config["scenario"], run=config["run"]["name"],
-        ),
-        expand(
-            resources("graphics/biomass-potentials-{clusters}-biogas.pdf"),
-            **config["scenario"], run=config["run"]["name"],
-        ),
-=======
-rule plot_statistics:
-    input:
-        [
-            expand(
-                RESULTS
-                + "statistics/figures/comparison/country_{country}/.statistics_{carrier}_plots",
-                country=config["plotting"].get("countries", "all"),
-                carrier=config["plotting"].get("carriers", ["all"]),
-                run=config["run"]["name"],
-            ),
-            expand(
-                RESULTS
-                + "statistics/figures/single/elec_s{simpl}_{clusters}_l{ll}_{opts}_{sector_opts}_{planning_horizons}/country_{country}/.statistics_{carrier}_plots",
-                **config["scenario"],
-                country=config["plotting"].get("countries", "all"),
-                carrier=config["plotting"].get("carriers", ["all"]),
-                run=config["run"]["name"],
-            ),
-        ],
->>>>>>> 02bd53f0
+# rule plot_resources:
+#     input:
+#         resources("graphics/power-network-unclustered.pdf"),
+#         resources("graphics/gas-network-unclustered.pdf"),
+#         resources("graphics/wind-energy-density.pdf"),
+#         resources("graphics/weather-map-irradiation.pdf"),
+#         resources("graphics/industrial-sites.pdf"),
+#         resources("graphics/powerplants.pdf"),
+#         resources("graphics/salt-caverns.pdf"),
+#         expand(
+#             resources("graphics/power-network-{clusters}.pdf"), **config["scenario"], run=config["run"]["name"],
+#         ),
+#         expand(
+#             resources("graphics/salt-caverns-{clusters}-nearshore.pdf"),
+#             **config["scenario"], run=config["run"]["name"],
+#         ),
+#         expand(
+#             resources("graphics/biomass-potentials-{clusters}-biogas.pdf"),
+#             **config["scenario"], run=config["run"]["name"],
+#         ),
+# rule plot_statistics:
+#     input:
+#         [
+#             expand(
+#                 RESULTS
+#                 + "statistics/figures/comparison/country_{country}/.statistics_{carrier}_plots",
+#                 country=config["plotting"].get("countries", "all"),
+#                 carrier=config["plotting"].get("carriers", ["all"]),
+#                 run=config["run"]["name"],
+#             ),
+#             expand(
+#                 RESULTS
+#                 + "statistics/figures/single/elec_s{simpl}_{clusters}_l{ll}_{opts}_{sector_opts}_{planning_horizons}/country_{country}/.statistics_{carrier}_plots",
+#                 **config["scenario"],
+#                 country=config["plotting"].get("countries", "all"),
+#                 carrier=config["plotting"].get("carriers", ["all"]),
+#                 run=config["run"]["name"],
+#             ),
+#         ],