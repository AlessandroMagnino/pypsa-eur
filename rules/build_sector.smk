--- conflicted
+++ resolved
@@ -435,17 +435,6 @@
 
 rule build_industry_sector_ratios_intermediate:
     params:
-<<<<<<< HEAD
-        industry=config["industry"],
-    input:
-        industry_sector_ratios=RESOURCES + "industry_sector_ratios.csv",
-        industrial_energy_demand_per_country_today=RESOURCES
-        + "industrial_energy_demand_per_country_today.csv",
-        industrial_production_per_country=RESOURCES
-        + "industrial_production_per_country.csv",
-    output:
-        industry_sector_ratios=RESOURCES + "industry_sector_ratios_{planning_horizons}.csv",
-=======
         industry=config_provider("industry"),
     input:
         industry_sector_ratios=resources("industry_sector_ratios.csv"),
@@ -459,20 +448,13 @@
         industry_sector_ratios=resources(
             "industry_sector_ratios_{planning_horizons}.csv"
         ),
->>>>>>> d6e710e7
-    threads: 1
-    resources:
-        mem_mb=1000,
-    log:
-<<<<<<< HEAD
-        LOGS + "build_industry_sector_ratios_{planning_horizons}.log",
-    benchmark:
-        BENCHMARKS + "build_industry_sector_ratios_{planning_horizons}"
-=======
+    threads: 1
+    resources:
+        mem_mb=1000,
+    log:
         logs("build_industry_sector_ratios_{planning_horizons}.log"),
     benchmark:
         benchmarks("build_industry_sector_ratios_{planning_horizons}")
->>>>>>> d6e710e7
     conda:
         "../envs/environment.yaml"
     script:
@@ -592,13 +574,6 @@
 
 rule build_industrial_energy_demand_per_node:
     input:
-<<<<<<< HEAD
-        industry_sector_ratios=RESOURCES + "industry_sector_ratios_{planning_horizons}.csv",
-        industrial_production_per_node=RESOURCES
-        + "industrial_production_elec_s{simpl}_{clusters}_{planning_horizons}.csv",
-        industrial_energy_demand_per_node_today=RESOURCES
-        + "industrial_energy_demand_today_elec_s{simpl}_{clusters}.csv",
-=======
         industry_sector_ratios=resources(
             "industry_sector_ratios_{planning_horizons}.csv"
         ),
@@ -608,7 +583,6 @@
         industrial_energy_demand_per_node_today=resources(
             "industrial_energy_demand_today_elec_s{simpl}_{clusters}.csv"
         ),
->>>>>>> d6e710e7
     output:
         industrial_energy_demand_per_node=resources(
             "industrial_energy_demand_elec_s{simpl}_{clusters}_{planning_horizons}.csv"
@@ -638,14 +612,9 @@
         industry=config_provider("industry"),
     input:
         jrc="data/bundle-sector/jrc-idees-2015",
-<<<<<<< HEAD
-        industrial_production_per_country=RESOURCES
-        + "industrial_production_per_country.csv",
-=======
         industrial_production_per_country=resources(
             "industrial_production_per_country.csv"
         ),
->>>>>>> d6e710e7
     output:
         industrial_energy_demand_per_country_today=resources(
             "industrial_energy_demand_per_country_today.csv"
