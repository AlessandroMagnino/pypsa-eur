# SPDX-FileCopyrightText: : 2023-2024 The PyPSA-Eur Authors
#
# SPDX-License-Identifier: MIT


rule build_population_layouts:
    input:
        nuts3_shapes=resources("nuts3_shapes.geojson"),
        urban_percent="data/urban_percent.csv",
        cutout=lambda w: "cutouts/"
        + CDIR
        + config_provider("atlite", "default_cutout")(w)
        + ".nc",
    output:
        pop_layout_total=resources("pop_layout_total.nc"),
        pop_layout_urban=resources("pop_layout_urban.nc"),
        pop_layout_rural=resources("pop_layout_rural.nc"),
    log:
        logs("build_population_layouts.log"),
    resources:
        mem_mb=20000,
    benchmark:
        benchmarks("build_population_layouts")
    threads: 8
    conda:
        "../envs/environment.yaml"
    script:
        "../scripts/build_population_layouts.py"


rule build_clustered_population_layouts:
    input:
        pop_layout_total=resources("pop_layout_total.nc"),
        pop_layout_urban=resources("pop_layout_urban.nc"),
        pop_layout_rural=resources("pop_layout_rural.nc"),
        regions_onshore=resources("regions_onshore_elec_s{simpl}_{clusters}.geojson"),
        cutout=lambda w: "cutouts/"
        + CDIR
        + config_provider("atlite", "default_cutout")(w)
        + ".nc",
    output:
        clustered_pop_layout=resources("pop_layout_elec_s{simpl}_{clusters}.csv"),
    log:
        logs("build_clustered_population_layouts_{simpl}_{clusters}.log"),
    resources:
        mem_mb=10000,
    benchmark:
        benchmarks("build_clustered_population_layouts/s{simpl}_{clusters}")
    conda:
        "../envs/environment.yaml"
    script:
        "../scripts/build_clustered_population_layouts.py"


rule build_simplified_population_layouts:
    input:
        pop_layout_total=resources("pop_layout_total.nc"),
        pop_layout_urban=resources("pop_layout_urban.nc"),
        pop_layout_rural=resources("pop_layout_rural.nc"),
        regions_onshore=resources("regions_onshore_elec_s{simpl}.geojson"),
        cutout=lambda w: "cutouts/"
        + CDIR
        + config_provider("atlite", "default_cutout")(w)
        + ".nc",
    output:
        clustered_pop_layout=resources("pop_layout_elec_s{simpl}.csv"),
    resources:
        mem_mb=10000,
    log:
        logs("build_simplified_population_layouts_{simpl}"),
    benchmark:
        benchmarks("build_simplified_population_layouts/s{simpl}")
    conda:
        "../envs/environment.yaml"
    script:
        "../scripts/build_clustered_population_layouts.py"


rule build_gas_network:
    input:
        gas_network="data/gas_network/scigrid-gas/data/IGGIELGN_PipeSegments.geojson",
    output:
        cleaned_gas_network=resources("gas_network.csv"),
    resources:
        mem_mb=4000,
    log:
        logs("build_gas_network.log"),
    conda:
        "../envs/environment.yaml"
    script:
        "../scripts/build_gas_network.py"


rule build_gas_input_locations:
    input:
        gem=storage(
            "https://globalenergymonitor.org/wp-content/uploads/2023/07/Europe-Gas-Tracker-2023-03-v3.xlsx",
            keep_local=True,
        ),
        entry="data/gas_network/scigrid-gas/data/IGGIELGN_BorderPoints.geojson",
        storage="data/gas_network/scigrid-gas/data/IGGIELGN_Storages.geojson",
        regions_onshore=resources("regions_onshore_elec_s{simpl}_{clusters}.geojson"),
        regions_offshore=resources("regions_offshore_elec_s{simpl}_{clusters}.geojson"),
        europe_shape=resources("europe_shape.geojson"),
        reference_import_sites=("data/import-sites.csv"),
    output:
        gas_input_nodes=resources("gas_input_locations_s{simpl}_{clusters}.geojson"),
        gas_input_nodes_simplified=resources(
            "gas_input_locations_s{simpl}_{clusters}_simplified.csv"
        ),
        ports=resources("ports_s{simpl}_{clusters}.csv"),
    resources:
        mem_mb=2000,
    log:
        logs("build_gas_input_locations_s{simpl}_{clusters}.log"),
    conda:
        "../envs/environment.yaml"
    script:
        "../scripts/build_gas_input_locations.py"


rule cluster_gas_network:
    input:
        cleaned_gas_network=resources("gas_network.csv"),
        regions_onshore=resources("regions_onshore_elec_s{simpl}_{clusters}.geojson"),
        regions_offshore=resources("regions_offshore_elec_s{simpl}_{clusters}.geojson"),
    output:
        clustered_gas_network=resources("gas_network_elec_s{simpl}_{clusters}.csv"),
    resources:
        mem_mb=4000,
    log:
        logs("cluster_gas_network_s{simpl}_{clusters}.log"),
    conda:
        "../envs/environment.yaml"
    script:
        "../scripts/cluster_gas_network.py"


def heat_demand_cutout(wildcards):
    c = config_provider("sector", "heat_demand_cutout")(wildcards)
    if c == "default":
        return (
            "cutouts/"
            + CDIR
            + config_provider("atlite", "default_cutout")(wildcards)
            + ".nc"
        )
    else:
        return "cutouts/" + CDIR + c + ".nc"


rule build_daily_heat_demand:
    params:
        snapshots=config_provider("snapshots"),
        drop_leap_day=config_provider("enable", "drop_leap_day"),
    input:
        pop_layout=resources("pop_layout_{scope}.nc"),
        regions_onshore=resources("regions_onshore_elec_s{simpl}_{clusters}.geojson"),
        cutout=heat_demand_cutout,
    output:
        heat_demand=resources("daily_heat_demand_{scope}_elec_s{simpl}_{clusters}.nc"),
    resources:
        mem_mb=20000,
    threads: 8
    log:
        logs("build_daily_heat_demand_{scope}_{simpl}_{clusters}.loc"),
    benchmark:
        benchmarks("build_daily_heat_demand/{scope}_s{simpl}_{clusters}")
    conda:
        "../envs/environment.yaml"
    script:
        "../scripts/build_daily_heat_demand.py"


rule build_hourly_heat_demand:
    params:
        snapshots=config_provider("snapshots"),
        drop_leap_day=config_provider("enable", "drop_leap_day"),
    input:
        heat_profile="data/heat_load_profile_BDEW.csv",
        heat_demand=resources("daily_heat_demand_{scope}_elec_s{simpl}_{clusters}.nc"),
    output:
        heat_demand=resources("hourly_heat_demand_{scope}_elec_s{simpl}_{clusters}.nc"),
    resources:
        mem_mb=2000,
    threads: 8
    log:
        logs("build_hourly_heat_demand_{scope}_{simpl}_{clusters}.loc"),
    benchmark:
        benchmarks("build_hourly_heat_demand/{scope}_s{simpl}_{clusters}")
    conda:
        "../envs/environment.yaml"
    script:
        "../scripts/build_hourly_heat_demand.py"


rule build_temperature_profiles:
    params:
        snapshots=config_provider("snapshots"),
        drop_leap_day=config_provider("enable", "drop_leap_day"),
    input:
        pop_layout=resources("pop_layout_{scope}.nc"),
        regions_onshore=resources("regions_onshore_elec_s{simpl}_{clusters}.geojson"),
        cutout=heat_demand_cutout,
    output:
        temp_soil=resources("temp_soil_{scope}_elec_s{simpl}_{clusters}.nc"),
        temp_air=resources("temp_air_{scope}_elec_s{simpl}_{clusters}.nc"),
    resources:
        mem_mb=20000,
    threads: 8
    log:
        logs("build_temperature_profiles_{scope}_{simpl}_{clusters}.log"),
    benchmark:
        benchmarks("build_temperature_profiles/{scope}_s{simpl}_{clusters}")
    conda:
        "../envs/environment.yaml"
    script:
        "../scripts/build_temperature_profiles.py"


rule build_cop_profiles:
    params:
        heat_pump_sink_T=config_provider("sector", "heat_pump_sink_T"),
    input:
        temp_soil_total=resources("temp_soil_total_elec_s{simpl}_{clusters}.nc"),
        temp_soil_rural=resources("temp_soil_rural_elec_s{simpl}_{clusters}.nc"),
        temp_soil_urban=resources("temp_soil_urban_elec_s{simpl}_{clusters}.nc"),
        temp_air_total=resources("temp_air_total_elec_s{simpl}_{clusters}.nc"),
        temp_air_rural=resources("temp_air_rural_elec_s{simpl}_{clusters}.nc"),
        temp_air_urban=resources("temp_air_urban_elec_s{simpl}_{clusters}.nc"),
    output:
        cop_soil_total=resources("cop_soil_total_elec_s{simpl}_{clusters}.nc"),
        cop_soil_rural=resources("cop_soil_rural_elec_s{simpl}_{clusters}.nc"),
        cop_soil_urban=resources("cop_soil_urban_elec_s{simpl}_{clusters}.nc"),
        cop_air_total=resources("cop_air_total_elec_s{simpl}_{clusters}.nc"),
        cop_air_rural=resources("cop_air_rural_elec_s{simpl}_{clusters}.nc"),
        cop_air_urban=resources("cop_air_urban_elec_s{simpl}_{clusters}.nc"),
    resources:
        mem_mb=20000,
    log:
        logs("build_cop_profiles_s{simpl}_{clusters}.log"),
    benchmark:
        benchmarks("build_cop_profiles/s{simpl}_{clusters}")
    conda:
        "../envs/environment.yaml"
    script:
        "../scripts/build_cop_profiles.py"


def solar_thermal_cutout(wildcards):
    c = config_provider("solar_thermal", "cutout")(wildcards)
    if c == "default":
        return (
            "cutouts/"
            + CDIR
            + config_provider("atlite", "default_cutout")(wildcards)
            + ".nc"
        )
    else:
        return "cutouts/" + CDIR + c + ".nc"


rule build_solar_thermal_profiles:
    params:
        snapshots=config_provider("snapshots"),
        drop_leap_day=config_provider("enable", "drop_leap_day"),
        solar_thermal=config_provider("solar_thermal"),
    input:
        pop_layout=resources("pop_layout_{scope}.nc"),
        regions_onshore=resources("regions_onshore_elec_s{simpl}_{clusters}.geojson"),
        cutout=solar_thermal_cutout,
    output:
        solar_thermal=resources("solar_thermal_{scope}_elec_s{simpl}_{clusters}.nc"),
    resources:
        mem_mb=20000,
    threads: 16
    log:
        logs("build_solar_thermal_profiles_{scope}_s{simpl}_{clusters}.log"),
    benchmark:
        benchmarks("build_solar_thermal_profiles/{scope}_s{simpl}_{clusters}")
    conda:
        "../envs/environment.yaml"
    script:
        "../scripts/build_solar_thermal_profiles.py"


rule build_energy_totals:
    params:
        countries=config_provider("countries"),
        energy=config_provider("energy"),
    input:
        nuts3_shapes=resources("nuts3_shapes.geojson"),
        co2="data/bundle/eea/UNFCCC_v23.csv",
        swiss="data/switzerland-new_format-all_years.csv",
        swiss_transport="data/gr-e-11.03.02.01.01-cc.csv",
        idees="data/bundle/jrc-idees-2015",
        district_heat_share="data/district_heat_share.csv",
        eurostat="data/eurostat/Balances-April2023",
        eurostat_households="data/eurostat/eurostat-household_energy_balances-february_2024.csv",
    output:
        energy_name=resources("energy_totals.csv"),
        co2_name=resources("co2_totals.csv"),
        transport_name=resources("transport_data.csv"),
        district_heat_share=resources("district_heat_share.csv"),
    threads: 16
    resources:
        mem_mb=10000,
    log:
        logs("build_energy_totals.log"),
    benchmark:
        benchmarks("build_energy_totals")
    conda:
        "../envs/environment.yaml"
    script:
        "../scripts/build_energy_totals.py"


rule build_heat_totals:
    input:
        hdd="data/era5-annual-HDD-per-country.csv",
        energy_totals=resources("energy_totals.csv"),
    output:
        heat_totals=resources("heat_totals.csv"),
    threads: 1
    resources:
        mem_mb=2000,
    log:
        logs("build_heat_totals.log"),
    benchmark:
        benchmarks("build_heat_totals")
    conda:
        "../envs/environment.yaml"
    script:
        "../scripts/build_heat_totals.py"


rule build_biomass_potentials:
    params:
        biomass=config_provider("biomass"),
    input:
        enspreso_biomass=storage(
            "https://zenodo.org/records/10356004/files/ENSPRESO_BIOMASS.xlsx",
            keep_local=True,
        ),
        nuts2="data/bundle/nuts/NUTS_RG_10M_2013_4326_LEVL_2.geojson",  # https://gisco-services.ec.europa.eu/distribution/v2/nuts/download/#nuts21
        regions_onshore=resources("regions_onshore_elec_s{simpl}_{clusters}.geojson"),
        nuts3_population=ancient("data/bundle/nama_10r_3popgdp.tsv.gz"),
        swiss_cantons=ancient("data/ch_cantons.csv"),
        swiss_population=ancient("data/bundle/je-e-21.03.02.xls"),
        country_shapes=resources("country_shapes.geojson"),
    output:
        biomass_potentials_all=resources(
            "biomass_potentials_all_s{simpl}_{clusters}_{planning_horizons}.csv"
        ),
        biomass_potentials=resources(
            "biomass_potentials_s{simpl}_{clusters}_{planning_horizons}.csv"
        ),
    threads: 1
    resources:
        mem_mb=1000,
    log:
        logs("build_biomass_potentials_s{simpl}_{clusters}_{planning_horizons}.log"),
    benchmark:
        benchmarks("build_biomass_potentials_s{simpl}_{clusters}_{planning_horizons}")
    conda:
        "../envs/environment.yaml"
    script:
        "../scripts/build_biomass_potentials.py"


rule build_biomass_transport_costs:
    input:
        transport_cost_data=storage(
            "https://publications.jrc.ec.europa.eu/repository/bitstream/JRC98626/biomass potentials in europe_web rev.pdf",
            keep_local=True,
        ),
    output:
        biomass_transport_costs=resources("biomass_transport_costs.csv"),
    threads: 1
    resources:
        mem_mb=1000,
    log:
        logs("build_biomass_transport_costs.log"),
    benchmark:
        benchmarks("build_biomass_transport_costs")
    conda:
        "../envs/environment.yaml"
    script:
        "../scripts/build_biomass_transport_costs.py"


rule build_sequestration_potentials:
    params:
        sequestration_potential=config_provider(
            "sector", "regional_co2_sequestration_potential"
        ),
    input:
        sequestration_potential=storage(
            "https://raw.githubusercontent.com/ericzhou571/Co2Storage/main/resources/complete_map_2020_unit_Mt.geojson",
            keep_local=True,
        ),
        regions_onshore=resources("regions_onshore_elec_s{simpl}_{clusters}.geojson"),
        regions_offshore=resources("regions_offshore_elec_s{simpl}_{clusters}.geojson"),
    output:
        sequestration_potential=resources(
            "co2_sequestration_potential_elec_s{simpl}_{clusters}.csv"
        ),
    threads: 1
    resources:
        mem_mb=4000,
    log:
        logs("build_sequestration_potentials_s{simpl}_{clusters}.log"),
    benchmark:
        benchmarks("build_sequestration_potentials_s{simpl}_{clusters}")
    conda:
        "../envs/environment.yaml"
    script:
        "../scripts/build_sequestration_potentials.py"


rule build_salt_cavern_potentials:
    input:
        salt_caverns="data/bundle/h2_salt_caverns_GWh_per_sqkm.geojson",
        regions_onshore=resources("regions_onshore_elec_s{simpl}_{clusters}.geojson"),
        regions_offshore=resources("regions_offshore_elec_s{simpl}_{clusters}.geojson"),
    output:
        h2_cavern_potential=resources("salt_cavern_potentials_s{simpl}_{clusters}.csv"),
    threads: 1
    resources:
        mem_mb=2000,
    log:
        logs("build_salt_cavern_potentials_s{simpl}_{clusters}.log"),
    benchmark:
        benchmarks("build_salt_cavern_potentials_s{simpl}_{clusters}")
    conda:
        "../envs/environment.yaml"
    script:
        "../scripts/build_salt_cavern_potentials.py"


rule build_ammonia_production:
    input:
        usgs="data/bundle/myb1-2017-nitro.xls",
    output:
        ammonia_production=resources("ammonia_production.csv"),
    threads: 1
    resources:
        mem_mb=1000,
    log:
        logs("build_ammonia_production.log"),
    benchmark:
        benchmarks("build_ammonia_production")
    conda:
        "../envs/environment.yaml"
    script:
        "../scripts/build_ammonia_production.py"


rule build_industry_sector_ratios:
    params:
        industry=config_provider("industry"),
        ammonia=config_provider("sector", "ammonia", default=False),
    input:
        ammonia_production=resources("ammonia_production.csv"),
        idees="data/bundle/jrc-idees-2015",
    output:
        industry_sector_ratios=resources("industry_sector_ratios.csv"),
    threads: 1
    resources:
        mem_mb=1000,
    log:
        logs("build_industry_sector_ratios.log"),
    benchmark:
        benchmarks("build_industry_sector_ratios")
    conda:
        "../envs/environment.yaml"
    script:
        "../scripts/build_industry_sector_ratios.py"


rule build_industry_sector_ratios_intermediate:
    params:
        industry=config_provider("industry"),
    input:
        industry_sector_ratios=resources("industry_sector_ratios.csv"),
        industrial_energy_demand_per_country_today=resources(
            "industrial_energy_demand_per_country_today.csv"
        ),
        industrial_production_per_country=resources(
            "industrial_production_per_country.csv"
        ),
    output:
        industry_sector_ratios=resources(
            "industry_sector_ratios_{planning_horizons}.csv"
        ),
    threads: 1
    resources:
        mem_mb=1000,
    log:
        logs("build_industry_sector_ratios_{planning_horizons}.log"),
    benchmark:
        benchmarks("build_industry_sector_ratios_{planning_horizons}")
    conda:
        "../envs/environment.yaml"
    script:
        "../scripts/build_industry_sector_ratios_intermediate.py"


rule build_industrial_production_per_country:
    params:
        industry=config_provider("industry"),
        countries=config_provider("countries"),
    input:
        ammonia_production=resources("ammonia_production.csv"),
        jrc="data/bundle/jrc-idees-2015",
        eurostat="data/eurostat/Balances-April2023",
    output:
        industrial_production_per_country=resources(
            "industrial_production_per_country.csv"
        ),
    threads: 8
    resources:
        mem_mb=1000,
    log:
        logs("build_industrial_production_per_country.log"),
    benchmark:
        benchmarks("build_industrial_production_per_country")
    conda:
        "../envs/environment.yaml"
    script:
        "../scripts/build_industrial_production_per_country.py"


rule build_industrial_production_per_country_tomorrow:
    params:
        industry=config_provider("industry"),
    input:
        industrial_production_per_country=resources(
            "industrial_production_per_country.csv"
        ),
    output:
        industrial_production_per_country_tomorrow=resources(
            "industrial_production_per_country_tomorrow_{planning_horizons}.csv"
        ),
    threads: 1
    resources:
        mem_mb=1000,
    log:
        logs("build_industrial_production_per_country_tomorrow_{planning_horizons}.log"),
    benchmark:
        (
            benchmarks(
                "build_industrial_production_per_country_tomorrow_{planning_horizons}"
            )
        )
    conda:
        "../envs/environment.yaml"
    script:
        "../scripts/build_industrial_production_per_country_tomorrow.py"


rule build_industrial_distribution_key:
    params:
        hotmaps_locate_missing=config_provider(
            "industry", "hotmaps_locate_missing", default=False
        ),
        countries=config_provider("countries"),
    input:
        regions_onshore=resources("regions_onshore_elec_s{simpl}_{clusters}.geojson"),
        clustered_pop_layout=resources("pop_layout_elec_s{simpl}_{clusters}.csv"),
        hotmaps_industrial_database=storage(
            "https://gitlab.com/hotmaps/industrial_sites/industrial_sites_Industrial_Database/-/raw/master/data/Industrial_Database.csv",
            keep_local=True,
        ),
    output:
        industrial_distribution_key=resources(
            "industrial_distribution_key_elec_s{simpl}_{clusters}.csv"
        ),
    threads: 1
    resources:
        mem_mb=1000,
    log:
        logs("build_industrial_distribution_key_s{simpl}_{clusters}.log"),
    benchmark:
        benchmarks("build_industrial_distribution_key/s{simpl}_{clusters}")
    conda:
        "../envs/environment.yaml"
    script:
        "../scripts/build_industrial_distribution_key.py"


rule build_industrial_production_per_node:
    input:
        industrial_distribution_key=resources(
            "industrial_distribution_key_elec_s{simpl}_{clusters}.csv"
        ),
        industrial_production_per_country_tomorrow=resources(
            "industrial_production_per_country_tomorrow_{planning_horizons}.csv"
        ),
    output:
        industrial_production_per_node=resources(
            "industrial_production_elec_s{simpl}_{clusters}_{planning_horizons}.csv"
        ),
    threads: 1
    resources:
        mem_mb=1000,
    log:
        logs(
            "build_industrial_production_per_node_s{simpl}_{clusters}_{planning_horizons}.log"
        ),
    benchmark:
        (
            benchmarks(
                "build_industrial_production_per_node/s{simpl}_{clusters}_{planning_horizons}"
            )
        )
    conda:
        "../envs/environment.yaml"
    script:
        "../scripts/build_industrial_production_per_node.py"


rule build_industrial_energy_demand_per_node:
    input:
        industry_sector_ratios=resources(
            "industry_sector_ratios_{planning_horizons}.csv"
        ),
        industrial_production_per_node=resources(
            "industrial_production_elec_s{simpl}_{clusters}_{planning_horizons}.csv"
        ),
        industrial_energy_demand_per_node_today=resources(
            "industrial_energy_demand_today_elec_s{simpl}_{clusters}.csv"
        ),
    output:
        industrial_energy_demand_per_node=resources(
            "industrial_energy_demand_elec_s{simpl}_{clusters}_{planning_horizons}.csv"
        ),
    threads: 1
    resources:
        mem_mb=1000,
    log:
        logs(
            "build_industrial_energy_demand_per_node_s{simpl}_{clusters}_{planning_horizons}.log"
        ),
    benchmark:
        (
            benchmarks(
                "build_industrial_energy_demand_per_node/s{simpl}_{clusters}_{planning_horizons}"
            )
        )
    conda:
        "../envs/environment.yaml"
    script:
        "../scripts/build_industrial_energy_demand_per_node.py"


rule build_industrial_energy_demand_per_country_today:
    params:
        countries=config_provider("countries"),
        industry=config_provider("industry"),
    input:
        jrc="data/bundle/jrc-idees-2015",
        industrial_production_per_country=resources(
            "industrial_production_per_country.csv"
        ),
    output:
        industrial_energy_demand_per_country_today=resources(
            "industrial_energy_demand_per_country_today.csv"
        ),
    threads: 8
    resources:
        mem_mb=1000,
    log:
        logs("build_industrial_energy_demand_per_country_today.log"),
    benchmark:
        benchmarks("build_industrial_energy_demand_per_country_today")
    conda:
        "../envs/environment.yaml"
    script:
        "../scripts/build_industrial_energy_demand_per_country_today.py"


rule build_industrial_energy_demand_per_node_today:
    input:
        industrial_distribution_key=resources(
            "industrial_distribution_key_elec_s{simpl}_{clusters}.csv"
        ),
        industrial_energy_demand_per_country_today=resources(
            "industrial_energy_demand_per_country_today.csv"
        ),
    output:
        industrial_energy_demand_per_node_today=resources(
            "industrial_energy_demand_today_elec_s{simpl}_{clusters}.csv"
        ),
    threads: 1
    resources:
        mem_mb=1000,
    log:
        logs("build_industrial_energy_demand_per_node_today_s{simpl}_{clusters}.log"),
    benchmark:
        benchmarks("build_industrial_energy_demand_per_node_today/s{simpl}_{clusters}")
    conda:
        "../envs/environment.yaml"
    script:
        "../scripts/build_industrial_energy_demand_per_node_today.py"


rule build_retro_cost:
    params:
        retrofitting=config_provider("sector", "retrofitting"),
        countries=config_provider("countries"),
    input:
        building_stock="data/retro/data_building_stock.csv",
        data_tabula="data/bundle/retro/tabula-calculator-calcsetbuilding.csv",
        air_temperature=resources("temp_air_total_elec_s{simpl}_{clusters}.nc"),
        u_values_PL="data/retro/u_values_poland.csv",
        tax_w="data/retro/electricity_taxes_eu.csv",
        construction_index="data/retro/comparative_level_investment.csv",
        floor_area_missing="data/retro/floor_area_missing.csv",
        clustered_pop_layout=resources("pop_layout_elec_s{simpl}_{clusters}.csv"),
        cost_germany="data/retro/retro_cost_germany.csv",
        window_assumptions="data/retro/window_assumptions.csv",
    output:
        retro_cost=resources("retro_cost_elec_s{simpl}_{clusters}.csv"),
        floor_area=resources("floor_area_elec_s{simpl}_{clusters}.csv"),
    resources:
        mem_mb=1000,
    log:
        logs("build_retro_cost_s{simpl}_{clusters}.log"),
    benchmark:
        benchmarks("build_retro_cost/s{simpl}_{clusters}")
    conda:
        "../envs/environment.yaml"
    script:
        "../scripts/build_retro_cost.py"


rule build_population_weighted_energy_totals:
    params:
        snapshots=config_provider("snapshots"),
    input:
        energy_totals=resources("{kind}_totals.csv"),
        clustered_pop_layout=resources("pop_layout_elec_s{simpl}_{clusters}.csv"),
    output:
        resources("pop_weighted_{kind}_totals_s{simpl}_{clusters}.csv"),
    threads: 1
    resources:
        mem_mb=2000,
    log:
        logs("build_population_weighted_{kind}_totals_s{simpl}_{clusters}.log"),
    conda:
        "../envs/environment.yaml"
    script:
        "../scripts/build_population_weighted_energy_totals.py"


rule build_shipping_demand:
    input:
        ports="data/attributed_ports.json",
        scope=resources("europe_shape.geojson"),
        regions=resources("regions_onshore_elec_s{simpl}_{clusters}.geojson"),
        demand=resources("energy_totals.csv"),
    params:
        energy_totals_year=config_provider("energy", "energy_totals_year"),
    output:
        resources("shipping_demand_s{simpl}_{clusters}.csv"),
    threads: 1
    resources:
        mem_mb=2000,
    log:
        logs("build_shipping_demand_s{simpl}_{clusters}.log"),
    conda:
        "../envs/environment.yaml"
    script:
        "../scripts/build_shipping_demand.py"


rule build_transport_demand:
    params:
        snapshots=config_provider("snapshots"),
        drop_leap_day=config_provider("enable", "drop_leap_day"),
        sector=config_provider("sector"),
        energy_totals_year=config_provider("energy", "energy_totals_year"),
    input:
        clustered_pop_layout=resources("pop_layout_elec_s{simpl}_{clusters}.csv"),
        pop_weighted_energy_totals=resources(
            "pop_weighted_energy_totals_s{simpl}_{clusters}.csv"
        ),
        transport_data=resources("transport_data.csv"),
        traffic_data_KFZ="data/bundle/emobility/KFZ__count",
        traffic_data_Pkw="data/bundle/emobility/Pkw__count",
        temp_air_total=resources("temp_air_total_elec_s{simpl}_{clusters}.nc"),
    output:
        transport_demand=resources("transport_demand_s{simpl}_{clusters}.csv"),
        transport_data=resources("transport_data_s{simpl}_{clusters}.csv"),
        avail_profile=resources("avail_profile_s{simpl}_{clusters}.csv"),
        dsm_profile=resources("dsm_profile_s{simpl}_{clusters}.csv"),
    threads: 1
    resources:
        mem_mb=2000,
    log:
        logs("build_transport_demand_s{simpl}_{clusters}.log"),
    conda:
        "../envs/environment.yaml"
    script:
        "../scripts/build_transport_demand.py"


rule build_district_heat_share:
    params:
        sector=config_provider("sector"),
        energy_totals_year=config_provider("energy", "energy_totals_year"),
    input:
        district_heat_share=resources("district_heat_share.csv"),
        clustered_pop_layout=resources("pop_layout_elec_s{simpl}_{clusters}.csv"),
    output:
        district_heat_share=resources(
            "district_heat_share_elec_s{simpl}_{clusters}_{planning_horizons}.csv"
        ),
    threads: 1
    resources:
        mem_mb=1000,
    log:
        logs("build_district_heat_share_s{simpl}_{clusters}_{planning_horizons}.log"),
    conda:
        "../envs/environment.yaml"
    script:
        "../scripts/build_district_heat_share.py"


rule build_existing_heating_distribution:
    params:
        baseyear=config_provider("scenario", "planning_horizons", 0),
        sector=config_provider("sector"),
        existing_capacities=config_provider("existing_capacities"),
    input:
        existing_heating="data/existing_infrastructure/existing_heating_raw.csv",
        clustered_pop_layout=resources("pop_layout_elec_s{simpl}_{clusters}.csv"),
        clustered_pop_energy_layout=resources(
            "pop_weighted_energy_totals_s{simpl}_{clusters}.csv"
        ),
        district_heat_share=resources(
            "district_heat_share_elec_s{simpl}_{clusters}_{planning_horizons}.csv"
        ),
    output:
        existing_heating_distribution=resources(
            "existing_heating_distribution_elec_s{simpl}_{clusters}_{planning_horizons}.csv"
        ),
    threads: 1
    resources:
        mem_mb=2000,
    log:
        logs(
            "build_existing_heating_distribution_elec_s{simpl}_{clusters}_{planning_horizons}.log"
        ),
    benchmark:
        benchmarks(
            "build_existing_heating_distribution/elec_s{simpl}_{clusters}_{planning_horizons}"
        )
    conda:
        "../envs/environment.yaml"
    script:
        "../scripts/build_existing_heating_distribution.py"


rule time_aggregation:
    params:
        time_resolution=config_provider("clustering", "temporal", "resolution_sector"),
        drop_leap_day=config_provider("enable", "drop_leap_day"),
        solver_name=config_provider("solving", "solver", "name"),
    input:
        network=resources("networks/elec_s{simpl}_{clusters}_ec_l{ll}_{opts}.nc"),
        hourly_heat_demand_total=lambda w: (
            resources("hourly_heat_demand_total_elec_s{simpl}_{clusters}.nc")
            if config_provider("sector", "heating")(w)
            else []
        ),
        solar_thermal_total=lambda w: (
            resources("solar_thermal_total_elec_s{simpl}_{clusters}.nc")
            if config_provider("sector", "solar_thermal")(w)
            else []
        ),
    output:
        snapshot_weightings=resources(
            "snapshot_weightings_elec_s{simpl}_{clusters}_ec_l{ll}_{opts}.csv"
        ),
    threads: 1
    resources:
        mem_mb=5000,
    log:
        logs("time_aggregation_elec_s{simpl}_{clusters}_ec_l{ll}_{opts}.log"),
    benchmark:
        benchmarks("time_aggregation_elec_s{simpl}_{clusters}_ec_l{ll}_{opts}")
    conda:
        "../envs/environment.yaml"
    script:
        "../scripts/time_aggregation.py"


def input_profile_offwind(w):
    return {
        f"profile_{tech}": resources(f"profile_{tech}.nc")
        for tech in ["offwind-ac", "offwind-dc", "offwind-float"]
        if (tech in config_provider("electricity", "renewable_carriers")(w))
    }


rule build_egs_potentials:
    params:
        snapshots=config_provider("snapshots"),
        sector=config_provider("sector"),
        costs=config_provider("costs"),
    input:
        egs_cost="data/egs_costs.json",
        regions=resources("regions_onshore_elec_s{simpl}_{clusters}.geojson"),
        air_temperature=(
            resources("temp_air_total_elec_s{simpl}_{clusters}.nc")
            if config_provider("sector", "enhanced_geothermal", "var_cf")
            else []
        ),
    output:
        egs_potentials=resources("egs_potentials_s{simpl}_{clusters}.csv"),
        egs_overlap=resources("egs_overlap_s{simpl}_{clusters}.csv"),
        egs_capacity_factors=resources("egs_capacity_factors_s{simpl}_{clusters}.csv"),
    threads: 1
    resources:
        mem_mb=2000,
    log:
        logs("build_egs_potentials_s{simpl}_{clusters}.log"),
    conda:
        "../envs/environment.yaml"
    script:
        "../scripts/build_egs_potentials.py"


rule prepare_sector_network:
    params:
        time_resolution=config_provider("clustering", "temporal", "resolution_sector"),
        co2_budget=config_provider("co2_budget"),
        conventional_carriers=config_provider(
            "existing_capacities", "conventional_carriers"
        ),
        foresight=config_provider("foresight"),
        costs=config_provider("costs"),
        sector=config_provider("sector"),
        industry=config_provider("industry"),
        lines=config_provider("lines"),
        pypsa_eur=config_provider("pypsa_eur"),
        length_factor=config_provider("lines", "length_factor"),
        planning_horizons=config_provider("scenario", "planning_horizons"),
        countries=config_provider("countries"),
        adjustments=config_provider("adjustments", "sector"),
        emissions_scope=config_provider("energy", "emissions"),
        RDIR=RDIR,
    input:
        unpack(input_profile_offwind),
        **rules.cluster_gas_network.output,
        **rules.build_gas_input_locations.output,
        snapshot_weightings=resources(
            "snapshot_weightings_elec_s{simpl}_{clusters}_ec_l{ll}_{opts}.csv"
        ),
        retro_cost=lambda w: (
            resources("retro_cost_elec_s{simpl}_{clusters}.csv")
            if config_provider("sector", "retrofitting", "retro_endogen")(w)
            else []
        ),
        floor_area=lambda w: (
            resources("floor_area_elec_s{simpl}_{clusters}.csv")
            if config_provider("sector", "retrofitting", "retro_endogen")(w)
            else []
        ),
        biomass_transport_costs=lambda w: (
            resources("biomass_transport_costs.csv")
            if config_provider("sector", "biomass_transport")(w)
            or config_provider("sector", "biomass_spatial")(w)
            else []
        ),
        sequestration_potential=lambda w: (
            resources("co2_sequestration_potential_elec_s{simpl}_{clusters}.csv")
            if config_provider(
                "sector", "regional_co2_sequestration_potential", "enable"
            )(w)
            else []
        ),
        network=resources("networks/elec_s{simpl}_{clusters}_ec_l{ll}_{opts}.nc"),
        eurostat="data/eurostat/Balances-April2023",
        pop_weighted_energy_totals=resources(
            "pop_weighted_energy_totals_s{simpl}_{clusters}.csv"
        ),
        pop_weighted_heat_totals=resources(
            "pop_weighted_heat_totals_s{simpl}_{clusters}.csv"
        ),
        shipping_demand=resources("shipping_demand_s{simpl}_{clusters}.csv"),
        transport_demand=resources("transport_demand_s{simpl}_{clusters}.csv"),
        transport_data=resources("transport_data_s{simpl}_{clusters}.csv"),
        avail_profile=resources("avail_profile_s{simpl}_{clusters}.csv"),
        dsm_profile=resources("dsm_profile_s{simpl}_{clusters}.csv"),
        co2_totals_name=resources("co2_totals.csv"),
        co2="data/bundle/eea/UNFCCC_v23.csv",
        biomass_potentials=lambda w: (
            resources(
                "biomass_potentials_s{simpl}_{clusters}_"
                + "{}.csv".format(config_provider("biomass", "year")(w))
            )
            if config_provider("foresight")(w) == "overnight"
            else resources(
                "biomass_potentials_s{simpl}_{clusters}_{planning_horizons}.csv"
            )
        ),
        costs=lambda w: (
            resources("costs_{}.csv".format(config_provider("costs", "year")(w)))
            if config_provider("foresight")(w) == "overnight"
            else resources("costs_{planning_horizons}.csv")
        ),
        h2_cavern=resources("salt_cavern_potentials_s{simpl}_{clusters}.csv"),
        busmap_s=resources("busmap_elec_s{simpl}.csv"),
        busmap=resources("busmap_elec_s{simpl}_{clusters}.csv"),
        clustered_pop_layout=resources("pop_layout_elec_s{simpl}_{clusters}.csv"),
        simplified_pop_layout=resources("pop_layout_elec_s{simpl}.csv"),
        industrial_demand=resources(
            "industrial_energy_demand_elec_s{simpl}_{clusters}_{planning_horizons}.csv"
        ),
        industrial_production=resources(
            "industrial_production_elec_s{simpl}_{clusters}_{planning_horizons}.csv"
        ),
        hourly_heat_demand_total=resources(
            "hourly_heat_demand_total_elec_s{simpl}_{clusters}.nc"
        ),
        industrial_demand_today=resources(
            "industrial_energy_demand_today_elec_s{simpl}_{clusters}.csv"
        ),
        district_heat_share=resources(
            "district_heat_share_elec_s{simpl}_{clusters}_{planning_horizons}.csv"
        ),
        temp_soil_total=resources("temp_soil_total_elec_s{simpl}_{clusters}.nc"),
        temp_soil_rural=resources("temp_soil_rural_elec_s{simpl}_{clusters}.nc"),
        temp_soil_urban=resources("temp_soil_urban_elec_s{simpl}_{clusters}.nc"),
        temp_air_total=resources("temp_air_total_elec_s{simpl}_{clusters}.nc"),
        temp_air_rural=resources("temp_air_rural_elec_s{simpl}_{clusters}.nc"),
        temp_air_urban=resources("temp_air_urban_elec_s{simpl}_{clusters}.nc"),
        cop_soil_total=resources("cop_soil_total_elec_s{simpl}_{clusters}.nc"),
        cop_soil_rural=resources("cop_soil_rural_elec_s{simpl}_{clusters}.nc"),
        cop_soil_urban=resources("cop_soil_urban_elec_s{simpl}_{clusters}.nc"),
        cop_air_total=resources("cop_air_total_elec_s{simpl}_{clusters}.nc"),
        cop_air_rural=resources("cop_air_rural_elec_s{simpl}_{clusters}.nc"),
        cop_air_urban=resources("cop_air_urban_elec_s{simpl}_{clusters}.nc"),
        solar_thermal_total=lambda w: (
            resources("solar_thermal_total_elec_s{simpl}_{clusters}.nc")
            if config_provider("sector", "solar_thermal")(w)
            else []
        ),
        solar_thermal_urban=lambda w: (
            resources("solar_thermal_urban_elec_s{simpl}_{clusters}.nc")
            if config_provider("sector", "solar_thermal")(w)
            else []
        ),
        solar_thermal_rural=lambda w: (
            resources("solar_thermal_rural_elec_s{simpl}_{clusters}.nc")
            if config_provider("sector", "solar_thermal")(w)
            else []
        ),
<<<<<<< HEAD
        import_ports=resources("ports_s{simpl}_{clusters}.csv"),
        import_costs="data/imports/results-230505.csv",
        import_p_max_pu="data/imports/combined_weighted_generator_timeseries.nc",
        regions_onshore=resources("regions_onshore_elec_s{simpl}_{clusters}.geojson"),
        country_centroids=storage(
            "https://raw.githubusercontent.com/gavinr/world-countries-centroids/v1.0.0/dist/countries.csv",
            keep_local=True,
=======
        egs_potentials=lambda w: (
            resources("egs_potentials_s{simpl}_{clusters}.csv")
            if config_provider("sector", "enhanced_geothermal", "enable")(w)
            else []
        ),
        egs_overlap=lambda w: (
            resources("egs_overlap_s{simpl}_{clusters}.csv")
            if config_provider("sector", "enhanced_geothermal", "enable")(w)
            else []
        ),
        egs_capacity_factors=lambda w: (
            resources("egs_capacity_factors_s{simpl}_{clusters}.csv")
            if config_provider("sector", "enhanced_geothermal", "enable")(w)
            else []
>>>>>>> 180d9395
        ),
    output:
        RESULTS
        + "prenetworks/elec_s{simpl}_{clusters}_l{ll}_{opts}_{sector_opts}_{planning_horizons}.nc",
    threads: 1
    resources:
        mem_mb=8000,
    log:
        RESULTS
        + "logs/prepare_sector_network_elec_s{simpl}_{clusters}_l{ll}_{opts}_{sector_opts}_{planning_horizons}.log",
    benchmark:
        (
            RESULTS
            + "benchmarks/prepare_sector_network/elec_s{simpl}_{clusters}_l{ll}_{opts}_{sector_opts}_{planning_horizons}"
        )
    conda:
        "../envs/environment.yaml"
    script:
        "../scripts/prepare_sector_network.py"<|MERGE_RESOLUTION|>--- conflicted
+++ resolved
@@ -1059,7 +1059,6 @@
             if config_provider("sector", "solar_thermal")(w)
             else []
         ),
-<<<<<<< HEAD
         import_ports=resources("ports_s{simpl}_{clusters}.csv"),
         import_costs="data/imports/results-230505.csv",
         import_p_max_pu="data/imports/combined_weighted_generator_timeseries.nc",
@@ -1067,7 +1066,6 @@
         country_centroids=storage(
             "https://raw.githubusercontent.com/gavinr/world-countries-centroids/v1.0.0/dist/countries.csv",
             keep_local=True,
-=======
         egs_potentials=lambda w: (
             resources("egs_potentials_s{simpl}_{clusters}.csv")
             if config_provider("sector", "enhanced_geothermal", "enable")(w)
@@ -1082,7 +1080,6 @@
             resources("egs_capacity_factors_s{simpl}_{clusters}.csv")
             if config_provider("sector", "enhanced_geothermal", "enable")(w)
             else []
->>>>>>> 180d9395
         ),
     output:
         RESULTS
