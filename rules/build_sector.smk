--- conflicted
+++ resolved
@@ -252,21 +252,21 @@
             "rolling_window_ambient_temperature",
         ),
     input:
-        temp_air_total=resources("temp_air_total_elec_s{simpl}_{clusters}.nc"),
-        regions_onshore=resources("regions_onshore_elec_s{simpl}_{clusters}.geojson"),
+        temp_air_total=resources("temp_air_total_base_s_{clusters}.nc"),
+        regions_onshore=resources("regions_onshore_base_s_{clusters}.geojson"),
     output:
         central_heating_forward_temperature_profiles=resources(
-            "central_heating_forward_temperature_profiles_elec_s{simpl}_{clusters}.nc"
+            "central_heating_forward_temperature_profiles_base_s_{clusters}.nc"
         ),
         central_heating_return_temperature_profiles=resources(
-            "central_heating_return_temperature_profiles_elec_s{simpl}_{clusters}.nc"
+            "central_heating_return_temperature_profiles_base_s_{clusters}.nc"
         ),
     resources:
         mem_mb=20000,
     log:
-        logs("build_central_heating_temperature_profiles_s{simpl}_{clusters}.log"),
-    benchmark:
-        benchmarks("build_central_heating_temperature_profiles/s{simpl}_{clusters}")
+        logs("build_central_heating_temperature_profiles_s_{clusters}.log"),
+    benchmark:
+        benchmarks("build_central_heating_temperature_profiles/s_{clusters}")
     conda:
         "../envs/environment.yaml"
     script:
@@ -287,25 +287,17 @@
         heat_pump_sources=config_provider("sector", "heat_pump_sources"),
         snapshots=config_provider("snapshots"),
     input:
-<<<<<<< HEAD
+        central_heating_forward_temperature_profiles=resources(
+            "central_heating_forward_temperature_profiles_base_s_{clusters}.nc"
+        ),
+        central_heating_return_temperature_profiles=resources(
+            "central_heating_return_temperature_profiles_base_s_{clusters}.nc"
+        ),
         temp_soil_total=resources("temp_soil_total_base_s_{clusters}.nc"),
         temp_air_total=resources("temp_air_total_base_s_{clusters}.nc"),
-    output:
-        cop_soil_total=resources("cop_soil_total_base_s_{clusters}.nc"),
-        cop_air_total=resources("cop_air_total_base_s_{clusters}.nc"),
-=======
-        central_heating_forward_temperature_profiles=resources(
-            "central_heating_forward_temperature_profiles_elec_s{simpl}_{clusters}.nc"
-        ),
-        central_heating_return_temperature_profiles=resources(
-            "central_heating_return_temperature_profiles_elec_s{simpl}_{clusters}.nc"
-        ),
-        temp_soil_total=resources("temp_soil_total_elec_s{simpl}_{clusters}.nc"),
-        temp_air_total=resources("temp_air_total_elec_s{simpl}_{clusters}.nc"),
-        regions_onshore=resources("regions_onshore_elec_s{simpl}_{clusters}.geojson"),
-    output:
-        cop_profiles=resources("cop_profiles_elec_s{simpl}_{clusters}.nc"),
->>>>>>> e8e0833e
+        regions_onshore=resources("regions_onshore_base_s_{clusters}.geojson"),
+    output:
+        cop_profiles=resources("cop_profiles_base_s_{clusters}.nc"),
     resources:
         mem_mb=20000,
     log:
@@ -411,19 +403,10 @@
     params:
         biomass=config_provider("biomass"),
     input:
-<<<<<<< HEAD
-        enspreso_biomass=storage(
-            "https://zenodo.org/records/10356004/files/ENSPRESO_BIOMASS.xlsx",
-            keep_local=True,
-        ),
-        nuts2="data/bundle/nuts/NUTS_RG_10M_2013_4326_LEVL_2.geojson",  # https://gisco-services.ec.europa.eu/distribution/v2/nuts/download/#nuts21
-        regions_onshore=resources("regions_onshore_base_s_{clusters}.geojson"),
-=======
         enspreso_biomass="data/ENSPRESO_BIOMASS.xlsx",
         eurostat="data/eurostat/Balances-April2023",
         nuts2="data/bundle/nuts/NUTS_RG_10M_2013_4326_LEVL_2.geojson",
-        regions_onshore=resources("regions_onshore_elec_s{simpl}_{clusters}.geojson"),
->>>>>>> e8e0833e
+        regions_onshore=resources("regions_onshore_base_s_{clusters}.geojson"),
         nuts3_population=ancient("data/bundle/nama_10r_3popgdp.tsv.gz"),
         swiss_cantons=ancient("data/ch_cantons.csv"),
         swiss_population=ancient("data/bundle/je-e-21.03.02.xls"),
@@ -473,18 +456,9 @@
             "sector", "regional_co2_sequestration_potential"
         ),
     input:
-<<<<<<< HEAD
-        sequestration_potential=storage(
-            "https://raw.githubusercontent.com/ericzhou571/Co2Storage/main/resources/complete_map_2020_unit_Mt.geojson",
-            keep_local=True,
-        ),
+        sequestration_potential="data/complete_map_2020_unit_Mt.geojson",
         regions_onshore=resources("regions_onshore_base_s_{clusters}.geojson"),
         regions_offshore=resources("regions_offshore_base_s_{clusters}.geojson"),
-=======
-        sequestration_potential="data/complete_map_2020_unit_Mt.geojson",
-        regions_onshore=resources("regions_onshore_elec_s{simpl}_{clusters}.geojson"),
-        regions_offshore=resources("regions_offshore_elec_s{simpl}_{clusters}.geojson"),
->>>>>>> e8e0833e
     output:
         sequestration_potential=resources(
             "co2_sequestration_potential_base_s_{clusters}.csv"
@@ -651,22 +625,13 @@
         ),
         countries=config_provider("countries"),
     input:
-<<<<<<< HEAD
         regions_onshore=resources("regions_onshore_base_s_{clusters}.geojson"),
         clustered_pop_layout=resources("pop_layout_base_s_{clusters}.csv"),
-        hotmaps_industrial_database=storage(
-            "https://gitlab.com/hotmaps/industrial_sites/industrial_sites_Industrial_Database/-/raw/master/data/Industrial_Database.csv",
-            keep_local=True,
-        ),
-=======
-        regions_onshore=resources("regions_onshore_elec_s{simpl}_{clusters}.geojson"),
-        clustered_pop_layout=resources("pop_layout_elec_s{simpl}_{clusters}.csv"),
         hotmaps="data/Industrial_Database.csv",
         gem_gspt="data/gem/Global-Steel-Plant-Tracker-April-2024-Standard-Copy-V1.xlsx",
         ammonia="data/ammonia_plants.csv",
         cement_supplement="data/cement-plants-noneu.csv",
         refineries_supplement="data/refineries-noneu.csv",
->>>>>>> e8e0833e
     output:
         industrial_distribution_key=resources(
             "industrial_distribution_key_base_s_{clusters}.csv"
@@ -1118,22 +1083,15 @@
             "hourly_heat_demand_total_base_s_{clusters}.nc"
         ),
         industrial_production=resources(
-            "industrial_production_elec_s{simpl}_{clusters}_{planning_horizons}.csv"
+            "industrial_production_base_s_{clusters}_{planning_horizons}.csv"
         ),
         district_heat_share=resources(
             "district_heat_share_base_s_{clusters}_{planning_horizons}.csv"
         ),
-<<<<<<< HEAD
+        heating_efficiencies=resources("heating_efficiencies.csv"),
         temp_soil_total=resources("temp_soil_total_base_s_{clusters}.nc"),
         temp_air_total=resources("temp_air_total_base_s_{clusters}.nc"),
-        cop_soil_total=resources("cop_soil_total_base_s_{clusters}.nc"),
-        cop_air_total=resources("cop_air_total_base_s_{clusters}.nc"),
-=======
-        heating_efficiencies=resources("heating_efficiencies.csv"),
-        temp_soil_total=resources("temp_soil_total_elec_s{simpl}_{clusters}.nc"),
-        temp_air_total=resources("temp_air_total_elec_s{simpl}_{clusters}.nc"),
-        cop_profiles=resources("cop_profiles_elec_s{simpl}_{clusters}.nc"),
->>>>>>> e8e0833e
+        cop_profiles=resources("cop_profiles_base_s_{clusters}.nc"),
         solar_thermal_total=lambda w: (
             resources("solar_thermal_total_base_s_{clusters}.nc")
             if config_provider("sector", "solar_thermal")(w)
